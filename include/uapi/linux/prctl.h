--- conflicted
+++ resolved
@@ -149,15 +149,13 @@
 
 #define PR_GET_TID_ADDRESS	40
 
-<<<<<<< HEAD
-=======
+
 /* Sets the timerslack for arbitrary threads
  * arg2 slack value, 0 means "use default"
  * arg3 pid of the thread whose timer slack needs to be set
  */
 #define PR_SET_TIMERSLACK_PID 41
 
->>>>>>> 803431de
 #define PR_SET_VMA		0x53564d41
 # define PR_SET_VMA_ANON_NAME		0
 
