--- conflicted
+++ resolved
@@ -132,9 +132,6 @@
 	int mode_gc32;
 };
 
-<<<<<<< HEAD
-#define MXCFB_WAIT_FOR_VSYNC	_IOR('F', 0x20, unsigned long long)
-=======
 /*
  * Structure used to define a 5*3 matrix of parameters for
  * setting IPU DP CSC module related to this framebuffer.
@@ -143,8 +140,7 @@
 	int param[5][3];
 };
 
-#define MXCFB_WAIT_FOR_VSYNC	_IOW('F', 0x20, u_int32_t)
->>>>>>> 85b80e70
+#define MXCFB_WAIT_FOR_VSYNC	_IOR('F', 0x20, unsigned long long)
 #define MXCFB_SET_GBL_ALPHA     _IOW('F', 0x21, struct mxcfb_gbl_alpha)
 #define MXCFB_SET_CLR_KEY       _IOW('F', 0x22, struct mxcfb_color_key)
 #define MXCFB_SET_OVERLAY_POS   _IOWR('F', 0x24, struct mxcfb_pos)
@@ -156,11 +152,8 @@
 #define MXCFB_GET_DIFMT	       _IOR('F', 0x2A, u_int32_t)
 #define MXCFB_GET_FB_BLANK     _IOR('F', 0x2B, u_int32_t)
 #define MXCFB_SET_DIFMT		_IOW('F', 0x2C, u_int32_t)
-<<<<<<< HEAD
 #define MXCFB_ENABLE_VSYNC_EVENT	_IOW('F', 0x33, int32_t)
-=======
 #define MXCFB_CSC_UPDATE	_IOW('F', 0x2D, struct mxcfb_csc_matrix)
->>>>>>> 85b80e70
 
 /* IOCTLs for E-ink panel updates */
 #define MXCFB_SET_WAVEFORM_MODES	_IOW('F', 0x2B, struct mxcfb_waveform_modes)
