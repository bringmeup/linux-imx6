--- conflicted
+++ resolved
@@ -355,11 +355,7 @@
 
 static inline struct hstate *page_hstate(struct page *page)
 {
-<<<<<<< HEAD
-	VM_BUG_ON(!PageHuge(page));
-=======
 	VM_BUG_ON_PAGE(!PageHuge(page), page);
->>>>>>> 0fc6f4e2
 	return size_to_hstate(PAGE_SIZE << compound_order(page));
 }
 
