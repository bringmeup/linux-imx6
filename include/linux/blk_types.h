--- conflicted
+++ resolved
@@ -216,7 +216,6 @@
 
 /* This mask is used for both bio and request merge checking */
 #define REQ_NOMERGE_FLAGS \
-<<<<<<< HEAD
 	(REQ_NOMERGE | REQ_STARTED | REQ_SOFTBARRIER | REQ_FLUSH | REQ_FUA | \
 	 REQ_ATOMIC)
 
@@ -242,34 +241,7 @@
 #define REQ_IO_STAT		(1ULL << __REQ_IO_STAT)
 #define REQ_MIXED_MERGE		(1ULL << __REQ_MIXED_MERGE)
 #define REQ_SECURE		(1ULL << __REQ_SECURE)
-#define REQ_KERNEL		(1ULL << __REQ_KERNEL)
 #define REQ_PM			(1ULL << __REQ_PM)
 #define REQ_END			(1ULL << __REQ_END)
-=======
-	(REQ_NOMERGE | REQ_STARTED | REQ_SOFTBARRIER | REQ_FLUSH | REQ_FUA)
-
-#define REQ_RAHEAD		(1 << __REQ_RAHEAD)
-#define REQ_THROTTLED		(1 << __REQ_THROTTLED)
-
-#define REQ_SORTED		(1 << __REQ_SORTED)
-#define REQ_SOFTBARRIER		(1 << __REQ_SOFTBARRIER)
-#define REQ_FUA			(1 << __REQ_FUA)
-#define REQ_NOMERGE		(1 << __REQ_NOMERGE)
-#define REQ_STARTED		(1 << __REQ_STARTED)
-#define REQ_DONTPREP		(1 << __REQ_DONTPREP)
-#define REQ_QUEUED		(1 << __REQ_QUEUED)
-#define REQ_ELVPRIV		(1 << __REQ_ELVPRIV)
-#define REQ_FAILED		(1 << __REQ_FAILED)
-#define REQ_QUIET		(1 << __REQ_QUIET)
-#define REQ_PREEMPT		(1 << __REQ_PREEMPT)
-#define REQ_ALLOCED		(1 << __REQ_ALLOCED)
-#define REQ_COPY_USER		(1 << __REQ_COPY_USER)
-#define REQ_FLUSH		(1 << __REQ_FLUSH)
-#define REQ_FLUSH_SEQ		(1 << __REQ_FLUSH_SEQ)
-#define REQ_IO_STAT		(1 << __REQ_IO_STAT)
-#define REQ_MIXED_MERGE		(1 << __REQ_MIXED_MERGE)
-#define REQ_SECURE		(1 << __REQ_SECURE)
-#define REQ_PM			(1 << __REQ_PM)
->>>>>>> bb6f7be4
 
 #endif /* __LINUX_BLK_TYPES_H */