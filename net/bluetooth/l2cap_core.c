/*
   BlueZ - Bluetooth protocol stack for Linux
   Copyright (C) 2000-2001 Qualcomm Incorporated
   Copyright (C) 2009-2010 Gustavo F. Padovan <gustavo@padovan.org>
   Copyright (C) 2010 Google Inc.
   Copyright (C) 2011 ProFUSION Embedded Systems
   Copyright (c) 2012 Code Aurora Forum.  All rights reserved.

   Written 2000,2001 by Maxim Krasnyansky <maxk@qualcomm.com>

   This program is free software; you can redistribute it and/or modify
   it under the terms of the GNU General Public License version 2 as
   published by the Free Software Foundation;

   THE SOFTWARE IS PROVIDED "AS IS", WITHOUT WARRANTY OF ANY KIND, EXPRESS
   OR IMPLIED, INCLUDING BUT NOT LIMITED TO THE WARRANTIES OF MERCHANTABILITY,
   FITNESS FOR A PARTICULAR PURPOSE AND NONINFRINGEMENT OF THIRD PARTY RIGHTS.
   IN NO EVENT SHALL THE COPYRIGHT HOLDER(S) AND AUTHOR(S) BE LIABLE FOR ANY
   CLAIM, OR ANY SPECIAL INDIRECT OR CONSEQUENTIAL DAMAGES, OR ANY DAMAGES
   WHATSOEVER RESULTING FROM LOSS OF USE, DATA OR PROFITS, WHETHER IN AN
   ACTION OF CONTRACT, NEGLIGENCE OR OTHER TORTIOUS ACTION, ARISING OUT OF
   OR IN CONNECTION WITH THE USE OR PERFORMANCE OF THIS SOFTWARE.

   ALL LIABILITY, INCLUDING LIABILITY FOR INFRINGEMENT OF ANY PATENTS,
   COPYRIGHTS, TRADEMARKS OR OTHER RIGHTS, RELATING TO USE OF THIS
   SOFTWARE IS DISCLAIMED.
*/

/* Bluetooth L2CAP core. */

#include <linux/module.h>

#include <linux/debugfs.h>
#include <linux/crc16.h>

#include <net/bluetooth/bluetooth.h>
#include <net/bluetooth/hci_core.h>
#include <net/bluetooth/l2cap.h>

#include "smp.h"
#include "a2mp.h"
#include "amp.h"

bool disable_ertm;

static u32 l2cap_feat_mask = L2CAP_FEAT_FIXED_CHAN | L2CAP_FEAT_UCD;
static u8 l2cap_fixed_chan[8] = { L2CAP_FC_L2CAP | L2CAP_FC_CONNLESS, };

static LIST_HEAD(chan_list);
static DEFINE_RWLOCK(chan_list_lock);

static struct sk_buff *l2cap_build_cmd(struct l2cap_conn *conn,
				       u8 code, u8 ident, u16 dlen, void *data);
static void l2cap_send_cmd(struct l2cap_conn *conn, u8 ident, u8 code, u16 len,
			   void *data);
static int l2cap_build_conf_req(struct l2cap_chan *chan, void *data);
static void l2cap_send_disconn_req(struct l2cap_chan *chan, int err);

static void l2cap_tx(struct l2cap_chan *chan, struct l2cap_ctrl *control,
		     struct sk_buff_head *skbs, u8 event);

static inline __u8 bdaddr_type(struct hci_conn *hcon, __u8 type)
{
	if (hcon->type == LE_LINK) {
		if (type == ADDR_LE_DEV_PUBLIC)
			return BDADDR_LE_PUBLIC;
		else
			return BDADDR_LE_RANDOM;
	}

	return BDADDR_BREDR;
}

/* ---- L2CAP channels ---- */

static struct l2cap_chan *__l2cap_get_chan_by_dcid(struct l2cap_conn *conn,
						   u16 cid)
{
	struct l2cap_chan *c;

	list_for_each_entry(c, &conn->chan_l, list) {
		if (c->dcid == cid)
			return c;
	}
	return NULL;
}

static struct l2cap_chan *__l2cap_get_chan_by_scid(struct l2cap_conn *conn,
						   u16 cid)
{
	struct l2cap_chan *c;

	list_for_each_entry(c, &conn->chan_l, list) {
		if (c->scid == cid)
			return c;
	}
	return NULL;
}

/* Find channel with given SCID.
 * Returns locked channel. */
static struct l2cap_chan *l2cap_get_chan_by_scid(struct l2cap_conn *conn,
						 u16 cid)
{
	struct l2cap_chan *c;

	mutex_lock(&conn->chan_lock);
	c = __l2cap_get_chan_by_scid(conn, cid);
	if (c)
		l2cap_chan_lock(c);
	mutex_unlock(&conn->chan_lock);

	return c;
}

/* Find channel with given DCID.
 * Returns locked channel.
 */
static struct l2cap_chan *l2cap_get_chan_by_dcid(struct l2cap_conn *conn,
						 u16 cid)
{
	struct l2cap_chan *c;

	mutex_lock(&conn->chan_lock);
	c = __l2cap_get_chan_by_dcid(conn, cid);
	if (c)
		l2cap_chan_lock(c);
	mutex_unlock(&conn->chan_lock);

	return c;
}

static struct l2cap_chan *__l2cap_get_chan_by_ident(struct l2cap_conn *conn,
						    u8 ident)
{
	struct l2cap_chan *c;

	list_for_each_entry(c, &conn->chan_l, list) {
		if (c->ident == ident)
			return c;
	}
	return NULL;
}

static struct l2cap_chan *l2cap_get_chan_by_ident(struct l2cap_conn *conn,
						  u8 ident)
{
	struct l2cap_chan *c;

	mutex_lock(&conn->chan_lock);
	c = __l2cap_get_chan_by_ident(conn, ident);
	if (c)
		l2cap_chan_lock(c);
	mutex_unlock(&conn->chan_lock);

	return c;
}

static struct l2cap_chan *__l2cap_global_chan_by_addr(__le16 psm, bdaddr_t *src)
{
	struct l2cap_chan *c;

	list_for_each_entry(c, &chan_list, global_l) {
		if (c->sport == psm && !bacmp(&c->src, src))
			return c;
	}
	return NULL;
}

int l2cap_add_psm(struct l2cap_chan *chan, bdaddr_t *src, __le16 psm)
{
	int err;

	write_lock(&chan_list_lock);

	if (psm && __l2cap_global_chan_by_addr(psm, src)) {
		err = -EADDRINUSE;
		goto done;
	}

	if (psm) {
		chan->psm = psm;
		chan->sport = psm;
		err = 0;
	} else {
		u16 p;

		err = -EINVAL;
		for (p = 0x1001; p < 0x1100; p += 2)
			if (!__l2cap_global_chan_by_addr(cpu_to_le16(p), src)) {
				chan->psm   = cpu_to_le16(p);
				chan->sport = cpu_to_le16(p);
				err = 0;
				break;
			}
	}

done:
	write_unlock(&chan_list_lock);
	return err;
}

int l2cap_add_scid(struct l2cap_chan *chan,  __u16 scid)
{
	write_lock(&chan_list_lock);

	chan->scid = scid;

	write_unlock(&chan_list_lock);

	return 0;
}

static u16 l2cap_alloc_cid(struct l2cap_conn *conn)
{
	u16 cid = L2CAP_CID_DYN_START;

	for (; cid < L2CAP_CID_DYN_END; cid++) {
		if (!__l2cap_get_chan_by_scid(conn, cid))
			return cid;
	}

	return 0;
}

static void __l2cap_state_change(struct l2cap_chan *chan, int state)
{
	BT_DBG("chan %p %s -> %s", chan, state_to_string(chan->state),
	       state_to_string(state));

	chan->state = state;
	chan->ops->state_change(chan, state);
}

static void l2cap_state_change(struct l2cap_chan *chan, int state)
{
	struct sock *sk = chan->sk;

	lock_sock(sk);
	__l2cap_state_change(chan, state);
	release_sock(sk);
}

static inline void __l2cap_chan_set_err(struct l2cap_chan *chan, int err)
{
	struct sock *sk = chan->sk;

	sk->sk_err = err;
}

static inline void l2cap_chan_set_err(struct l2cap_chan *chan, int err)
{
	struct sock *sk = chan->sk;

	lock_sock(sk);
	__l2cap_chan_set_err(chan, err);
	release_sock(sk);
}

static void __set_retrans_timer(struct l2cap_chan *chan)
{
	if (!delayed_work_pending(&chan->monitor_timer) &&
	    chan->retrans_timeout) {
		l2cap_set_timer(chan, &chan->retrans_timer,
				msecs_to_jiffies(chan->retrans_timeout));
	}
}

static void __set_monitor_timer(struct l2cap_chan *chan)
{
	__clear_retrans_timer(chan);
	if (chan->monitor_timeout) {
		l2cap_set_timer(chan, &chan->monitor_timer,
				msecs_to_jiffies(chan->monitor_timeout));
	}
}

static struct sk_buff *l2cap_ertm_seq_in_queue(struct sk_buff_head *head,
					       u16 seq)
{
	struct sk_buff *skb;

	skb_queue_walk(head, skb) {
		if (bt_cb(skb)->control.txseq == seq)
			return skb;
	}

	return NULL;
}

/* ---- L2CAP sequence number lists ---- */

/* For ERTM, ordered lists of sequence numbers must be tracked for
 * SREJ requests that are received and for frames that are to be
 * retransmitted. These seq_list functions implement a singly-linked
 * list in an array, where membership in the list can also be checked
 * in constant time. Items can also be added to the tail of the list
 * and removed from the head in constant time, without further memory
 * allocs or frees.
 */

static int l2cap_seq_list_init(struct l2cap_seq_list *seq_list, u16 size)
{
	size_t alloc_size, i;

	/* Allocated size is a power of 2 to map sequence numbers
	 * (which may be up to 14 bits) in to a smaller array that is
	 * sized for the negotiated ERTM transmit windows.
	 */
	alloc_size = roundup_pow_of_two(size);

	seq_list->list = kmalloc(sizeof(u16) * alloc_size, GFP_KERNEL);
	if (!seq_list->list)
		return -ENOMEM;

	seq_list->mask = alloc_size - 1;
	seq_list->head = L2CAP_SEQ_LIST_CLEAR;
	seq_list->tail = L2CAP_SEQ_LIST_CLEAR;
	for (i = 0; i < alloc_size; i++)
		seq_list->list[i] = L2CAP_SEQ_LIST_CLEAR;

	return 0;
}

static inline void l2cap_seq_list_free(struct l2cap_seq_list *seq_list)
{
	kfree(seq_list->list);
}

static inline bool l2cap_seq_list_contains(struct l2cap_seq_list *seq_list,
					   u16 seq)
{
	/* Constant-time check for list membership */
	return seq_list->list[seq & seq_list->mask] != L2CAP_SEQ_LIST_CLEAR;
}

static u16 l2cap_seq_list_remove(struct l2cap_seq_list *seq_list, u16 seq)
{
	u16 mask = seq_list->mask;

	if (seq_list->head == L2CAP_SEQ_LIST_CLEAR) {
		/* In case someone tries to pop the head of an empty list */
		return L2CAP_SEQ_LIST_CLEAR;
	} else if (seq_list->head == seq) {
		/* Head can be removed in constant time */
		seq_list->head = seq_list->list[seq & mask];
		seq_list->list[seq & mask] = L2CAP_SEQ_LIST_CLEAR;

		if (seq_list->head == L2CAP_SEQ_LIST_TAIL) {
			seq_list->head = L2CAP_SEQ_LIST_CLEAR;
			seq_list->tail = L2CAP_SEQ_LIST_CLEAR;
		}
	} else {
		/* Walk the list to find the sequence number */
		u16 prev = seq_list->head;
		while (seq_list->list[prev & mask] != seq) {
			prev = seq_list->list[prev & mask];
			if (prev == L2CAP_SEQ_LIST_TAIL)
				return L2CAP_SEQ_LIST_CLEAR;
		}

		/* Unlink the number from the list and clear it */
		seq_list->list[prev & mask] = seq_list->list[seq & mask];
		seq_list->list[seq & mask] = L2CAP_SEQ_LIST_CLEAR;
		if (seq_list->tail == seq)
			seq_list->tail = prev;
	}
	return seq;
}

static inline u16 l2cap_seq_list_pop(struct l2cap_seq_list *seq_list)
{
	/* Remove the head in constant time */
	return l2cap_seq_list_remove(seq_list, seq_list->head);
}

static void l2cap_seq_list_clear(struct l2cap_seq_list *seq_list)
{
	u16 i;

	if (seq_list->head == L2CAP_SEQ_LIST_CLEAR)
		return;

	for (i = 0; i <= seq_list->mask; i++)
		seq_list->list[i] = L2CAP_SEQ_LIST_CLEAR;

	seq_list->head = L2CAP_SEQ_LIST_CLEAR;
	seq_list->tail = L2CAP_SEQ_LIST_CLEAR;
}

static void l2cap_seq_list_append(struct l2cap_seq_list *seq_list, u16 seq)
{
	u16 mask = seq_list->mask;

	/* All appends happen in constant time */

	if (seq_list->list[seq & mask] != L2CAP_SEQ_LIST_CLEAR)
		return;

	if (seq_list->tail == L2CAP_SEQ_LIST_CLEAR)
		seq_list->head = seq;
	else
		seq_list->list[seq_list->tail & mask] = seq;

	seq_list->tail = seq;
	seq_list->list[seq & mask] = L2CAP_SEQ_LIST_TAIL;
}

static void l2cap_chan_timeout(struct work_struct *work)
{
	struct l2cap_chan *chan = container_of(work, struct l2cap_chan,
					       chan_timer.work);
	struct l2cap_conn *conn = chan->conn;
	int reason;

	BT_DBG("chan %p state %s", chan, state_to_string(chan->state));

	mutex_lock(&conn->chan_lock);
	l2cap_chan_lock(chan);

	if (chan->state == BT_CONNECTED || chan->state == BT_CONFIG)
		reason = ECONNREFUSED;
	else if (chan->state == BT_CONNECT &&
		 chan->sec_level != BT_SECURITY_SDP)
		reason = ECONNREFUSED;
	else
		reason = ETIMEDOUT;

	l2cap_chan_close(chan, reason);

	l2cap_chan_unlock(chan);

	chan->ops->close(chan);
	mutex_unlock(&conn->chan_lock);

	l2cap_chan_put(chan);
}

struct l2cap_chan *l2cap_chan_create(void)
{
	struct l2cap_chan *chan;

	chan = kzalloc(sizeof(*chan), GFP_ATOMIC);
	if (!chan)
		return NULL;

	mutex_init(&chan->lock);

	write_lock(&chan_list_lock);
	list_add(&chan->global_l, &chan_list);
	write_unlock(&chan_list_lock);

	INIT_DELAYED_WORK(&chan->chan_timer, l2cap_chan_timeout);

	chan->state = BT_OPEN;

	kref_init(&chan->kref);

	/* This flag is cleared in l2cap_chan_ready() */
	set_bit(CONF_NOT_COMPLETE, &chan->conf_state);

	BT_DBG("chan %p", chan);

	return chan;
}

static void l2cap_chan_destroy(struct kref *kref)
{
	struct l2cap_chan *chan = container_of(kref, struct l2cap_chan, kref);

	BT_DBG("chan %p", chan);

	write_lock(&chan_list_lock);
	list_del(&chan->global_l);
	write_unlock(&chan_list_lock);

	kfree(chan);
}

void l2cap_chan_hold(struct l2cap_chan *c)
{
	BT_DBG("chan %p orig refcnt %d", c, atomic_read(&c->kref.refcount));

	kref_get(&c->kref);
}

void l2cap_chan_put(struct l2cap_chan *c)
{
	BT_DBG("chan %p orig refcnt %d", c, atomic_read(&c->kref.refcount));

	kref_put(&c->kref, l2cap_chan_destroy);
}

void l2cap_chan_set_defaults(struct l2cap_chan *chan)
{
	chan->fcs  = L2CAP_FCS_CRC16;
	chan->max_tx = L2CAP_DEFAULT_MAX_TX;
	chan->tx_win = L2CAP_DEFAULT_TX_WINDOW;
	chan->tx_win_max = L2CAP_DEFAULT_TX_WINDOW;
	chan->ack_win = L2CAP_DEFAULT_TX_WINDOW;
	chan->sec_level = BT_SECURITY_LOW;

	set_bit(FLAG_FORCE_ACTIVE, &chan->flags);
}

void __l2cap_chan_add(struct l2cap_conn *conn, struct l2cap_chan *chan)
{
	BT_DBG("conn %p, psm 0x%2.2x, dcid 0x%4.4x", conn,
	       __le16_to_cpu(chan->psm), chan->dcid);

	conn->disc_reason = HCI_ERROR_REMOTE_USER_TERM;

	chan->conn = conn;

	switch (chan->chan_type) {
	case L2CAP_CHAN_CONN_ORIENTED:
		if (conn->hcon->type == LE_LINK) {
			/* LE connection */
			chan->omtu = L2CAP_DEFAULT_MTU;
			if (chan->dcid == L2CAP_CID_ATT)
				chan->scid = L2CAP_CID_ATT;
			else
				chan->scid = l2cap_alloc_cid(conn);
		} else {
			/* Alloc CID for connection-oriented socket */
			chan->scid = l2cap_alloc_cid(conn);
			chan->omtu = L2CAP_DEFAULT_MTU;
		}
		break;

	case L2CAP_CHAN_CONN_LESS:
		/* Connectionless socket */
		chan->scid = L2CAP_CID_CONN_LESS;
		chan->dcid = L2CAP_CID_CONN_LESS;
		chan->omtu = L2CAP_DEFAULT_MTU;
		break;

	case L2CAP_CHAN_CONN_FIX_A2MP:
		chan->scid = L2CAP_CID_A2MP;
		chan->dcid = L2CAP_CID_A2MP;
		chan->omtu = L2CAP_A2MP_DEFAULT_MTU;
		chan->imtu = L2CAP_A2MP_DEFAULT_MTU;
		break;

	default:
		/* Raw socket can send/recv signalling messages only */
		chan->scid = L2CAP_CID_SIGNALING;
		chan->dcid = L2CAP_CID_SIGNALING;
		chan->omtu = L2CAP_DEFAULT_MTU;
	}

	chan->local_id		= L2CAP_BESTEFFORT_ID;
	chan->local_stype	= L2CAP_SERV_BESTEFFORT;
	chan->local_msdu	= L2CAP_DEFAULT_MAX_SDU_SIZE;
	chan->local_sdu_itime	= L2CAP_DEFAULT_SDU_ITIME;
	chan->local_acc_lat	= L2CAP_DEFAULT_ACC_LAT;
	chan->local_flush_to	= L2CAP_EFS_DEFAULT_FLUSH_TO;

	l2cap_chan_hold(chan);

	hci_conn_hold(conn->hcon);

	list_add(&chan->list, &conn->chan_l);
}

void l2cap_chan_add(struct l2cap_conn *conn, struct l2cap_chan *chan)
{
	mutex_lock(&conn->chan_lock);
	__l2cap_chan_add(conn, chan);
	mutex_unlock(&conn->chan_lock);
}

void l2cap_chan_del(struct l2cap_chan *chan, int err)
{
	struct l2cap_conn *conn = chan->conn;

	__clear_chan_timer(chan);

	BT_DBG("chan %p, conn %p, err %d", chan, conn, err);

	if (conn) {
		struct amp_mgr *mgr = conn->hcon->amp_mgr;
		/* Delete from channel list */
		list_del(&chan->list);

		l2cap_chan_put(chan);

		chan->conn = NULL;

		if (chan->chan_type != L2CAP_CHAN_CONN_FIX_A2MP)
			hci_conn_drop(conn->hcon);

		if (mgr && mgr->bredr_chan == chan)
			mgr->bredr_chan = NULL;
	}

	if (chan->hs_hchan) {
		struct hci_chan *hs_hchan = chan->hs_hchan;

		BT_DBG("chan %p disconnect hs_hchan %p", chan, hs_hchan);
		amp_disconnect_logical_link(hs_hchan);
	}

	chan->ops->teardown(chan, err);

	if (test_bit(CONF_NOT_COMPLETE, &chan->conf_state))
		return;

	switch(chan->mode) {
	case L2CAP_MODE_BASIC:
		break;

	case L2CAP_MODE_ERTM:
		__clear_retrans_timer(chan);
		__clear_monitor_timer(chan);
		__clear_ack_timer(chan);

		skb_queue_purge(&chan->srej_q);

		l2cap_seq_list_free(&chan->srej_list);
		l2cap_seq_list_free(&chan->retrans_list);

		/* fall through */

	case L2CAP_MODE_STREAMING:
		skb_queue_purge(&chan->tx_q);
		break;
	}

	return;
}

void l2cap_chan_close(struct l2cap_chan *chan, int reason)
{
	struct l2cap_conn *conn = chan->conn;

	BT_DBG("chan %p state %s", chan, state_to_string(chan->state));

	switch (chan->state) {
	case BT_LISTEN:
		chan->ops->teardown(chan, 0);
		break;

	case BT_CONNECTED:
	case BT_CONFIG:
		if (chan->chan_type == L2CAP_CHAN_CONN_ORIENTED &&
		    conn->hcon->type == ACL_LINK) {
			struct sock *sk = chan->sk;
			__set_chan_timer(chan, sk->sk_sndtimeo);
			l2cap_send_disconn_req(chan, reason);
		} else
			l2cap_chan_del(chan, reason);
		break;

	case BT_CONNECT2:
		if (chan->chan_type == L2CAP_CHAN_CONN_ORIENTED &&
		    conn->hcon->type == ACL_LINK) {
			struct l2cap_conn_rsp rsp;
			__u16 result;

			if (test_bit(FLAG_DEFER_SETUP, &chan->flags))
				result = L2CAP_CR_SEC_BLOCK;
			else
				result = L2CAP_CR_BAD_PSM;

			l2cap_state_change(chan, BT_DISCONN);

			rsp.scid   = cpu_to_le16(chan->dcid);
			rsp.dcid   = cpu_to_le16(chan->scid);
			rsp.result = cpu_to_le16(result);
			rsp.status = __constant_cpu_to_le16(L2CAP_CS_NO_INFO);
			l2cap_send_cmd(conn, chan->ident, L2CAP_CONN_RSP,
				       sizeof(rsp), &rsp);
		}

		l2cap_chan_del(chan, reason);
		break;

	case BT_CONNECT:
	case BT_DISCONN:
		l2cap_chan_del(chan, reason);
		break;

	default:
		chan->ops->teardown(chan, 0);
		break;
	}
}

static inline u8 l2cap_get_auth_type(struct l2cap_chan *chan)
{
	switch (chan->chan_type) {
	case L2CAP_CHAN_RAW:
		switch (chan->sec_level) {
		case BT_SECURITY_HIGH:
			return HCI_AT_DEDICATED_BONDING_MITM;
		case BT_SECURITY_MEDIUM:
			return HCI_AT_DEDICATED_BONDING;
		default:
			return HCI_AT_NO_BONDING;
		}
		break;
	case L2CAP_CHAN_CONN_LESS:
		if (chan->psm == __constant_cpu_to_le16(L2CAP_PSM_3DSP)) {
			if (chan->sec_level == BT_SECURITY_LOW)
				chan->sec_level = BT_SECURITY_SDP;
		}
		if (chan->sec_level == BT_SECURITY_HIGH)
			return HCI_AT_NO_BONDING_MITM;
		else
			return HCI_AT_NO_BONDING;
		break;
	case L2CAP_CHAN_CONN_ORIENTED:
		if (chan->psm == __constant_cpu_to_le16(L2CAP_PSM_SDP)) {
			if (chan->sec_level == BT_SECURITY_LOW)
				chan->sec_level = BT_SECURITY_SDP;

			if (chan->sec_level == BT_SECURITY_HIGH)
				return HCI_AT_NO_BONDING_MITM;
			else
				return HCI_AT_NO_BONDING;
		}
		/* fall through */
	default:
		switch (chan->sec_level) {
		case BT_SECURITY_HIGH:
			return HCI_AT_GENERAL_BONDING_MITM;
		case BT_SECURITY_MEDIUM:
			return HCI_AT_GENERAL_BONDING;
		default:
			return HCI_AT_NO_BONDING;
		}
		break;
	}
}

/* Service level security */
int l2cap_chan_check_security(struct l2cap_chan *chan)
{
	struct l2cap_conn *conn = chan->conn;
	__u8 auth_type;

	auth_type = l2cap_get_auth_type(chan);

	return hci_conn_security(conn->hcon, chan->sec_level, auth_type);
}

static u8 l2cap_get_ident(struct l2cap_conn *conn)
{
	u8 id;

	/* Get next available identificator.
	 *    1 - 128 are used by kernel.
	 *  129 - 199 are reserved.
	 *  200 - 254 are used by utilities like l2ping, etc.
	 */

	spin_lock(&conn->lock);

	if (++conn->tx_ident > 128)
		conn->tx_ident = 1;

	id = conn->tx_ident;

	spin_unlock(&conn->lock);

	return id;
}

static void l2cap_send_cmd(struct l2cap_conn *conn, u8 ident, u8 code, u16 len,
			   void *data)
{
	struct sk_buff *skb = l2cap_build_cmd(conn, code, ident, len, data);
	u8 flags;

	BT_DBG("code 0x%2.2x", code);

	if (!skb)
		return;

	if (lmp_no_flush_capable(conn->hcon->hdev))
		flags = ACL_START_NO_FLUSH;
	else
		flags = ACL_START;

	bt_cb(skb)->force_active = BT_POWER_FORCE_ACTIVE_ON;
	skb->priority = HCI_PRIO_MAX;

	hci_send_acl(conn->hchan, skb, flags);
}

static bool __chan_is_moving(struct l2cap_chan *chan)
{
	return chan->move_state != L2CAP_MOVE_STABLE &&
	       chan->move_state != L2CAP_MOVE_WAIT_PREPARE;
}

static void l2cap_do_send(struct l2cap_chan *chan, struct sk_buff *skb)
{
	struct hci_conn *hcon = chan->conn->hcon;
	u16 flags;

	BT_DBG("chan %p, skb %p len %d priority %u", chan, skb, skb->len,
	       skb->priority);

	if (chan->hs_hcon && !__chan_is_moving(chan)) {
		if (chan->hs_hchan)
			hci_send_acl(chan->hs_hchan, skb, ACL_COMPLETE);
		else
			kfree_skb(skb);

		return;
	}

	if (!test_bit(FLAG_FLUSHABLE, &chan->flags) &&
	    lmp_no_flush_capable(hcon->hdev))
		flags = ACL_START_NO_FLUSH;
	else
		flags = ACL_START;

	bt_cb(skb)->force_active = test_bit(FLAG_FORCE_ACTIVE, &chan->flags);
	hci_send_acl(chan->conn->hchan, skb, flags);
}

static void __unpack_enhanced_control(u16 enh, struct l2cap_ctrl *control)
{
	control->reqseq = (enh & L2CAP_CTRL_REQSEQ) >> L2CAP_CTRL_REQSEQ_SHIFT;
	control->final = (enh & L2CAP_CTRL_FINAL) >> L2CAP_CTRL_FINAL_SHIFT;

	if (enh & L2CAP_CTRL_FRAME_TYPE) {
		/* S-Frame */
		control->sframe = 1;
		control->poll = (enh & L2CAP_CTRL_POLL) >> L2CAP_CTRL_POLL_SHIFT;
		control->super = (enh & L2CAP_CTRL_SUPERVISE) >> L2CAP_CTRL_SUPER_SHIFT;

		control->sar = 0;
		control->txseq = 0;
	} else {
		/* I-Frame */
		control->sframe = 0;
		control->sar = (enh & L2CAP_CTRL_SAR) >> L2CAP_CTRL_SAR_SHIFT;
		control->txseq = (enh & L2CAP_CTRL_TXSEQ) >> L2CAP_CTRL_TXSEQ_SHIFT;

		control->poll = 0;
		control->super = 0;
	}
}

static void __unpack_extended_control(u32 ext, struct l2cap_ctrl *control)
{
	control->reqseq = (ext & L2CAP_EXT_CTRL_REQSEQ) >> L2CAP_EXT_CTRL_REQSEQ_SHIFT;
	control->final = (ext & L2CAP_EXT_CTRL_FINAL) >> L2CAP_EXT_CTRL_FINAL_SHIFT;

	if (ext & L2CAP_EXT_CTRL_FRAME_TYPE) {
		/* S-Frame */
		control->sframe = 1;
		control->poll = (ext & L2CAP_EXT_CTRL_POLL) >> L2CAP_EXT_CTRL_POLL_SHIFT;
		control->super = (ext & L2CAP_EXT_CTRL_SUPERVISE) >> L2CAP_EXT_CTRL_SUPER_SHIFT;

		control->sar = 0;
		control->txseq = 0;
	} else {
		/* I-Frame */
		control->sframe = 0;
		control->sar = (ext & L2CAP_EXT_CTRL_SAR) >> L2CAP_EXT_CTRL_SAR_SHIFT;
		control->txseq = (ext & L2CAP_EXT_CTRL_TXSEQ) >> L2CAP_EXT_CTRL_TXSEQ_SHIFT;

		control->poll = 0;
		control->super = 0;
	}
}

static inline void __unpack_control(struct l2cap_chan *chan,
				    struct sk_buff *skb)
{
	if (test_bit(FLAG_EXT_CTRL, &chan->flags)) {
		__unpack_extended_control(get_unaligned_le32(skb->data),
					  &bt_cb(skb)->control);
		skb_pull(skb, L2CAP_EXT_CTRL_SIZE);
	} else {
		__unpack_enhanced_control(get_unaligned_le16(skb->data),
					  &bt_cb(skb)->control);
		skb_pull(skb, L2CAP_ENH_CTRL_SIZE);
	}
}

static u32 __pack_extended_control(struct l2cap_ctrl *control)
{
	u32 packed;

	packed = control->reqseq << L2CAP_EXT_CTRL_REQSEQ_SHIFT;
	packed |= control->final << L2CAP_EXT_CTRL_FINAL_SHIFT;

	if (control->sframe) {
		packed |= control->poll << L2CAP_EXT_CTRL_POLL_SHIFT;
		packed |= control->super << L2CAP_EXT_CTRL_SUPER_SHIFT;
		packed |= L2CAP_EXT_CTRL_FRAME_TYPE;
	} else {
		packed |= control->sar << L2CAP_EXT_CTRL_SAR_SHIFT;
		packed |= control->txseq << L2CAP_EXT_CTRL_TXSEQ_SHIFT;
	}

	return packed;
}

static u16 __pack_enhanced_control(struct l2cap_ctrl *control)
{
	u16 packed;

	packed = control->reqseq << L2CAP_CTRL_REQSEQ_SHIFT;
	packed |= control->final << L2CAP_CTRL_FINAL_SHIFT;

	if (control->sframe) {
		packed |= control->poll << L2CAP_CTRL_POLL_SHIFT;
		packed |= control->super << L2CAP_CTRL_SUPER_SHIFT;
		packed |= L2CAP_CTRL_FRAME_TYPE;
	} else {
		packed |= control->sar << L2CAP_CTRL_SAR_SHIFT;
		packed |= control->txseq << L2CAP_CTRL_TXSEQ_SHIFT;
	}

	return packed;
}

static inline void __pack_control(struct l2cap_chan *chan,
				  struct l2cap_ctrl *control,
				  struct sk_buff *skb)
{
	if (test_bit(FLAG_EXT_CTRL, &chan->flags)) {
		put_unaligned_le32(__pack_extended_control(control),
				   skb->data + L2CAP_HDR_SIZE);
	} else {
		put_unaligned_le16(__pack_enhanced_control(control),
				   skb->data + L2CAP_HDR_SIZE);
	}
}

static inline unsigned int __ertm_hdr_size(struct l2cap_chan *chan)
{
	if (test_bit(FLAG_EXT_CTRL, &chan->flags))
		return L2CAP_EXT_HDR_SIZE;
	else
		return L2CAP_ENH_HDR_SIZE;
}

static struct sk_buff *l2cap_create_sframe_pdu(struct l2cap_chan *chan,
					       u32 control)
{
	struct sk_buff *skb;
	struct l2cap_hdr *lh;
	int hlen = __ertm_hdr_size(chan);

	if (chan->fcs == L2CAP_FCS_CRC16)
		hlen += L2CAP_FCS_SIZE;

	skb = bt_skb_alloc(hlen, GFP_KERNEL);

	if (!skb)
		return ERR_PTR(-ENOMEM);

	lh = (struct l2cap_hdr *) skb_put(skb, L2CAP_HDR_SIZE);
	lh->len = cpu_to_le16(hlen - L2CAP_HDR_SIZE);
	lh->cid = cpu_to_le16(chan->dcid);

	if (test_bit(FLAG_EXT_CTRL, &chan->flags))
		put_unaligned_le32(control, skb_put(skb, L2CAP_EXT_CTRL_SIZE));
	else
		put_unaligned_le16(control, skb_put(skb, L2CAP_ENH_CTRL_SIZE));

	if (chan->fcs == L2CAP_FCS_CRC16) {
		u16 fcs = crc16(0, (u8 *)skb->data, skb->len);
		put_unaligned_le16(fcs, skb_put(skb, L2CAP_FCS_SIZE));
	}

	skb->priority = HCI_PRIO_MAX;
	return skb;
}

static void l2cap_send_sframe(struct l2cap_chan *chan,
			      struct l2cap_ctrl *control)
{
	struct sk_buff *skb;
	u32 control_field;

	BT_DBG("chan %p, control %p", chan, control);

	if (!control->sframe)
		return;

	if (__chan_is_moving(chan))
		return;

	if (test_and_clear_bit(CONN_SEND_FBIT, &chan->conn_state) &&
	    !control->poll)
		control->final = 1;

	if (control->super == L2CAP_SUPER_RR)
		clear_bit(CONN_RNR_SENT, &chan->conn_state);
	else if (control->super == L2CAP_SUPER_RNR)
		set_bit(CONN_RNR_SENT, &chan->conn_state);

	if (control->super != L2CAP_SUPER_SREJ) {
		chan->last_acked_seq = control->reqseq;
		__clear_ack_timer(chan);
	}

	BT_DBG("reqseq %d, final %d, poll %d, super %d", control->reqseq,
	       control->final, control->poll, control->super);

	if (test_bit(FLAG_EXT_CTRL, &chan->flags))
		control_field = __pack_extended_control(control);
	else
		control_field = __pack_enhanced_control(control);

	skb = l2cap_create_sframe_pdu(chan, control_field);
	if (!IS_ERR(skb))
		l2cap_do_send(chan, skb);
}

static void l2cap_send_rr_or_rnr(struct l2cap_chan *chan, bool poll)
{
	struct l2cap_ctrl control;

	BT_DBG("chan %p, poll %d", chan, poll);

	memset(&control, 0, sizeof(control));
	control.sframe = 1;
	control.poll = poll;

	if (test_bit(CONN_LOCAL_BUSY, &chan->conn_state))
		control.super = L2CAP_SUPER_RNR;
	else
		control.super = L2CAP_SUPER_RR;

	control.reqseq = chan->buffer_seq;
	l2cap_send_sframe(chan, &control);
}

static inline int __l2cap_no_conn_pending(struct l2cap_chan *chan)
{
	return !test_bit(CONF_CONNECT_PEND, &chan->conf_state);
}

static bool __amp_capable(struct l2cap_chan *chan)
{
	struct l2cap_conn *conn = chan->conn;
	struct hci_dev *hdev;
	bool amp_available = false;

<<<<<<< HEAD
	if (conn->hs_enabled && hci_amp_capable() &&
	    chan->chan_policy == BT_CHANNEL_POLICY_AMP_PREFERRED &&
	    conn->fixed_chan_mask & L2CAP_FC_A2MP)
		return true;
=======
	if (!conn->hs_enabled)
		return false;

	if (!(conn->fixed_chan_mask & L2CAP_FC_A2MP))
		return false;

	read_lock(&hci_dev_list_lock);
	list_for_each_entry(hdev, &hci_dev_list, list) {
		if (hdev->amp_type != AMP_TYPE_BREDR &&
		    test_bit(HCI_UP, &hdev->flags)) {
			amp_available = true;
			break;
		}
	}
	read_unlock(&hci_dev_list_lock);

	if (chan->chan_policy == BT_CHANNEL_POLICY_AMP_PREFERRED)
		return amp_available;
>>>>>>> 01925efd

	return false;
}

static bool l2cap_check_efs(struct l2cap_chan *chan)
{
	/* Check EFS parameters */
	return true;
}

void l2cap_send_conn_req(struct l2cap_chan *chan)
{
	struct l2cap_conn *conn = chan->conn;
	struct l2cap_conn_req req;

	req.scid = cpu_to_le16(chan->scid);
	req.psm  = chan->psm;

	chan->ident = l2cap_get_ident(conn);

	set_bit(CONF_CONNECT_PEND, &chan->conf_state);

	l2cap_send_cmd(conn, chan->ident, L2CAP_CONN_REQ, sizeof(req), &req);
}

static void l2cap_send_create_chan_req(struct l2cap_chan *chan, u8 amp_id)
{
	struct l2cap_create_chan_req req;
	req.scid = cpu_to_le16(chan->scid);
	req.psm  = chan->psm;
	req.amp_id = amp_id;

	chan->ident = l2cap_get_ident(chan->conn);

	l2cap_send_cmd(chan->conn, chan->ident, L2CAP_CREATE_CHAN_REQ,
		       sizeof(req), &req);
}

static void l2cap_move_setup(struct l2cap_chan *chan)
{
	struct sk_buff *skb;

	BT_DBG("chan %p", chan);

	if (chan->mode != L2CAP_MODE_ERTM)
		return;

	__clear_retrans_timer(chan);
	__clear_monitor_timer(chan);
	__clear_ack_timer(chan);

	chan->retry_count = 0;
	skb_queue_walk(&chan->tx_q, skb) {
		if (bt_cb(skb)->control.retries)
			bt_cb(skb)->control.retries = 1;
		else
			break;
	}

	chan->expected_tx_seq = chan->buffer_seq;

	clear_bit(CONN_REJ_ACT, &chan->conn_state);
	clear_bit(CONN_SREJ_ACT, &chan->conn_state);
	l2cap_seq_list_clear(&chan->retrans_list);
	l2cap_seq_list_clear(&chan->srej_list);
	skb_queue_purge(&chan->srej_q);

	chan->tx_state = L2CAP_TX_STATE_XMIT;
	chan->rx_state = L2CAP_RX_STATE_MOVE;

	set_bit(CONN_REMOTE_BUSY, &chan->conn_state);
}

static void l2cap_move_done(struct l2cap_chan *chan)
{
	u8 move_role = chan->move_role;
	BT_DBG("chan %p", chan);

	chan->move_state = L2CAP_MOVE_STABLE;
	chan->move_role = L2CAP_MOVE_ROLE_NONE;

	if (chan->mode != L2CAP_MODE_ERTM)
		return;

	switch (move_role) {
	case L2CAP_MOVE_ROLE_INITIATOR:
		l2cap_tx(chan, NULL, NULL, L2CAP_EV_EXPLICIT_POLL);
		chan->rx_state = L2CAP_RX_STATE_WAIT_F;
		break;
	case L2CAP_MOVE_ROLE_RESPONDER:
		chan->rx_state = L2CAP_RX_STATE_WAIT_P;
		break;
	}
}

static void l2cap_chan_ready(struct l2cap_chan *chan)
{
	/* This clears all conf flags, including CONF_NOT_COMPLETE */
	chan->conf_state = 0;
	__clear_chan_timer(chan);

	chan->state = BT_CONNECTED;

	chan->ops->ready(chan);
}

static void l2cap_start_connection(struct l2cap_chan *chan)
{
	if (__amp_capable(chan)) {
		BT_DBG("chan %p AMP capable: discover AMPs", chan);
		a2mp_discover_amp(chan);
	} else {
		l2cap_send_conn_req(chan);
	}
}

static void l2cap_do_start(struct l2cap_chan *chan)
{
	struct l2cap_conn *conn = chan->conn;

	if (conn->hcon->type == LE_LINK) {
		l2cap_chan_ready(chan);
		return;
	}

	if (conn->info_state & L2CAP_INFO_FEAT_MASK_REQ_SENT) {
		if (!(conn->info_state & L2CAP_INFO_FEAT_MASK_REQ_DONE))
			return;

		if (l2cap_chan_check_security(chan) &&
		    __l2cap_no_conn_pending(chan)) {
			l2cap_start_connection(chan);
		}
	} else {
		struct l2cap_info_req req;
		req.type = __constant_cpu_to_le16(L2CAP_IT_FEAT_MASK);

		conn->info_state |= L2CAP_INFO_FEAT_MASK_REQ_SENT;
		conn->info_ident = l2cap_get_ident(conn);

		schedule_delayed_work(&conn->info_timer, L2CAP_INFO_TIMEOUT);

		l2cap_send_cmd(conn, conn->info_ident, L2CAP_INFO_REQ,
			       sizeof(req), &req);
	}
}

static inline int l2cap_mode_supported(__u8 mode, __u32 feat_mask)
{
	u32 local_feat_mask = l2cap_feat_mask;
	if (!disable_ertm)
		local_feat_mask |= L2CAP_FEAT_ERTM | L2CAP_FEAT_STREAMING;

	switch (mode) {
	case L2CAP_MODE_ERTM:
		return L2CAP_FEAT_ERTM & feat_mask & local_feat_mask;
	case L2CAP_MODE_STREAMING:
		return L2CAP_FEAT_STREAMING & feat_mask & local_feat_mask;
	default:
		return 0x00;
	}
}

static void l2cap_send_disconn_req(struct l2cap_chan *chan, int err)
{
	struct sock *sk = chan->sk;
	struct l2cap_conn *conn = chan->conn;
	struct l2cap_disconn_req req;

	if (!conn)
		return;

	if (chan->mode == L2CAP_MODE_ERTM && chan->state == BT_CONNECTED) {
		__clear_retrans_timer(chan);
		__clear_monitor_timer(chan);
		__clear_ack_timer(chan);
	}

	if (chan->chan_type == L2CAP_CHAN_CONN_FIX_A2MP) {
		l2cap_state_change(chan, BT_DISCONN);
		return;
	}

	req.dcid = cpu_to_le16(chan->dcid);
	req.scid = cpu_to_le16(chan->scid);
	l2cap_send_cmd(conn, l2cap_get_ident(conn), L2CAP_DISCONN_REQ,
		       sizeof(req), &req);

	lock_sock(sk);
	__l2cap_state_change(chan, BT_DISCONN);
	__l2cap_chan_set_err(chan, err);
	release_sock(sk);
}

/* ---- L2CAP connections ---- */
static void l2cap_conn_start(struct l2cap_conn *conn)
{
	struct l2cap_chan *chan, *tmp;

	BT_DBG("conn %p", conn);

	mutex_lock(&conn->chan_lock);

	list_for_each_entry_safe(chan, tmp, &conn->chan_l, list) {
		l2cap_chan_lock(chan);

		if (chan->chan_type != L2CAP_CHAN_CONN_ORIENTED) {
			l2cap_chan_unlock(chan);
			continue;
		}

		if (chan->state == BT_CONNECT) {
			if (!l2cap_chan_check_security(chan) ||
			    !__l2cap_no_conn_pending(chan)) {
				l2cap_chan_unlock(chan);
				continue;
			}

			if (!l2cap_mode_supported(chan->mode, conn->feat_mask)
			    && test_bit(CONF_STATE2_DEVICE,
					&chan->conf_state)) {
				l2cap_chan_close(chan, ECONNRESET);
				l2cap_chan_unlock(chan);
				continue;
			}

			l2cap_start_connection(chan);

		} else if (chan->state == BT_CONNECT2) {
			struct l2cap_conn_rsp rsp;
			char buf[128];
			rsp.scid = cpu_to_le16(chan->dcid);
			rsp.dcid = cpu_to_le16(chan->scid);

			if (l2cap_chan_check_security(chan)) {
				struct sock *sk = chan->sk;

				lock_sock(sk);
				if (test_bit(FLAG_DEFER_SETUP, &chan->flags)) {
					rsp.result = __constant_cpu_to_le16(L2CAP_CR_PEND);
					rsp.status = __constant_cpu_to_le16(L2CAP_CS_AUTHOR_PEND);
					chan->ops->defer(chan);

				} else {
					__l2cap_state_change(chan, BT_CONFIG);
					rsp.result = __constant_cpu_to_le16(L2CAP_CR_SUCCESS);
					rsp.status = __constant_cpu_to_le16(L2CAP_CS_NO_INFO);
				}
				release_sock(sk);
			} else {
				rsp.result = __constant_cpu_to_le16(L2CAP_CR_PEND);
				rsp.status = __constant_cpu_to_le16(L2CAP_CS_AUTHEN_PEND);
			}

			l2cap_send_cmd(conn, chan->ident, L2CAP_CONN_RSP,
				       sizeof(rsp), &rsp);

			if (test_bit(CONF_REQ_SENT, &chan->conf_state) ||
			    rsp.result != L2CAP_CR_SUCCESS) {
				l2cap_chan_unlock(chan);
				continue;
			}

			set_bit(CONF_REQ_SENT, &chan->conf_state);
			l2cap_send_cmd(conn, l2cap_get_ident(conn), L2CAP_CONF_REQ,
				       l2cap_build_conf_req(chan, buf), buf);
			chan->num_conf_req++;
		}

		l2cap_chan_unlock(chan);
	}

	mutex_unlock(&conn->chan_lock);
}

/* Find socket with cid and source/destination bdaddr.
 * Returns closest match, locked.
 */
static struct l2cap_chan *l2cap_global_chan_by_scid(int state, u16 cid,
						    bdaddr_t *src,
						    bdaddr_t *dst)
{
	struct l2cap_chan *c, *c1 = NULL;

	read_lock(&chan_list_lock);

	list_for_each_entry(c, &chan_list, global_l) {
		if (state && c->state != state)
			continue;

		if (c->scid == cid) {
			int src_match, dst_match;
			int src_any, dst_any;

			/* Exact match. */
			src_match = !bacmp(&c->src, src);
			dst_match = !bacmp(&c->dst, dst);
			if (src_match && dst_match) {
				read_unlock(&chan_list_lock);
				return c;
			}

			/* Closest match */
			src_any = !bacmp(&c->src, BDADDR_ANY);
			dst_any = !bacmp(&c->dst, BDADDR_ANY);
			if ((src_match && dst_any) || (src_any && dst_match) ||
			    (src_any && dst_any))
				c1 = c;
		}
	}

	read_unlock(&chan_list_lock);

	return c1;
}

static void l2cap_le_conn_ready(struct l2cap_conn *conn)
{
	struct sock *parent;
	struct l2cap_chan *chan, *pchan;

	BT_DBG("");

	/* Check if we have socket listening on cid */
	pchan = l2cap_global_chan_by_scid(BT_LISTEN, L2CAP_CID_ATT,
					  &conn->hcon->src, &conn->hcon->dst);
	if (!pchan)
		return;

	/* Client ATT sockets should override the server one */
	if (__l2cap_get_chan_by_dcid(conn, L2CAP_CID_ATT))
		return;

	parent = pchan->sk;

	lock_sock(parent);

	chan = pchan->ops->new_connection(pchan);
	if (!chan)
		goto clean;

	chan->dcid = L2CAP_CID_ATT;

	bacpy(&chan->src, &conn->hcon->src);
	bacpy(&chan->dst, &conn->hcon->dst);
	chan->src_type = bdaddr_type(conn->hcon, conn->hcon->src_type);
	chan->dst_type = bdaddr_type(conn->hcon, conn->hcon->dst_type);

	__l2cap_chan_add(conn, chan);

clean:
	release_sock(parent);
}

static void l2cap_conn_ready(struct l2cap_conn *conn)
{
	struct l2cap_chan *chan;
	struct hci_conn *hcon = conn->hcon;

	BT_DBG("conn %p", conn);

	/* For outgoing pairing which doesn't necessarily have an
	 * associated socket (e.g. mgmt_pair_device).
	 */
	if (hcon->out && hcon->type == LE_LINK)
		smp_conn_security(hcon, hcon->pending_sec_level);

	mutex_lock(&conn->chan_lock);

	if (hcon->type == LE_LINK)
		l2cap_le_conn_ready(conn);

	list_for_each_entry(chan, &conn->chan_l, list) {

		l2cap_chan_lock(chan);

		if (chan->chan_type == L2CAP_CHAN_CONN_FIX_A2MP) {
			l2cap_chan_unlock(chan);
			continue;
		}

		if (hcon->type == LE_LINK) {
			if (smp_conn_security(hcon, chan->sec_level))
				l2cap_chan_ready(chan);

		} else if (chan->chan_type != L2CAP_CHAN_CONN_ORIENTED) {
			struct sock *sk = chan->sk;
			__clear_chan_timer(chan);
			lock_sock(sk);
			__l2cap_state_change(chan, BT_CONNECTED);
			sk->sk_state_change(sk);
			release_sock(sk);

		} else if (chan->state == BT_CONNECT) {
			l2cap_do_start(chan);
		}

		l2cap_chan_unlock(chan);
	}

	mutex_unlock(&conn->chan_lock);
}

/* Notify sockets that we cannot guaranty reliability anymore */
static void l2cap_conn_unreliable(struct l2cap_conn *conn, int err)
{
	struct l2cap_chan *chan;

	BT_DBG("conn %p", conn);

	mutex_lock(&conn->chan_lock);

	list_for_each_entry(chan, &conn->chan_l, list) {
		if (test_bit(FLAG_FORCE_RELIABLE, &chan->flags))
			l2cap_chan_set_err(chan, err);
	}

	mutex_unlock(&conn->chan_lock);
}

static void l2cap_info_timeout(struct work_struct *work)
{
	struct l2cap_conn *conn = container_of(work, struct l2cap_conn,
					       info_timer.work);

	conn->info_state |= L2CAP_INFO_FEAT_MASK_REQ_DONE;
	conn->info_ident = 0;

	l2cap_conn_start(conn);
}

/*
 * l2cap_user
 * External modules can register l2cap_user objects on l2cap_conn. The ->probe
 * callback is called during registration. The ->remove callback is called
 * during unregistration.
 * An l2cap_user object can either be explicitly unregistered or when the
 * underlying l2cap_conn object is deleted. This guarantees that l2cap->hcon,
 * l2cap->hchan, .. are valid as long as the remove callback hasn't been called.
 * External modules must own a reference to the l2cap_conn object if they intend
 * to call l2cap_unregister_user(). The l2cap_conn object might get destroyed at
 * any time if they don't.
 */

int l2cap_register_user(struct l2cap_conn *conn, struct l2cap_user *user)
{
	struct hci_dev *hdev = conn->hcon->hdev;
	int ret;

	/* We need to check whether l2cap_conn is registered. If it is not, we
	 * must not register the l2cap_user. l2cap_conn_del() is unregisters
	 * l2cap_conn objects, but doesn't provide its own locking. Instead, it
	 * relies on the parent hci_conn object to be locked. This itself relies
	 * on the hci_dev object to be locked. So we must lock the hci device
	 * here, too. */

	hci_dev_lock(hdev);

	if (user->list.next || user->list.prev) {
		ret = -EINVAL;
		goto out_unlock;
	}

	/* conn->hchan is NULL after l2cap_conn_del() was called */
	if (!conn->hchan) {
		ret = -ENODEV;
		goto out_unlock;
	}

	ret = user->probe(conn, user);
	if (ret)
		goto out_unlock;

	list_add(&user->list, &conn->users);
	ret = 0;

out_unlock:
	hci_dev_unlock(hdev);
	return ret;
}
EXPORT_SYMBOL(l2cap_register_user);

void l2cap_unregister_user(struct l2cap_conn *conn, struct l2cap_user *user)
{
	struct hci_dev *hdev = conn->hcon->hdev;

	hci_dev_lock(hdev);

	if (!user->list.next || !user->list.prev)
		goto out_unlock;

	list_del(&user->list);
	user->list.next = NULL;
	user->list.prev = NULL;
	user->remove(conn, user);

out_unlock:
	hci_dev_unlock(hdev);
}
EXPORT_SYMBOL(l2cap_unregister_user);

static void l2cap_unregister_all_users(struct l2cap_conn *conn)
{
	struct l2cap_user *user;

	while (!list_empty(&conn->users)) {
		user = list_first_entry(&conn->users, struct l2cap_user, list);
		list_del(&user->list);
		user->list.next = NULL;
		user->list.prev = NULL;
		user->remove(conn, user);
	}
}

static void l2cap_conn_del(struct hci_conn *hcon, int err)
{
	struct l2cap_conn *conn = hcon->l2cap_data;
	struct l2cap_chan *chan, *l;

	if (!conn)
		return;

	BT_DBG("hcon %p conn %p, err %d", hcon, conn, err);

	kfree_skb(conn->rx_skb);

	l2cap_unregister_all_users(conn);

	mutex_lock(&conn->chan_lock);

	/* Kill channels */
	list_for_each_entry_safe(chan, l, &conn->chan_l, list) {
		l2cap_chan_hold(chan);
		l2cap_chan_lock(chan);

		l2cap_chan_del(chan, err);

		l2cap_chan_unlock(chan);

		chan->ops->close(chan);
		l2cap_chan_put(chan);
	}

	mutex_unlock(&conn->chan_lock);

	hci_chan_del(conn->hchan);

	if (conn->info_state & L2CAP_INFO_FEAT_MASK_REQ_SENT)
		cancel_delayed_work_sync(&conn->info_timer);

	if (test_and_clear_bit(HCI_CONN_LE_SMP_PEND, &hcon->flags)) {
		cancel_delayed_work_sync(&conn->security_timer);
		smp_chan_destroy(conn);
	}

	hcon->l2cap_data = NULL;
	conn->hchan = NULL;
	l2cap_conn_put(conn);
}

static void security_timeout(struct work_struct *work)
{
	struct l2cap_conn *conn = container_of(work, struct l2cap_conn,
					       security_timer.work);

	BT_DBG("conn %p", conn);

	if (test_and_clear_bit(HCI_CONN_LE_SMP_PEND, &conn->hcon->flags)) {
		smp_chan_destroy(conn);
		l2cap_conn_del(conn->hcon, ETIMEDOUT);
	}
}

static struct l2cap_conn *l2cap_conn_add(struct hci_conn *hcon)
{
	struct l2cap_conn *conn = hcon->l2cap_data;
	struct hci_chan *hchan;

	if (conn)
		return conn;

	hchan = hci_chan_create(hcon);
	if (!hchan)
		return NULL;

	conn = kzalloc(sizeof(struct l2cap_conn), GFP_KERNEL);
	if (!conn) {
		hci_chan_del(hchan);
		return NULL;
	}

	kref_init(&conn->ref);
	hcon->l2cap_data = conn;
	conn->hcon = hcon;
	hci_conn_get(conn->hcon);
	conn->hchan = hchan;

	BT_DBG("hcon %p conn %p hchan %p", hcon, conn, hchan);

	switch (hcon->type) {
	case LE_LINK:
		if (hcon->hdev->le_mtu) {
			conn->mtu = hcon->hdev->le_mtu;
			break;
		}
		/* fall through */
	default:
		conn->mtu = hcon->hdev->acl_mtu;
		break;
	}

	conn->feat_mask = 0;

	if (hcon->type == ACL_LINK)
		conn->hs_enabled = test_bit(HCI_HS_ENABLED,
					    &hcon->hdev->dev_flags);

	spin_lock_init(&conn->lock);
	mutex_init(&conn->chan_lock);

	INIT_LIST_HEAD(&conn->chan_l);
	INIT_LIST_HEAD(&conn->users);

	if (hcon->type == LE_LINK)
		INIT_DELAYED_WORK(&conn->security_timer, security_timeout);
	else
		INIT_DELAYED_WORK(&conn->info_timer, l2cap_info_timeout);

	conn->disc_reason = HCI_ERROR_REMOTE_USER_TERM;

	return conn;
}

static void l2cap_conn_free(struct kref *ref)
{
	struct l2cap_conn *conn = container_of(ref, struct l2cap_conn, ref);

	hci_conn_put(conn->hcon);
	kfree(conn);
}

void l2cap_conn_get(struct l2cap_conn *conn)
{
	kref_get(&conn->ref);
}
EXPORT_SYMBOL(l2cap_conn_get);

void l2cap_conn_put(struct l2cap_conn *conn)
{
	kref_put(&conn->ref, l2cap_conn_free);
}
EXPORT_SYMBOL(l2cap_conn_put);

/* ---- Socket interface ---- */

/* Find socket with psm and source / destination bdaddr.
 * Returns closest match.
 */
static struct l2cap_chan *l2cap_global_chan_by_psm(int state, __le16 psm,
						   bdaddr_t *src,
						   bdaddr_t *dst)
{
	struct l2cap_chan *c, *c1 = NULL;

	read_lock(&chan_list_lock);

	list_for_each_entry(c, &chan_list, global_l) {
		if (state && c->state != state)
			continue;

		if (c->psm == psm) {
			int src_match, dst_match;
			int src_any, dst_any;

			/* Exact match. */
			src_match = !bacmp(&c->src, src);
			dst_match = !bacmp(&c->dst, dst);
			if (src_match && dst_match) {
				read_unlock(&chan_list_lock);
				return c;
			}

			/* Closest match */
			src_any = !bacmp(&c->src, BDADDR_ANY);
			dst_any = !bacmp(&c->dst, BDADDR_ANY);
			if ((src_match && dst_any) || (src_any && dst_match) ||
			    (src_any && dst_any))
				c1 = c;
		}
	}

	read_unlock(&chan_list_lock);

	return c1;
}

int l2cap_chan_connect(struct l2cap_chan *chan, __le16 psm, u16 cid,
		       bdaddr_t *dst, u8 dst_type)
{
	struct sock *sk = chan->sk;
	struct l2cap_conn *conn;
	struct hci_conn *hcon;
	struct hci_dev *hdev;
	__u8 auth_type;
	int err;

	BT_DBG("%pMR -> %pMR (type %u) psm 0x%2.2x", &chan->src, dst,
	       dst_type, __le16_to_cpu(psm));

	hdev = hci_get_route(dst, &chan->src);
	if (!hdev)
		return -EHOSTUNREACH;

	hci_dev_lock(hdev);

	l2cap_chan_lock(chan);

	/* PSM must be odd and lsb of upper byte must be 0 */
	if ((__le16_to_cpu(psm) & 0x0101) != 0x0001 && !cid &&
	    chan->chan_type != L2CAP_CHAN_RAW) {
		err = -EINVAL;
		goto done;
	}

	if (chan->chan_type == L2CAP_CHAN_CONN_ORIENTED && !(psm || cid)) {
		err = -EINVAL;
		goto done;
	}

	switch (chan->mode) {
	case L2CAP_MODE_BASIC:
		break;
	case L2CAP_MODE_ERTM:
	case L2CAP_MODE_STREAMING:
		if (!disable_ertm)
			break;
		/* fall through */
	default:
		err = -ENOTSUPP;
		goto done;
	}

	switch (chan->state) {
	case BT_CONNECT:
	case BT_CONNECT2:
	case BT_CONFIG:
		/* Already connecting */
		err = 0;
		goto done;

	case BT_CONNECTED:
		/* Already connected */
		err = -EISCONN;
		goto done;

	case BT_OPEN:
	case BT_BOUND:
		/* Can connect */
		break;

	default:
		err = -EBADFD;
		goto done;
	}

	/* Set destination address and psm */
	bacpy(&chan->dst, dst);
	chan->dst_type = dst_type;

	chan->psm = psm;
	chan->dcid = cid;

	auth_type = l2cap_get_auth_type(chan);

	if (bdaddr_type_is_le(dst_type))
		hcon = hci_connect(hdev, LE_LINK, dst, dst_type,
				   chan->sec_level, auth_type);
	else
		hcon = hci_connect(hdev, ACL_LINK, dst, dst_type,
				   chan->sec_level, auth_type);

	if (IS_ERR(hcon)) {
		err = PTR_ERR(hcon);
		goto done;
	}

	conn = l2cap_conn_add(hcon);
	if (!conn) {
		hci_conn_drop(hcon);
		err = -ENOMEM;
		goto done;
	}

	if (cid && __l2cap_get_chan_by_dcid(conn, cid)) {
		hci_conn_drop(hcon);
		err = -EBUSY;
		goto done;
	}

	/* Update source addr of the socket */
	bacpy(&chan->src, &hcon->src);
	chan->src_type = bdaddr_type(hcon, hcon->src_type);

	l2cap_chan_unlock(chan);
	l2cap_chan_add(conn, chan);
	l2cap_chan_lock(chan);

	/* l2cap_chan_add takes its own ref so we can drop this one */
	hci_conn_drop(hcon);

	l2cap_state_change(chan, BT_CONNECT);
	__set_chan_timer(chan, sk->sk_sndtimeo);

	if (hcon->state == BT_CONNECTED) {
		if (chan->chan_type != L2CAP_CHAN_CONN_ORIENTED) {
			__clear_chan_timer(chan);
			if (l2cap_chan_check_security(chan))
				l2cap_state_change(chan, BT_CONNECTED);
		} else
			l2cap_do_start(chan);
	}

	err = 0;

done:
	l2cap_chan_unlock(chan);
	hci_dev_unlock(hdev);
	hci_dev_put(hdev);
	return err;
}

int __l2cap_wait_ack(struct sock *sk)
{
	struct l2cap_chan *chan = l2cap_pi(sk)->chan;
	DECLARE_WAITQUEUE(wait, current);
	int err = 0;
	int timeo = HZ/5;

	add_wait_queue(sk_sleep(sk), &wait);
	set_current_state(TASK_INTERRUPTIBLE);
	while (chan->unacked_frames > 0 && chan->conn) {
		if (!timeo)
			timeo = HZ/5;

		if (signal_pending(current)) {
			err = sock_intr_errno(timeo);
			break;
		}

		release_sock(sk);
		timeo = schedule_timeout(timeo);
		lock_sock(sk);
		set_current_state(TASK_INTERRUPTIBLE);

		err = sock_error(sk);
		if (err)
			break;
	}
	set_current_state(TASK_RUNNING);
	remove_wait_queue(sk_sleep(sk), &wait);
	return err;
}

static void l2cap_monitor_timeout(struct work_struct *work)
{
	struct l2cap_chan *chan = container_of(work, struct l2cap_chan,
					       monitor_timer.work);

	BT_DBG("chan %p", chan);

	l2cap_chan_lock(chan);

	if (!chan->conn) {
		l2cap_chan_unlock(chan);
		l2cap_chan_put(chan);
		return;
	}

	l2cap_tx(chan, NULL, NULL, L2CAP_EV_MONITOR_TO);

	l2cap_chan_unlock(chan);
	l2cap_chan_put(chan);
}

static void l2cap_retrans_timeout(struct work_struct *work)
{
	struct l2cap_chan *chan = container_of(work, struct l2cap_chan,
					       retrans_timer.work);

	BT_DBG("chan %p", chan);

	l2cap_chan_lock(chan);

	if (!chan->conn) {
		l2cap_chan_unlock(chan);
		l2cap_chan_put(chan);
		return;
	}

	l2cap_tx(chan, NULL, NULL, L2CAP_EV_RETRANS_TO);
	l2cap_chan_unlock(chan);
	l2cap_chan_put(chan);
}

static void l2cap_streaming_send(struct l2cap_chan *chan,
				 struct sk_buff_head *skbs)
{
	struct sk_buff *skb;
	struct l2cap_ctrl *control;

	BT_DBG("chan %p, skbs %p", chan, skbs);

	if (__chan_is_moving(chan))
		return;

	skb_queue_splice_tail_init(skbs, &chan->tx_q);

	while (!skb_queue_empty(&chan->tx_q)) {

		skb = skb_dequeue(&chan->tx_q);

		bt_cb(skb)->control.retries = 1;
		control = &bt_cb(skb)->control;

		control->reqseq = 0;
		control->txseq = chan->next_tx_seq;

		__pack_control(chan, control, skb);

		if (chan->fcs == L2CAP_FCS_CRC16) {
			u16 fcs = crc16(0, (u8 *) skb->data, skb->len);
			put_unaligned_le16(fcs, skb_put(skb, L2CAP_FCS_SIZE));
		}

		l2cap_do_send(chan, skb);

		BT_DBG("Sent txseq %u", control->txseq);

		chan->next_tx_seq = __next_seq(chan, chan->next_tx_seq);
		chan->frames_sent++;
	}
}

static int l2cap_ertm_send(struct l2cap_chan *chan)
{
	struct sk_buff *skb, *tx_skb;
	struct l2cap_ctrl *control;
	int sent = 0;

	BT_DBG("chan %p", chan);

	if (chan->state != BT_CONNECTED)
		return -ENOTCONN;

	if (test_bit(CONN_REMOTE_BUSY, &chan->conn_state))
		return 0;

	if (__chan_is_moving(chan))
		return 0;

	while (chan->tx_send_head &&
	       chan->unacked_frames < chan->remote_tx_win &&
	       chan->tx_state == L2CAP_TX_STATE_XMIT) {

		skb = chan->tx_send_head;

		bt_cb(skb)->control.retries = 1;
		control = &bt_cb(skb)->control;

		if (test_and_clear_bit(CONN_SEND_FBIT, &chan->conn_state))
			control->final = 1;

		control->reqseq = chan->buffer_seq;
		chan->last_acked_seq = chan->buffer_seq;
		control->txseq = chan->next_tx_seq;

		__pack_control(chan, control, skb);

		if (chan->fcs == L2CAP_FCS_CRC16) {
			u16 fcs = crc16(0, (u8 *) skb->data, skb->len);
			put_unaligned_le16(fcs, skb_put(skb, L2CAP_FCS_SIZE));
		}

		/* Clone after data has been modified. Data is assumed to be
		   read-only (for locking purposes) on cloned sk_buffs.
		 */
		tx_skb = skb_clone(skb, GFP_KERNEL);

		if (!tx_skb)
			break;

		__set_retrans_timer(chan);

		chan->next_tx_seq = __next_seq(chan, chan->next_tx_seq);
		chan->unacked_frames++;
		chan->frames_sent++;
		sent++;

		if (skb_queue_is_last(&chan->tx_q, skb))
			chan->tx_send_head = NULL;
		else
			chan->tx_send_head = skb_queue_next(&chan->tx_q, skb);

		l2cap_do_send(chan, tx_skb);
		BT_DBG("Sent txseq %u", control->txseq);
	}

	BT_DBG("Sent %d, %u unacked, %u in ERTM queue", sent,
	       chan->unacked_frames, skb_queue_len(&chan->tx_q));

	return sent;
}

static void l2cap_ertm_resend(struct l2cap_chan *chan)
{
	struct l2cap_ctrl control;
	struct sk_buff *skb;
	struct sk_buff *tx_skb;
	u16 seq;

	BT_DBG("chan %p", chan);

	if (test_bit(CONN_REMOTE_BUSY, &chan->conn_state))
		return;

	if (__chan_is_moving(chan))
		return;

	while (chan->retrans_list.head != L2CAP_SEQ_LIST_CLEAR) {
		seq = l2cap_seq_list_pop(&chan->retrans_list);

		skb = l2cap_ertm_seq_in_queue(&chan->tx_q, seq);
		if (!skb) {
			BT_DBG("Error: Can't retransmit seq %d, frame missing",
			       seq);
			continue;
		}

		bt_cb(skb)->control.retries++;
		control = bt_cb(skb)->control;

		if (chan->max_tx != 0 &&
		    bt_cb(skb)->control.retries > chan->max_tx) {
			BT_DBG("Retry limit exceeded (%d)", chan->max_tx);
			l2cap_send_disconn_req(chan, ECONNRESET);
			l2cap_seq_list_clear(&chan->retrans_list);
			break;
		}

		control.reqseq = chan->buffer_seq;
		if (test_and_clear_bit(CONN_SEND_FBIT, &chan->conn_state))
			control.final = 1;
		else
			control.final = 0;

		if (skb_cloned(skb)) {
			/* Cloned sk_buffs are read-only, so we need a
			 * writeable copy
			 */
			tx_skb = skb_copy(skb, GFP_KERNEL);
		} else {
			tx_skb = skb_clone(skb, GFP_KERNEL);
		}

		if (!tx_skb) {
			l2cap_seq_list_clear(&chan->retrans_list);
			break;
		}

		/* Update skb contents */
		if (test_bit(FLAG_EXT_CTRL, &chan->flags)) {
			put_unaligned_le32(__pack_extended_control(&control),
					   tx_skb->data + L2CAP_HDR_SIZE);
		} else {
			put_unaligned_le16(__pack_enhanced_control(&control),
					   tx_skb->data + L2CAP_HDR_SIZE);
		}

		if (chan->fcs == L2CAP_FCS_CRC16) {
			u16 fcs = crc16(0, (u8 *) tx_skb->data, tx_skb->len);
			put_unaligned_le16(fcs, skb_put(tx_skb,
							L2CAP_FCS_SIZE));
		}

		l2cap_do_send(chan, tx_skb);

		BT_DBG("Resent txseq %d", control.txseq);

		chan->last_acked_seq = chan->buffer_seq;
	}
}

static void l2cap_retransmit(struct l2cap_chan *chan,
			     struct l2cap_ctrl *control)
{
	BT_DBG("chan %p, control %p", chan, control);

	l2cap_seq_list_append(&chan->retrans_list, control->reqseq);
	l2cap_ertm_resend(chan);
}

static void l2cap_retransmit_all(struct l2cap_chan *chan,
				 struct l2cap_ctrl *control)
{
	struct sk_buff *skb;

	BT_DBG("chan %p, control %p", chan, control);

	if (control->poll)
		set_bit(CONN_SEND_FBIT, &chan->conn_state);

	l2cap_seq_list_clear(&chan->retrans_list);

	if (test_bit(CONN_REMOTE_BUSY, &chan->conn_state))
		return;

	if (chan->unacked_frames) {
		skb_queue_walk(&chan->tx_q, skb) {
			if (bt_cb(skb)->control.txseq == control->reqseq ||
			    skb == chan->tx_send_head)
				break;
		}

		skb_queue_walk_from(&chan->tx_q, skb) {
			if (skb == chan->tx_send_head)
				break;

			l2cap_seq_list_append(&chan->retrans_list,
					      bt_cb(skb)->control.txseq);
		}

		l2cap_ertm_resend(chan);
	}
}

static void l2cap_send_ack(struct l2cap_chan *chan)
{
	struct l2cap_ctrl control;
	u16 frames_to_ack = __seq_offset(chan, chan->buffer_seq,
					 chan->last_acked_seq);
	int threshold;

	BT_DBG("chan %p last_acked_seq %d buffer_seq %d",
	       chan, chan->last_acked_seq, chan->buffer_seq);

	memset(&control, 0, sizeof(control));
	control.sframe = 1;

	if (test_bit(CONN_LOCAL_BUSY, &chan->conn_state) &&
	    chan->rx_state == L2CAP_RX_STATE_RECV) {
		__clear_ack_timer(chan);
		control.super = L2CAP_SUPER_RNR;
		control.reqseq = chan->buffer_seq;
		l2cap_send_sframe(chan, &control);
	} else {
		if (!test_bit(CONN_REMOTE_BUSY, &chan->conn_state)) {
			l2cap_ertm_send(chan);
			/* If any i-frames were sent, they included an ack */
			if (chan->buffer_seq == chan->last_acked_seq)
				frames_to_ack = 0;
		}

		/* Ack now if the window is 3/4ths full.
		 * Calculate without mul or div
		 */
		threshold = chan->ack_win;
		threshold += threshold << 1;
		threshold >>= 2;

		BT_DBG("frames_to_ack %u, threshold %d", frames_to_ack,
		       threshold);

		if (frames_to_ack >= threshold) {
			__clear_ack_timer(chan);
			control.super = L2CAP_SUPER_RR;
			control.reqseq = chan->buffer_seq;
			l2cap_send_sframe(chan, &control);
			frames_to_ack = 0;
		}

		if (frames_to_ack)
			__set_ack_timer(chan);
	}
}

static inline int l2cap_skbuff_fromiovec(struct l2cap_chan *chan,
					 struct msghdr *msg, int len,
					 int count, struct sk_buff *skb)
{
	struct l2cap_conn *conn = chan->conn;
	struct sk_buff **frag;
	int sent = 0;

	if (memcpy_fromiovec(skb_put(skb, count), msg->msg_iov, count))
		return -EFAULT;

	sent += count;
	len  -= count;

	/* Continuation fragments (no L2CAP header) */
	frag = &skb_shinfo(skb)->frag_list;
	while (len) {
		struct sk_buff *tmp;

		count = min_t(unsigned int, conn->mtu, len);

		tmp = chan->ops->alloc_skb(chan, count,
					   msg->msg_flags & MSG_DONTWAIT);
		if (IS_ERR(tmp))
			return PTR_ERR(tmp);

		*frag = tmp;

		if (memcpy_fromiovec(skb_put(*frag, count), msg->msg_iov, count))
			return -EFAULT;

		(*frag)->priority = skb->priority;

		sent += count;
		len  -= count;

		skb->len += (*frag)->len;
		skb->data_len += (*frag)->len;

		frag = &(*frag)->next;
	}

	return sent;
}

static struct sk_buff *l2cap_create_connless_pdu(struct l2cap_chan *chan,
						 struct msghdr *msg, size_t len,
						 u32 priority)
{
	struct l2cap_conn *conn = chan->conn;
	struct sk_buff *skb;
	int err, count, hlen = L2CAP_HDR_SIZE + L2CAP_PSMLEN_SIZE;
	struct l2cap_hdr *lh;

	BT_DBG("chan %p psm 0x%2.2x len %zu priority %u", chan,
	       __le16_to_cpu(chan->psm), len, priority);

	count = min_t(unsigned int, (conn->mtu - hlen), len);

	skb = chan->ops->alloc_skb(chan, count + hlen,
				   msg->msg_flags & MSG_DONTWAIT);
	if (IS_ERR(skb))
		return skb;

	skb->priority = priority;

	/* Create L2CAP header */
	lh = (struct l2cap_hdr *) skb_put(skb, L2CAP_HDR_SIZE);
	lh->cid = cpu_to_le16(chan->dcid);
	lh->len = cpu_to_le16(len + L2CAP_PSMLEN_SIZE);
	put_unaligned(chan->psm, (__le16 *) skb_put(skb, L2CAP_PSMLEN_SIZE));

	err = l2cap_skbuff_fromiovec(chan, msg, len, count, skb);
	if (unlikely(err < 0)) {
		kfree_skb(skb);
		return ERR_PTR(err);
	}
	return skb;
}

static struct sk_buff *l2cap_create_basic_pdu(struct l2cap_chan *chan,
					      struct msghdr *msg, size_t len,
					      u32 priority)
{
	struct l2cap_conn *conn = chan->conn;
	struct sk_buff *skb;
	int err, count;
	struct l2cap_hdr *lh;

	BT_DBG("chan %p len %zu", chan, len);

	count = min_t(unsigned int, (conn->mtu - L2CAP_HDR_SIZE), len);

	skb = chan->ops->alloc_skb(chan, count + L2CAP_HDR_SIZE,
				   msg->msg_flags & MSG_DONTWAIT);
	if (IS_ERR(skb))
		return skb;

	skb->priority = priority;

	/* Create L2CAP header */
	lh = (struct l2cap_hdr *) skb_put(skb, L2CAP_HDR_SIZE);
	lh->cid = cpu_to_le16(chan->dcid);
	lh->len = cpu_to_le16(len);

	err = l2cap_skbuff_fromiovec(chan, msg, len, count, skb);
	if (unlikely(err < 0)) {
		kfree_skb(skb);
		return ERR_PTR(err);
	}
	return skb;
}

static struct sk_buff *l2cap_create_iframe_pdu(struct l2cap_chan *chan,
					       struct msghdr *msg, size_t len,
					       u16 sdulen)
{
	struct l2cap_conn *conn = chan->conn;
	struct sk_buff *skb;
	int err, count, hlen;
	struct l2cap_hdr *lh;

	BT_DBG("chan %p len %zu", chan, len);

	if (!conn)
		return ERR_PTR(-ENOTCONN);

	hlen = __ertm_hdr_size(chan);

	if (sdulen)
		hlen += L2CAP_SDULEN_SIZE;

	if (chan->fcs == L2CAP_FCS_CRC16)
		hlen += L2CAP_FCS_SIZE;

	count = min_t(unsigned int, (conn->mtu - hlen), len);

	skb = chan->ops->alloc_skb(chan, count + hlen,
				   msg->msg_flags & MSG_DONTWAIT);
	if (IS_ERR(skb))
		return skb;

	/* Create L2CAP header */
	lh = (struct l2cap_hdr *) skb_put(skb, L2CAP_HDR_SIZE);
	lh->cid = cpu_to_le16(chan->dcid);
	lh->len = cpu_to_le16(len + (hlen - L2CAP_HDR_SIZE));

	/* Control header is populated later */
	if (test_bit(FLAG_EXT_CTRL, &chan->flags))
		put_unaligned_le32(0, skb_put(skb, L2CAP_EXT_CTRL_SIZE));
	else
		put_unaligned_le16(0, skb_put(skb, L2CAP_ENH_CTRL_SIZE));

	if (sdulen)
		put_unaligned_le16(sdulen, skb_put(skb, L2CAP_SDULEN_SIZE));

	err = l2cap_skbuff_fromiovec(chan, msg, len, count, skb);
	if (unlikely(err < 0)) {
		kfree_skb(skb);
		return ERR_PTR(err);
	}

	bt_cb(skb)->control.fcs = chan->fcs;
	bt_cb(skb)->control.retries = 0;
	return skb;
}

static int l2cap_segment_sdu(struct l2cap_chan *chan,
			     struct sk_buff_head *seg_queue,
			     struct msghdr *msg, size_t len)
{
	struct sk_buff *skb;
	u16 sdu_len;
	size_t pdu_len;
	u8 sar;

	BT_DBG("chan %p, msg %p, len %zu", chan, msg, len);

	/* It is critical that ERTM PDUs fit in a single HCI fragment,
	 * so fragmented skbs are not used.  The HCI layer's handling
	 * of fragmented skbs is not compatible with ERTM's queueing.
	 */

	/* PDU size is derived from the HCI MTU */
	pdu_len = chan->conn->mtu;

	/* Constrain PDU size for BR/EDR connections */
	if (!chan->hs_hcon)
		pdu_len = min_t(size_t, pdu_len, L2CAP_BREDR_MAX_PAYLOAD);

	/* Adjust for largest possible L2CAP overhead. */
	if (chan->fcs)
		pdu_len -= L2CAP_FCS_SIZE;

	pdu_len -= __ertm_hdr_size(chan);

	/* Remote device may have requested smaller PDUs */
	pdu_len = min_t(size_t, pdu_len, chan->remote_mps);

	if (len <= pdu_len) {
		sar = L2CAP_SAR_UNSEGMENTED;
		sdu_len = 0;
		pdu_len = len;
	} else {
		sar = L2CAP_SAR_START;
		sdu_len = len;
		pdu_len -= L2CAP_SDULEN_SIZE;
	}

	while (len > 0) {
		skb = l2cap_create_iframe_pdu(chan, msg, pdu_len, sdu_len);

		if (IS_ERR(skb)) {
			__skb_queue_purge(seg_queue);
			return PTR_ERR(skb);
		}

		bt_cb(skb)->control.sar = sar;
		__skb_queue_tail(seg_queue, skb);

		len -= pdu_len;
		if (sdu_len) {
			sdu_len = 0;
			pdu_len += L2CAP_SDULEN_SIZE;
		}

		if (len <= pdu_len) {
			sar = L2CAP_SAR_END;
			pdu_len = len;
		} else {
			sar = L2CAP_SAR_CONTINUE;
		}
	}

	return 0;
}

int l2cap_chan_send(struct l2cap_chan *chan, struct msghdr *msg, size_t len,
		    u32 priority)
{
	struct sk_buff *skb;
	int err;
	struct sk_buff_head seg_queue;

	/* Connectionless channel */
	if (chan->chan_type == L2CAP_CHAN_CONN_LESS) {
		skb = l2cap_create_connless_pdu(chan, msg, len, priority);
		if (IS_ERR(skb))
			return PTR_ERR(skb);

		l2cap_do_send(chan, skb);
		return len;
	}

	switch (chan->mode) {
	case L2CAP_MODE_BASIC:
		/* Check outgoing MTU */
		if (len > chan->omtu)
			return -EMSGSIZE;

		/* Create a basic PDU */
		skb = l2cap_create_basic_pdu(chan, msg, len, priority);
		if (IS_ERR(skb))
			return PTR_ERR(skb);

		l2cap_do_send(chan, skb);
		err = len;
		break;

	case L2CAP_MODE_ERTM:
	case L2CAP_MODE_STREAMING:
		/* Check outgoing MTU */
		if (len > chan->omtu) {
			err = -EMSGSIZE;
			break;
		}

		__skb_queue_head_init(&seg_queue);

		/* Do segmentation before calling in to the state machine,
		 * since it's possible to block while waiting for memory
		 * allocation.
		 */
		err = l2cap_segment_sdu(chan, &seg_queue, msg, len);

		/* The channel could have been closed while segmenting,
		 * check that it is still connected.
		 */
		if (chan->state != BT_CONNECTED) {
			__skb_queue_purge(&seg_queue);
			err = -ENOTCONN;
		}

		if (err)
			break;

		if (chan->mode == L2CAP_MODE_ERTM)
			l2cap_tx(chan, NULL, &seg_queue, L2CAP_EV_DATA_REQUEST);
		else
			l2cap_streaming_send(chan, &seg_queue);

		err = len;

		/* If the skbs were not queued for sending, they'll still be in
		 * seg_queue and need to be purged.
		 */
		__skb_queue_purge(&seg_queue);
		break;

	default:
		BT_DBG("bad state %1.1x", chan->mode);
		err = -EBADFD;
	}

	return err;
}

static void l2cap_send_srej(struct l2cap_chan *chan, u16 txseq)
{
	struct l2cap_ctrl control;
	u16 seq;

	BT_DBG("chan %p, txseq %u", chan, txseq);

	memset(&control, 0, sizeof(control));
	control.sframe = 1;
	control.super = L2CAP_SUPER_SREJ;

	for (seq = chan->expected_tx_seq; seq != txseq;
	     seq = __next_seq(chan, seq)) {
		if (!l2cap_ertm_seq_in_queue(&chan->srej_q, seq)) {
			control.reqseq = seq;
			l2cap_send_sframe(chan, &control);
			l2cap_seq_list_append(&chan->srej_list, seq);
		}
	}

	chan->expected_tx_seq = __next_seq(chan, txseq);
}

static void l2cap_send_srej_tail(struct l2cap_chan *chan)
{
	struct l2cap_ctrl control;

	BT_DBG("chan %p", chan);

	if (chan->srej_list.tail == L2CAP_SEQ_LIST_CLEAR)
		return;

	memset(&control, 0, sizeof(control));
	control.sframe = 1;
	control.super = L2CAP_SUPER_SREJ;
	control.reqseq = chan->srej_list.tail;
	l2cap_send_sframe(chan, &control);
}

static void l2cap_send_srej_list(struct l2cap_chan *chan, u16 txseq)
{
	struct l2cap_ctrl control;
	u16 initial_head;
	u16 seq;

	BT_DBG("chan %p, txseq %u", chan, txseq);

	memset(&control, 0, sizeof(control));
	control.sframe = 1;
	control.super = L2CAP_SUPER_SREJ;

	/* Capture initial list head to allow only one pass through the list. */
	initial_head = chan->srej_list.head;

	do {
		seq = l2cap_seq_list_pop(&chan->srej_list);
		if (seq == txseq || seq == L2CAP_SEQ_LIST_CLEAR)
			break;

		control.reqseq = seq;
		l2cap_send_sframe(chan, &control);
		l2cap_seq_list_append(&chan->srej_list, seq);
	} while (chan->srej_list.head != initial_head);
}

static void l2cap_process_reqseq(struct l2cap_chan *chan, u16 reqseq)
{
	struct sk_buff *acked_skb;
	u16 ackseq;

	BT_DBG("chan %p, reqseq %u", chan, reqseq);

	if (chan->unacked_frames == 0 || reqseq == chan->expected_ack_seq)
		return;

	BT_DBG("expected_ack_seq %u, unacked_frames %u",
	       chan->expected_ack_seq, chan->unacked_frames);

	for (ackseq = chan->expected_ack_seq; ackseq != reqseq;
	     ackseq = __next_seq(chan, ackseq)) {

		acked_skb = l2cap_ertm_seq_in_queue(&chan->tx_q, ackseq);
		if (acked_skb) {
			skb_unlink(acked_skb, &chan->tx_q);
			kfree_skb(acked_skb);
			chan->unacked_frames--;
		}
	}

	chan->expected_ack_seq = reqseq;

	if (chan->unacked_frames == 0)
		__clear_retrans_timer(chan);

	BT_DBG("unacked_frames %u", chan->unacked_frames);
}

static void l2cap_abort_rx_srej_sent(struct l2cap_chan *chan)
{
	BT_DBG("chan %p", chan);

	chan->expected_tx_seq = chan->buffer_seq;
	l2cap_seq_list_clear(&chan->srej_list);
	skb_queue_purge(&chan->srej_q);
	chan->rx_state = L2CAP_RX_STATE_RECV;
}

static void l2cap_tx_state_xmit(struct l2cap_chan *chan,
				struct l2cap_ctrl *control,
				struct sk_buff_head *skbs, u8 event)
{
	BT_DBG("chan %p, control %p, skbs %p, event %d", chan, control, skbs,
	       event);

	switch (event) {
	case L2CAP_EV_DATA_REQUEST:
		if (chan->tx_send_head == NULL)
			chan->tx_send_head = skb_peek(skbs);

		skb_queue_splice_tail_init(skbs, &chan->tx_q);
		l2cap_ertm_send(chan);
		break;
	case L2CAP_EV_LOCAL_BUSY_DETECTED:
		BT_DBG("Enter LOCAL_BUSY");
		set_bit(CONN_LOCAL_BUSY, &chan->conn_state);

		if (chan->rx_state == L2CAP_RX_STATE_SREJ_SENT) {
			/* The SREJ_SENT state must be aborted if we are to
			 * enter the LOCAL_BUSY state.
			 */
			l2cap_abort_rx_srej_sent(chan);
		}

		l2cap_send_ack(chan);

		break;
	case L2CAP_EV_LOCAL_BUSY_CLEAR:
		BT_DBG("Exit LOCAL_BUSY");
		clear_bit(CONN_LOCAL_BUSY, &chan->conn_state);

		if (test_bit(CONN_RNR_SENT, &chan->conn_state)) {
			struct l2cap_ctrl local_control;

			memset(&local_control, 0, sizeof(local_control));
			local_control.sframe = 1;
			local_control.super = L2CAP_SUPER_RR;
			local_control.poll = 1;
			local_control.reqseq = chan->buffer_seq;
			l2cap_send_sframe(chan, &local_control);

			chan->retry_count = 1;
			__set_monitor_timer(chan);
			chan->tx_state = L2CAP_TX_STATE_WAIT_F;
		}
		break;
	case L2CAP_EV_RECV_REQSEQ_AND_FBIT:
		l2cap_process_reqseq(chan, control->reqseq);
		break;
	case L2CAP_EV_EXPLICIT_POLL:
		l2cap_send_rr_or_rnr(chan, 1);
		chan->retry_count = 1;
		__set_monitor_timer(chan);
		__clear_ack_timer(chan);
		chan->tx_state = L2CAP_TX_STATE_WAIT_F;
		break;
	case L2CAP_EV_RETRANS_TO:
		l2cap_send_rr_or_rnr(chan, 1);
		chan->retry_count = 1;
		__set_monitor_timer(chan);
		chan->tx_state = L2CAP_TX_STATE_WAIT_F;
		break;
	case L2CAP_EV_RECV_FBIT:
		/* Nothing to process */
		break;
	default:
		break;
	}
}

static void l2cap_tx_state_wait_f(struct l2cap_chan *chan,
				  struct l2cap_ctrl *control,
				  struct sk_buff_head *skbs, u8 event)
{
	BT_DBG("chan %p, control %p, skbs %p, event %d", chan, control, skbs,
	       event);

	switch (event) {
	case L2CAP_EV_DATA_REQUEST:
		if (chan->tx_send_head == NULL)
			chan->tx_send_head = skb_peek(skbs);
		/* Queue data, but don't send. */
		skb_queue_splice_tail_init(skbs, &chan->tx_q);
		break;
	case L2CAP_EV_LOCAL_BUSY_DETECTED:
		BT_DBG("Enter LOCAL_BUSY");
		set_bit(CONN_LOCAL_BUSY, &chan->conn_state);

		if (chan->rx_state == L2CAP_RX_STATE_SREJ_SENT) {
			/* The SREJ_SENT state must be aborted if we are to
			 * enter the LOCAL_BUSY state.
			 */
			l2cap_abort_rx_srej_sent(chan);
		}

		l2cap_send_ack(chan);

		break;
	case L2CAP_EV_LOCAL_BUSY_CLEAR:
		BT_DBG("Exit LOCAL_BUSY");
		clear_bit(CONN_LOCAL_BUSY, &chan->conn_state);

		if (test_bit(CONN_RNR_SENT, &chan->conn_state)) {
			struct l2cap_ctrl local_control;
			memset(&local_control, 0, sizeof(local_control));
			local_control.sframe = 1;
			local_control.super = L2CAP_SUPER_RR;
			local_control.poll = 1;
			local_control.reqseq = chan->buffer_seq;
			l2cap_send_sframe(chan, &local_control);

			chan->retry_count = 1;
			__set_monitor_timer(chan);
			chan->tx_state = L2CAP_TX_STATE_WAIT_F;
		}
		break;
	case L2CAP_EV_RECV_REQSEQ_AND_FBIT:
		l2cap_process_reqseq(chan, control->reqseq);

		/* Fall through */

	case L2CAP_EV_RECV_FBIT:
		if (control && control->final) {
			__clear_monitor_timer(chan);
			if (chan->unacked_frames > 0)
				__set_retrans_timer(chan);
			chan->retry_count = 0;
			chan->tx_state = L2CAP_TX_STATE_XMIT;
			BT_DBG("recv fbit tx_state 0x2.2%x", chan->tx_state);
		}
		break;
	case L2CAP_EV_EXPLICIT_POLL:
		/* Ignore */
		break;
	case L2CAP_EV_MONITOR_TO:
		if (chan->max_tx == 0 || chan->retry_count < chan->max_tx) {
			l2cap_send_rr_or_rnr(chan, 1);
			__set_monitor_timer(chan);
			chan->retry_count++;
		} else {
			l2cap_send_disconn_req(chan, ECONNABORTED);
		}
		break;
	default:
		break;
	}
}

static void l2cap_tx(struct l2cap_chan *chan, struct l2cap_ctrl *control,
		     struct sk_buff_head *skbs, u8 event)
{
	BT_DBG("chan %p, control %p, skbs %p, event %d, state %d",
	       chan, control, skbs, event, chan->tx_state);

	switch (chan->tx_state) {
	case L2CAP_TX_STATE_XMIT:
		l2cap_tx_state_xmit(chan, control, skbs, event);
		break;
	case L2CAP_TX_STATE_WAIT_F:
		l2cap_tx_state_wait_f(chan, control, skbs, event);
		break;
	default:
		/* Ignore event */
		break;
	}
}

static void l2cap_pass_to_tx(struct l2cap_chan *chan,
			     struct l2cap_ctrl *control)
{
	BT_DBG("chan %p, control %p", chan, control);
	l2cap_tx(chan, control, NULL, L2CAP_EV_RECV_REQSEQ_AND_FBIT);
}

static void l2cap_pass_to_tx_fbit(struct l2cap_chan *chan,
				  struct l2cap_ctrl *control)
{
	BT_DBG("chan %p, control %p", chan, control);
	l2cap_tx(chan, control, NULL, L2CAP_EV_RECV_FBIT);
}

/* Copy frame to all raw sockets on that connection */
static void l2cap_raw_recv(struct l2cap_conn *conn, struct sk_buff *skb)
{
	struct sk_buff *nskb;
	struct l2cap_chan *chan;

	BT_DBG("conn %p", conn);

	mutex_lock(&conn->chan_lock);

	list_for_each_entry(chan, &conn->chan_l, list) {
		struct sock *sk = chan->sk;
		if (chan->chan_type != L2CAP_CHAN_RAW)
			continue;

		/* Don't send frame to the socket it came from */
		if (skb->sk == sk)
			continue;
		nskb = skb_clone(skb, GFP_KERNEL);
		if (!nskb)
			continue;

		if (chan->ops->recv(chan, nskb))
			kfree_skb(nskb);
	}

	mutex_unlock(&conn->chan_lock);
}

/* ---- L2CAP signalling commands ---- */
static struct sk_buff *l2cap_build_cmd(struct l2cap_conn *conn, u8 code,
				       u8 ident, u16 dlen, void *data)
{
	struct sk_buff *skb, **frag;
	struct l2cap_cmd_hdr *cmd;
	struct l2cap_hdr *lh;
	int len, count;

	BT_DBG("conn %p, code 0x%2.2x, ident 0x%2.2x, len %u",
	       conn, code, ident, dlen);

	if (conn->mtu < L2CAP_HDR_SIZE + L2CAP_CMD_HDR_SIZE)
		return NULL;

	len = L2CAP_HDR_SIZE + L2CAP_CMD_HDR_SIZE + dlen;
	count = min_t(unsigned int, conn->mtu, len);

	skb = bt_skb_alloc(count, GFP_KERNEL);
	if (!skb)
		return NULL;

	lh = (struct l2cap_hdr *) skb_put(skb, L2CAP_HDR_SIZE);
	lh->len = cpu_to_le16(L2CAP_CMD_HDR_SIZE + dlen);

	if (conn->hcon->type == LE_LINK)
		lh->cid = __constant_cpu_to_le16(L2CAP_CID_LE_SIGNALING);
	else
		lh->cid = __constant_cpu_to_le16(L2CAP_CID_SIGNALING);

	cmd = (struct l2cap_cmd_hdr *) skb_put(skb, L2CAP_CMD_HDR_SIZE);
	cmd->code  = code;
	cmd->ident = ident;
	cmd->len   = cpu_to_le16(dlen);

	if (dlen) {
		count -= L2CAP_HDR_SIZE + L2CAP_CMD_HDR_SIZE;
		memcpy(skb_put(skb, count), data, count);
		data += count;
	}

	len -= skb->len;

	/* Continuation fragments (no L2CAP header) */
	frag = &skb_shinfo(skb)->frag_list;
	while (len) {
		count = min_t(unsigned int, conn->mtu, len);

		*frag = bt_skb_alloc(count, GFP_KERNEL);
		if (!*frag)
			goto fail;

		memcpy(skb_put(*frag, count), data, count);

		len  -= count;
		data += count;

		frag = &(*frag)->next;
	}

	return skb;

fail:
	kfree_skb(skb);
	return NULL;
}

static inline int l2cap_get_conf_opt(void **ptr, int *type, int *olen,
				     unsigned long *val)
{
	struct l2cap_conf_opt *opt = *ptr;
	int len;

	len = L2CAP_CONF_OPT_SIZE + opt->len;
	*ptr += len;

	*type = opt->type;
	*olen = opt->len;

	switch (opt->len) {
	case 1:
		*val = *((u8 *) opt->val);
		break;

	case 2:
		*val = get_unaligned_le16(opt->val);
		break;

	case 4:
		*val = get_unaligned_le32(opt->val);
		break;

	default:
		*val = (unsigned long) opt->val;
		break;
	}

	BT_DBG("type 0x%2.2x len %u val 0x%lx", *type, opt->len, *val);
	return len;
}

static void l2cap_add_conf_opt(void **ptr, u8 type, u8 len, unsigned long val)
{
	struct l2cap_conf_opt *opt = *ptr;

	BT_DBG("type 0x%2.2x len %u val 0x%lx", type, len, val);

	opt->type = type;
	opt->len  = len;

	switch (len) {
	case 1:
		*((u8 *) opt->val)  = val;
		break;

	case 2:
		put_unaligned_le16(val, opt->val);
		break;

	case 4:
		put_unaligned_le32(val, opt->val);
		break;

	default:
		memcpy(opt->val, (void *) val, len);
		break;
	}

	*ptr += L2CAP_CONF_OPT_SIZE + len;
}

static void l2cap_add_opt_efs(void **ptr, struct l2cap_chan *chan)
{
	struct l2cap_conf_efs efs;

	switch (chan->mode) {
	case L2CAP_MODE_ERTM:
		efs.id		= chan->local_id;
		efs.stype	= chan->local_stype;
		efs.msdu	= cpu_to_le16(chan->local_msdu);
		efs.sdu_itime	= cpu_to_le32(chan->local_sdu_itime);
		efs.acc_lat	= __constant_cpu_to_le32(L2CAP_DEFAULT_ACC_LAT);
		efs.flush_to	= __constant_cpu_to_le32(L2CAP_EFS_DEFAULT_FLUSH_TO);
		break;

	case L2CAP_MODE_STREAMING:
		efs.id		= 1;
		efs.stype	= L2CAP_SERV_BESTEFFORT;
		efs.msdu	= cpu_to_le16(chan->local_msdu);
		efs.sdu_itime	= cpu_to_le32(chan->local_sdu_itime);
		efs.acc_lat	= 0;
		efs.flush_to	= 0;
		break;

	default:
		return;
	}

	l2cap_add_conf_opt(ptr, L2CAP_CONF_EFS, sizeof(efs),
			   (unsigned long) &efs);
}

static void l2cap_ack_timeout(struct work_struct *work)
{
	struct l2cap_chan *chan = container_of(work, struct l2cap_chan,
					       ack_timer.work);
	u16 frames_to_ack;

	BT_DBG("chan %p", chan);

	l2cap_chan_lock(chan);

	frames_to_ack = __seq_offset(chan, chan->buffer_seq,
				     chan->last_acked_seq);

	if (frames_to_ack)
		l2cap_send_rr_or_rnr(chan, 0);

	l2cap_chan_unlock(chan);
	l2cap_chan_put(chan);
}

int l2cap_ertm_init(struct l2cap_chan *chan)
{
	int err;

	chan->next_tx_seq = 0;
	chan->expected_tx_seq = 0;
	chan->expected_ack_seq = 0;
	chan->unacked_frames = 0;
	chan->buffer_seq = 0;
	chan->frames_sent = 0;
	chan->last_acked_seq = 0;
	chan->sdu = NULL;
	chan->sdu_last_frag = NULL;
	chan->sdu_len = 0;

	skb_queue_head_init(&chan->tx_q);

	chan->local_amp_id = AMP_ID_BREDR;
	chan->move_id = AMP_ID_BREDR;
	chan->move_state = L2CAP_MOVE_STABLE;
	chan->move_role = L2CAP_MOVE_ROLE_NONE;

	if (chan->mode != L2CAP_MODE_ERTM)
		return 0;

	chan->rx_state = L2CAP_RX_STATE_RECV;
	chan->tx_state = L2CAP_TX_STATE_XMIT;

	INIT_DELAYED_WORK(&chan->retrans_timer, l2cap_retrans_timeout);
	INIT_DELAYED_WORK(&chan->monitor_timer, l2cap_monitor_timeout);
	INIT_DELAYED_WORK(&chan->ack_timer, l2cap_ack_timeout);

	skb_queue_head_init(&chan->srej_q);

	err = l2cap_seq_list_init(&chan->srej_list, chan->tx_win);
	if (err < 0)
		return err;

	err = l2cap_seq_list_init(&chan->retrans_list, chan->remote_tx_win);
	if (err < 0)
		l2cap_seq_list_free(&chan->srej_list);

	return err;
}

static inline __u8 l2cap_select_mode(__u8 mode, __u16 remote_feat_mask)
{
	switch (mode) {
	case L2CAP_MODE_STREAMING:
	case L2CAP_MODE_ERTM:
		if (l2cap_mode_supported(mode, remote_feat_mask))
			return mode;
		/* fall through */
	default:
		return L2CAP_MODE_BASIC;
	}
}

static inline bool __l2cap_ews_supported(struct l2cap_conn *conn)
{
	return conn->hs_enabled && conn->feat_mask & L2CAP_FEAT_EXT_WINDOW;
}

static inline bool __l2cap_efs_supported(struct l2cap_conn *conn)
{
	return conn->hs_enabled && conn->feat_mask & L2CAP_FEAT_EXT_FLOW;
}

static void __l2cap_set_ertm_timeouts(struct l2cap_chan *chan,
				      struct l2cap_conf_rfc *rfc)
{
	if (chan->local_amp_id != AMP_ID_BREDR && chan->hs_hcon) {
		u64 ertm_to = chan->hs_hcon->hdev->amp_be_flush_to;

		/* Class 1 devices have must have ERTM timeouts
		 * exceeding the Link Supervision Timeout.  The
		 * default Link Supervision Timeout for AMP
		 * controllers is 10 seconds.
		 *
		 * Class 1 devices use 0xffffffff for their
		 * best-effort flush timeout, so the clamping logic
		 * will result in a timeout that meets the above
		 * requirement.  ERTM timeouts are 16-bit values, so
		 * the maximum timeout is 65.535 seconds.
		 */

		/* Convert timeout to milliseconds and round */
		ertm_to = DIV_ROUND_UP_ULL(ertm_to, 1000);

		/* This is the recommended formula for class 2 devices
		 * that start ERTM timers when packets are sent to the
		 * controller.
		 */
		ertm_to = 3 * ertm_to + 500;

		if (ertm_to > 0xffff)
			ertm_to = 0xffff;

		rfc->retrans_timeout = cpu_to_le16((u16) ertm_to);
		rfc->monitor_timeout = rfc->retrans_timeout;
	} else {
		rfc->retrans_timeout = __constant_cpu_to_le16(L2CAP_DEFAULT_RETRANS_TO);
		rfc->monitor_timeout = __constant_cpu_to_le16(L2CAP_DEFAULT_MONITOR_TO);
	}
}

static inline void l2cap_txwin_setup(struct l2cap_chan *chan)
{
	if (chan->tx_win > L2CAP_DEFAULT_TX_WINDOW &&
	    __l2cap_ews_supported(chan->conn)) {
		/* use extended control field */
		set_bit(FLAG_EXT_CTRL, &chan->flags);
		chan->tx_win_max = L2CAP_DEFAULT_EXT_WINDOW;
	} else {
		chan->tx_win = min_t(u16, chan->tx_win,
				     L2CAP_DEFAULT_TX_WINDOW);
		chan->tx_win_max = L2CAP_DEFAULT_TX_WINDOW;
	}
	chan->ack_win = chan->tx_win;
}

static int l2cap_build_conf_req(struct l2cap_chan *chan, void *data)
{
	struct l2cap_conf_req *req = data;
	struct l2cap_conf_rfc rfc = { .mode = chan->mode };
	void *ptr = req->data;
	u16 size;

	BT_DBG("chan %p", chan);

	if (chan->num_conf_req || chan->num_conf_rsp)
		goto done;

	switch (chan->mode) {
	case L2CAP_MODE_STREAMING:
	case L2CAP_MODE_ERTM:
		if (test_bit(CONF_STATE2_DEVICE, &chan->conf_state))
			break;

		if (__l2cap_efs_supported(chan->conn))
			set_bit(FLAG_EFS_ENABLE, &chan->flags);

		/* fall through */
	default:
		chan->mode = l2cap_select_mode(rfc.mode, chan->conn->feat_mask);
		break;
	}

done:
	if (chan->imtu != L2CAP_DEFAULT_MTU)
		l2cap_add_conf_opt(&ptr, L2CAP_CONF_MTU, 2, chan->imtu);

	switch (chan->mode) {
	case L2CAP_MODE_BASIC:
		if (!(chan->conn->feat_mask & L2CAP_FEAT_ERTM) &&
		    !(chan->conn->feat_mask & L2CAP_FEAT_STREAMING))
			break;

		rfc.mode            = L2CAP_MODE_BASIC;
		rfc.txwin_size      = 0;
		rfc.max_transmit    = 0;
		rfc.retrans_timeout = 0;
		rfc.monitor_timeout = 0;
		rfc.max_pdu_size    = 0;

		l2cap_add_conf_opt(&ptr, L2CAP_CONF_RFC, sizeof(rfc),
				   (unsigned long) &rfc);
		break;

	case L2CAP_MODE_ERTM:
		rfc.mode            = L2CAP_MODE_ERTM;
		rfc.max_transmit    = chan->max_tx;

		__l2cap_set_ertm_timeouts(chan, &rfc);

		size = min_t(u16, L2CAP_DEFAULT_MAX_PDU_SIZE, chan->conn->mtu -
			     L2CAP_EXT_HDR_SIZE - L2CAP_SDULEN_SIZE -
			     L2CAP_FCS_SIZE);
		rfc.max_pdu_size = cpu_to_le16(size);

		l2cap_txwin_setup(chan);

		rfc.txwin_size = min_t(u16, chan->tx_win,
				       L2CAP_DEFAULT_TX_WINDOW);

		l2cap_add_conf_opt(&ptr, L2CAP_CONF_RFC, sizeof(rfc),
				   (unsigned long) &rfc);

		if (test_bit(FLAG_EFS_ENABLE, &chan->flags))
			l2cap_add_opt_efs(&ptr, chan);

		if (test_bit(FLAG_EXT_CTRL, &chan->flags))
			l2cap_add_conf_opt(&ptr, L2CAP_CONF_EWS, 2,
					   chan->tx_win);

		if (chan->conn->feat_mask & L2CAP_FEAT_FCS)
			if (chan->fcs == L2CAP_FCS_NONE ||
			    test_bit(CONF_RECV_NO_FCS, &chan->conf_state)) {
				chan->fcs = L2CAP_FCS_NONE;
				l2cap_add_conf_opt(&ptr, L2CAP_CONF_FCS, 1,
						   chan->fcs);
			}
		break;

	case L2CAP_MODE_STREAMING:
		l2cap_txwin_setup(chan);
		rfc.mode            = L2CAP_MODE_STREAMING;
		rfc.txwin_size      = 0;
		rfc.max_transmit    = 0;
		rfc.retrans_timeout = 0;
		rfc.monitor_timeout = 0;

		size = min_t(u16, L2CAP_DEFAULT_MAX_PDU_SIZE, chan->conn->mtu -
			     L2CAP_EXT_HDR_SIZE - L2CAP_SDULEN_SIZE -
			     L2CAP_FCS_SIZE);
		rfc.max_pdu_size = cpu_to_le16(size);

		l2cap_add_conf_opt(&ptr, L2CAP_CONF_RFC, sizeof(rfc),
				   (unsigned long) &rfc);

		if (test_bit(FLAG_EFS_ENABLE, &chan->flags))
			l2cap_add_opt_efs(&ptr, chan);

		if (chan->conn->feat_mask & L2CAP_FEAT_FCS)
			if (chan->fcs == L2CAP_FCS_NONE ||
			    test_bit(CONF_RECV_NO_FCS, &chan->conf_state)) {
				chan->fcs = L2CAP_FCS_NONE;
				l2cap_add_conf_opt(&ptr, L2CAP_CONF_FCS, 1,
						   chan->fcs);
			}
		break;
	}

	req->dcid  = cpu_to_le16(chan->dcid);
	req->flags = __constant_cpu_to_le16(0);

	return ptr - data;
}

static int l2cap_parse_conf_req(struct l2cap_chan *chan, void *data)
{
	struct l2cap_conf_rsp *rsp = data;
	void *ptr = rsp->data;
	void *req = chan->conf_req;
	int len = chan->conf_len;
	int type, hint, olen;
	unsigned long val;
	struct l2cap_conf_rfc rfc = { .mode = L2CAP_MODE_BASIC };
	struct l2cap_conf_efs efs;
	u8 remote_efs = 0;
	u16 mtu = L2CAP_DEFAULT_MTU;
	u16 result = L2CAP_CONF_SUCCESS;
	u16 size;

	BT_DBG("chan %p", chan);

	while (len >= L2CAP_CONF_OPT_SIZE) {
		len -= l2cap_get_conf_opt(&req, &type, &olen, &val);

		hint  = type & L2CAP_CONF_HINT;
		type &= L2CAP_CONF_MASK;

		switch (type) {
		case L2CAP_CONF_MTU:
			mtu = val;
			break;

		case L2CAP_CONF_FLUSH_TO:
			chan->flush_to = val;
			break;

		case L2CAP_CONF_QOS:
			break;

		case L2CAP_CONF_RFC:
			if (olen == sizeof(rfc))
				memcpy(&rfc, (void *) val, olen);
			break;

		case L2CAP_CONF_FCS:
			if (val == L2CAP_FCS_NONE)
				set_bit(CONF_RECV_NO_FCS, &chan->conf_state);
			break;

		case L2CAP_CONF_EFS:
			remote_efs = 1;
			if (olen == sizeof(efs))
				memcpy(&efs, (void *) val, olen);
			break;

		case L2CAP_CONF_EWS:
			if (!chan->conn->hs_enabled)
				return -ECONNREFUSED;

			set_bit(FLAG_EXT_CTRL, &chan->flags);
			set_bit(CONF_EWS_RECV, &chan->conf_state);
			chan->tx_win_max = L2CAP_DEFAULT_EXT_WINDOW;
			chan->remote_tx_win = val;
			break;

		default:
			if (hint)
				break;

			result = L2CAP_CONF_UNKNOWN;
			*((u8 *) ptr++) = type;
			break;
		}
	}

	if (chan->num_conf_rsp || chan->num_conf_req > 1)
		goto done;

	switch (chan->mode) {
	case L2CAP_MODE_STREAMING:
	case L2CAP_MODE_ERTM:
		if (!test_bit(CONF_STATE2_DEVICE, &chan->conf_state)) {
			chan->mode = l2cap_select_mode(rfc.mode,
						       chan->conn->feat_mask);
			break;
		}

		if (remote_efs) {
			if (__l2cap_efs_supported(chan->conn))
				set_bit(FLAG_EFS_ENABLE, &chan->flags);
			else
				return -ECONNREFUSED;
		}

		if (chan->mode != rfc.mode)
			return -ECONNREFUSED;

		break;
	}

done:
	if (chan->mode != rfc.mode) {
		result = L2CAP_CONF_UNACCEPT;
		rfc.mode = chan->mode;

		if (chan->num_conf_rsp == 1)
			return -ECONNREFUSED;

		l2cap_add_conf_opt(&ptr, L2CAP_CONF_RFC, sizeof(rfc),
				   (unsigned long) &rfc);
	}

	if (result == L2CAP_CONF_SUCCESS) {
		/* Configure output options and let the other side know
		 * which ones we don't like. */

		if (mtu < L2CAP_DEFAULT_MIN_MTU)
			result = L2CAP_CONF_UNACCEPT;
		else {
			chan->omtu = mtu;
			set_bit(CONF_MTU_DONE, &chan->conf_state);
		}
		l2cap_add_conf_opt(&ptr, L2CAP_CONF_MTU, 2, chan->omtu);

		if (remote_efs) {
			if (chan->local_stype != L2CAP_SERV_NOTRAFIC &&
			    efs.stype != L2CAP_SERV_NOTRAFIC &&
			    efs.stype != chan->local_stype) {

				result = L2CAP_CONF_UNACCEPT;

				if (chan->num_conf_req >= 1)
					return -ECONNREFUSED;

				l2cap_add_conf_opt(&ptr, L2CAP_CONF_EFS,
						   sizeof(efs),
						   (unsigned long) &efs);
			} else {
				/* Send PENDING Conf Rsp */
				result = L2CAP_CONF_PENDING;
				set_bit(CONF_LOC_CONF_PEND, &chan->conf_state);
			}
		}

		switch (rfc.mode) {
		case L2CAP_MODE_BASIC:
			chan->fcs = L2CAP_FCS_NONE;
			set_bit(CONF_MODE_DONE, &chan->conf_state);
			break;

		case L2CAP_MODE_ERTM:
			if (!test_bit(CONF_EWS_RECV, &chan->conf_state))
				chan->remote_tx_win = rfc.txwin_size;
			else
				rfc.txwin_size = L2CAP_DEFAULT_TX_WINDOW;

			chan->remote_max_tx = rfc.max_transmit;

			size = min_t(u16, le16_to_cpu(rfc.max_pdu_size),
				     chan->conn->mtu - L2CAP_EXT_HDR_SIZE -
				     L2CAP_SDULEN_SIZE - L2CAP_FCS_SIZE);
			rfc.max_pdu_size = cpu_to_le16(size);
			chan->remote_mps = size;

			__l2cap_set_ertm_timeouts(chan, &rfc);

			set_bit(CONF_MODE_DONE, &chan->conf_state);

			l2cap_add_conf_opt(&ptr, L2CAP_CONF_RFC,
					   sizeof(rfc), (unsigned long) &rfc);

			if (test_bit(FLAG_EFS_ENABLE, &chan->flags)) {
				chan->remote_id = efs.id;
				chan->remote_stype = efs.stype;
				chan->remote_msdu = le16_to_cpu(efs.msdu);
				chan->remote_flush_to =
					le32_to_cpu(efs.flush_to);
				chan->remote_acc_lat =
					le32_to_cpu(efs.acc_lat);
				chan->remote_sdu_itime =
					le32_to_cpu(efs.sdu_itime);
				l2cap_add_conf_opt(&ptr, L2CAP_CONF_EFS,
						   sizeof(efs),
						   (unsigned long) &efs);
			}
			break;

		case L2CAP_MODE_STREAMING:
			size = min_t(u16, le16_to_cpu(rfc.max_pdu_size),
				     chan->conn->mtu - L2CAP_EXT_HDR_SIZE -
				     L2CAP_SDULEN_SIZE - L2CAP_FCS_SIZE);
			rfc.max_pdu_size = cpu_to_le16(size);
			chan->remote_mps = size;

			set_bit(CONF_MODE_DONE, &chan->conf_state);

			l2cap_add_conf_opt(&ptr, L2CAP_CONF_RFC, sizeof(rfc),
					   (unsigned long) &rfc);

			break;

		default:
			result = L2CAP_CONF_UNACCEPT;

			memset(&rfc, 0, sizeof(rfc));
			rfc.mode = chan->mode;
		}

		if (result == L2CAP_CONF_SUCCESS)
			set_bit(CONF_OUTPUT_DONE, &chan->conf_state);
	}
	rsp->scid   = cpu_to_le16(chan->dcid);
	rsp->result = cpu_to_le16(result);
	rsp->flags  = __constant_cpu_to_le16(0);

	return ptr - data;
}

static int l2cap_parse_conf_rsp(struct l2cap_chan *chan, void *rsp, int len,
				void *data, u16 *result)
{
	struct l2cap_conf_req *req = data;
	void *ptr = req->data;
	int type, olen;
	unsigned long val;
	struct l2cap_conf_rfc rfc = { .mode = L2CAP_MODE_BASIC };
	struct l2cap_conf_efs efs;

	BT_DBG("chan %p, rsp %p, len %d, req %p", chan, rsp, len, data);

	while (len >= L2CAP_CONF_OPT_SIZE) {
		len -= l2cap_get_conf_opt(&rsp, &type, &olen, &val);

		switch (type) {
		case L2CAP_CONF_MTU:
			if (val < L2CAP_DEFAULT_MIN_MTU) {
				*result = L2CAP_CONF_UNACCEPT;
				chan->imtu = L2CAP_DEFAULT_MIN_MTU;
			} else
				chan->imtu = val;
			l2cap_add_conf_opt(&ptr, L2CAP_CONF_MTU, 2, chan->imtu);
			break;

		case L2CAP_CONF_FLUSH_TO:
			chan->flush_to = val;
			l2cap_add_conf_opt(&ptr, L2CAP_CONF_FLUSH_TO,
					   2, chan->flush_to);
			break;

		case L2CAP_CONF_RFC:
			if (olen == sizeof(rfc))
				memcpy(&rfc, (void *)val, olen);

			if (test_bit(CONF_STATE2_DEVICE, &chan->conf_state) &&
			    rfc.mode != chan->mode)
				return -ECONNREFUSED;

			chan->fcs = 0;

			l2cap_add_conf_opt(&ptr, L2CAP_CONF_RFC,
					   sizeof(rfc), (unsigned long) &rfc);
			break;

		case L2CAP_CONF_EWS:
			chan->ack_win = min_t(u16, val, chan->ack_win);
			l2cap_add_conf_opt(&ptr, L2CAP_CONF_EWS, 2,
					   chan->tx_win);
			break;

		case L2CAP_CONF_EFS:
			if (olen == sizeof(efs))
				memcpy(&efs, (void *)val, olen);

			if (chan->local_stype != L2CAP_SERV_NOTRAFIC &&
			    efs.stype != L2CAP_SERV_NOTRAFIC &&
			    efs.stype != chan->local_stype)
				return -ECONNREFUSED;

			l2cap_add_conf_opt(&ptr, L2CAP_CONF_EFS, sizeof(efs),
					   (unsigned long) &efs);
			break;

		case L2CAP_CONF_FCS:
			if (*result == L2CAP_CONF_PENDING)
				if (val == L2CAP_FCS_NONE)
					set_bit(CONF_RECV_NO_FCS,
						&chan->conf_state);
			break;
		}
	}

	if (chan->mode == L2CAP_MODE_BASIC && chan->mode != rfc.mode)
		return -ECONNREFUSED;

	chan->mode = rfc.mode;

	if (*result == L2CAP_CONF_SUCCESS || *result == L2CAP_CONF_PENDING) {
		switch (rfc.mode) {
		case L2CAP_MODE_ERTM:
			chan->retrans_timeout = le16_to_cpu(rfc.retrans_timeout);
			chan->monitor_timeout = le16_to_cpu(rfc.monitor_timeout);
			chan->mps    = le16_to_cpu(rfc.max_pdu_size);
			if (!test_bit(FLAG_EXT_CTRL, &chan->flags))
				chan->ack_win = min_t(u16, chan->ack_win,
						      rfc.txwin_size);

			if (test_bit(FLAG_EFS_ENABLE, &chan->flags)) {
				chan->local_msdu = le16_to_cpu(efs.msdu);
				chan->local_sdu_itime =
					le32_to_cpu(efs.sdu_itime);
				chan->local_acc_lat = le32_to_cpu(efs.acc_lat);
				chan->local_flush_to =
					le32_to_cpu(efs.flush_to);
			}
			break;

		case L2CAP_MODE_STREAMING:
			chan->mps    = le16_to_cpu(rfc.max_pdu_size);
		}
	}

	req->dcid   = cpu_to_le16(chan->dcid);
	req->flags  = __constant_cpu_to_le16(0);

	return ptr - data;
}

static int l2cap_build_conf_rsp(struct l2cap_chan *chan, void *data,
				u16 result, u16 flags)
{
	struct l2cap_conf_rsp *rsp = data;
	void *ptr = rsp->data;

	BT_DBG("chan %p", chan);

	rsp->scid   = cpu_to_le16(chan->dcid);
	rsp->result = cpu_to_le16(result);
	rsp->flags  = cpu_to_le16(flags);

	return ptr - data;
}

void __l2cap_connect_rsp_defer(struct l2cap_chan *chan)
{
	struct l2cap_conn_rsp rsp;
	struct l2cap_conn *conn = chan->conn;
	u8 buf[128];
	u8 rsp_code;

	rsp.scid   = cpu_to_le16(chan->dcid);
	rsp.dcid   = cpu_to_le16(chan->scid);
	rsp.result = __constant_cpu_to_le16(L2CAP_CR_SUCCESS);
	rsp.status = __constant_cpu_to_le16(L2CAP_CS_NO_INFO);

	if (chan->hs_hcon)
		rsp_code = L2CAP_CREATE_CHAN_RSP;
	else
		rsp_code = L2CAP_CONN_RSP;

	BT_DBG("chan %p rsp_code %u", chan, rsp_code);

	l2cap_send_cmd(conn, chan->ident, rsp_code, sizeof(rsp), &rsp);

	if (test_and_set_bit(CONF_REQ_SENT, &chan->conf_state))
		return;

	l2cap_send_cmd(conn, l2cap_get_ident(conn), L2CAP_CONF_REQ,
		       l2cap_build_conf_req(chan, buf), buf);
	chan->num_conf_req++;
}

static void l2cap_conf_rfc_get(struct l2cap_chan *chan, void *rsp, int len)
{
	int type, olen;
	unsigned long val;
	/* Use sane default values in case a misbehaving remote device
	 * did not send an RFC or extended window size option.
	 */
	u16 txwin_ext = chan->ack_win;
	struct l2cap_conf_rfc rfc = {
		.mode = chan->mode,
		.retrans_timeout = __constant_cpu_to_le16(L2CAP_DEFAULT_RETRANS_TO),
		.monitor_timeout = __constant_cpu_to_le16(L2CAP_DEFAULT_MONITOR_TO),
		.max_pdu_size = cpu_to_le16(chan->imtu),
		.txwin_size = min_t(u16, chan->ack_win, L2CAP_DEFAULT_TX_WINDOW),
	};

	BT_DBG("chan %p, rsp %p, len %d", chan, rsp, len);

	if ((chan->mode != L2CAP_MODE_ERTM) && (chan->mode != L2CAP_MODE_STREAMING))
		return;

	while (len >= L2CAP_CONF_OPT_SIZE) {
		len -= l2cap_get_conf_opt(&rsp, &type, &olen, &val);

		switch (type) {
		case L2CAP_CONF_RFC:
			if (olen == sizeof(rfc))
				memcpy(&rfc, (void *)val, olen);
			break;
		case L2CAP_CONF_EWS:
			txwin_ext = val;
			break;
		}
	}

	switch (rfc.mode) {
	case L2CAP_MODE_ERTM:
		chan->retrans_timeout = le16_to_cpu(rfc.retrans_timeout);
		chan->monitor_timeout = le16_to_cpu(rfc.monitor_timeout);
		chan->mps = le16_to_cpu(rfc.max_pdu_size);
		if (test_bit(FLAG_EXT_CTRL, &chan->flags))
			chan->ack_win = min_t(u16, chan->ack_win, txwin_ext);
		else
			chan->ack_win = min_t(u16, chan->ack_win,
					      rfc.txwin_size);
		break;
	case L2CAP_MODE_STREAMING:
		chan->mps    = le16_to_cpu(rfc.max_pdu_size);
	}
}

static inline int l2cap_command_rej(struct l2cap_conn *conn,
				    struct l2cap_cmd_hdr *cmd, u16 cmd_len,
				    u8 *data)
{
	struct l2cap_cmd_rej_unk *rej = (struct l2cap_cmd_rej_unk *) data;

	if (cmd_len < sizeof(*rej))
		return -EPROTO;

	if (rej->reason != L2CAP_REJ_NOT_UNDERSTOOD)
		return 0;

	if ((conn->info_state & L2CAP_INFO_FEAT_MASK_REQ_SENT) &&
	    cmd->ident == conn->info_ident) {
		cancel_delayed_work(&conn->info_timer);

		conn->info_state |= L2CAP_INFO_FEAT_MASK_REQ_DONE;
		conn->info_ident = 0;

		l2cap_conn_start(conn);
	}

	return 0;
}

static struct l2cap_chan *l2cap_connect(struct l2cap_conn *conn,
					struct l2cap_cmd_hdr *cmd,
					u8 *data, u8 rsp_code, u8 amp_id)
{
	struct l2cap_conn_req *req = (struct l2cap_conn_req *) data;
	struct l2cap_conn_rsp rsp;
	struct l2cap_chan *chan = NULL, *pchan;
	struct sock *parent, *sk = NULL;
	int result, status = L2CAP_CS_NO_INFO;

	u16 dcid = 0, scid = __le16_to_cpu(req->scid);
	__le16 psm = req->psm;

	BT_DBG("psm 0x%2.2x scid 0x%4.4x", __le16_to_cpu(psm), scid);

	/* Check if we have socket listening on psm */
	pchan = l2cap_global_chan_by_psm(BT_LISTEN, psm, &conn->hcon->src,
					 &conn->hcon->dst);
	if (!pchan) {
		result = L2CAP_CR_BAD_PSM;
		goto sendresp;
	}

	parent = pchan->sk;

	mutex_lock(&conn->chan_lock);
	lock_sock(parent);

	/* Check if the ACL is secure enough (if not SDP) */
	if (psm != __constant_cpu_to_le16(L2CAP_PSM_SDP) &&
	    !hci_conn_check_link_mode(conn->hcon)) {
		conn->disc_reason = HCI_ERROR_AUTH_FAILURE;
		result = L2CAP_CR_SEC_BLOCK;
		goto response;
	}

	result = L2CAP_CR_NO_MEM;

	/* Check if we already have channel with that dcid */
	if (__l2cap_get_chan_by_dcid(conn, scid))
		goto response;

	chan = pchan->ops->new_connection(pchan);
	if (!chan)
		goto response;

	sk = chan->sk;

	/* For certain devices (ex: HID mouse), support for authentication,
	 * pairing and bonding is optional. For such devices, inorder to avoid
	 * the ACL alive for too long after L2CAP disconnection, reset the ACL
	 * disc_timeout back to HCI_DISCONN_TIMEOUT during L2CAP connect.
	 */
	conn->hcon->disc_timeout = HCI_DISCONN_TIMEOUT;

	bacpy(&chan->src, &conn->hcon->src);
	bacpy(&chan->dst, &conn->hcon->dst);
	chan->src_type = bdaddr_type(conn->hcon, conn->hcon->src_type);
	chan->dst_type = bdaddr_type(conn->hcon, conn->hcon->dst_type);
	chan->psm  = psm;
	chan->dcid = scid;
	chan->local_amp_id = amp_id;

	__l2cap_chan_add(conn, chan);

	dcid = chan->scid;

	__set_chan_timer(chan, sk->sk_sndtimeo);

	chan->ident = cmd->ident;

	if (conn->info_state & L2CAP_INFO_FEAT_MASK_REQ_DONE) {
		if (l2cap_chan_check_security(chan)) {
			if (test_bit(FLAG_DEFER_SETUP, &chan->flags)) {
				__l2cap_state_change(chan, BT_CONNECT2);
				result = L2CAP_CR_PEND;
				status = L2CAP_CS_AUTHOR_PEND;
				chan->ops->defer(chan);
			} else {
				/* Force pending result for AMP controllers.
				 * The connection will succeed after the
				 * physical link is up.
				 */
				if (amp_id == AMP_ID_BREDR) {
					__l2cap_state_change(chan, BT_CONFIG);
					result = L2CAP_CR_SUCCESS;
				} else {
					__l2cap_state_change(chan, BT_CONNECT2);
					result = L2CAP_CR_PEND;
				}
				status = L2CAP_CS_NO_INFO;
			}
		} else {
			__l2cap_state_change(chan, BT_CONNECT2);
			result = L2CAP_CR_PEND;
			status = L2CAP_CS_AUTHEN_PEND;
		}
	} else {
		__l2cap_state_change(chan, BT_CONNECT2);
		result = L2CAP_CR_PEND;
		status = L2CAP_CS_NO_INFO;
	}

response:
	release_sock(parent);
	mutex_unlock(&conn->chan_lock);

sendresp:
	rsp.scid   = cpu_to_le16(scid);
	rsp.dcid   = cpu_to_le16(dcid);
	rsp.result = cpu_to_le16(result);
	rsp.status = cpu_to_le16(status);
	l2cap_send_cmd(conn, cmd->ident, rsp_code, sizeof(rsp), &rsp);

	if (result == L2CAP_CR_PEND && status == L2CAP_CS_NO_INFO) {
		struct l2cap_info_req info;
		info.type = __constant_cpu_to_le16(L2CAP_IT_FEAT_MASK);

		conn->info_state |= L2CAP_INFO_FEAT_MASK_REQ_SENT;
		conn->info_ident = l2cap_get_ident(conn);

		schedule_delayed_work(&conn->info_timer, L2CAP_INFO_TIMEOUT);

		l2cap_send_cmd(conn, conn->info_ident, L2CAP_INFO_REQ,
			       sizeof(info), &info);
	}

	if (chan && !test_bit(CONF_REQ_SENT, &chan->conf_state) &&
	    result == L2CAP_CR_SUCCESS) {
		u8 buf[128];
		set_bit(CONF_REQ_SENT, &chan->conf_state);
		l2cap_send_cmd(conn, l2cap_get_ident(conn), L2CAP_CONF_REQ,
			       l2cap_build_conf_req(chan, buf), buf);
		chan->num_conf_req++;
	}

	return chan;
}

static int l2cap_connect_req(struct l2cap_conn *conn,
			     struct l2cap_cmd_hdr *cmd, u16 cmd_len, u8 *data)
{
	struct hci_dev *hdev = conn->hcon->hdev;
	struct hci_conn *hcon = conn->hcon;

	if (cmd_len < sizeof(struct l2cap_conn_req))
		return -EPROTO;

	hci_dev_lock(hdev);
	if (test_bit(HCI_MGMT, &hdev->dev_flags) &&
	    !test_and_set_bit(HCI_CONN_MGMT_CONNECTED, &hcon->flags))
		mgmt_device_connected(hdev, &hcon->dst, hcon->type,
				      hcon->dst_type, 0, NULL, 0,
				      hcon->dev_class);
	hci_dev_unlock(hdev);

	l2cap_connect(conn, cmd, data, L2CAP_CONN_RSP, 0);
	return 0;
}

static int l2cap_connect_create_rsp(struct l2cap_conn *conn,
				    struct l2cap_cmd_hdr *cmd, u16 cmd_len,
				    u8 *data)
{
	struct l2cap_conn_rsp *rsp = (struct l2cap_conn_rsp *) data;
	u16 scid, dcid, result, status;
	struct l2cap_chan *chan;
	u8 req[128];
	int err;

	if (cmd_len < sizeof(*rsp))
		return -EPROTO;

	scid   = __le16_to_cpu(rsp->scid);
	dcid   = __le16_to_cpu(rsp->dcid);
	result = __le16_to_cpu(rsp->result);
	status = __le16_to_cpu(rsp->status);

	BT_DBG("dcid 0x%4.4x scid 0x%4.4x result 0x%2.2x status 0x%2.2x",
	       dcid, scid, result, status);

	mutex_lock(&conn->chan_lock);

	if (scid) {
		chan = __l2cap_get_chan_by_scid(conn, scid);
		if (!chan) {
			err = -EBADSLT;
			goto unlock;
		}
	} else {
		chan = __l2cap_get_chan_by_ident(conn, cmd->ident);
		if (!chan) {
			err = -EBADSLT;
			goto unlock;
		}
	}

	err = 0;

	l2cap_chan_lock(chan);

	switch (result) {
	case L2CAP_CR_SUCCESS:
		l2cap_state_change(chan, BT_CONFIG);
		chan->ident = 0;
		chan->dcid = dcid;
		clear_bit(CONF_CONNECT_PEND, &chan->conf_state);

		if (test_and_set_bit(CONF_REQ_SENT, &chan->conf_state))
			break;

		l2cap_send_cmd(conn, l2cap_get_ident(conn), L2CAP_CONF_REQ,
			       l2cap_build_conf_req(chan, req), req);
		chan->num_conf_req++;
		break;

	case L2CAP_CR_PEND:
		set_bit(CONF_CONNECT_PEND, &chan->conf_state);
		break;

	default:
		l2cap_chan_del(chan, ECONNREFUSED);
		break;
	}

	l2cap_chan_unlock(chan);

unlock:
	mutex_unlock(&conn->chan_lock);

	return err;
}

static inline void set_default_fcs(struct l2cap_chan *chan)
{
	/* FCS is enabled only in ERTM or streaming mode, if one or both
	 * sides request it.
	 */
	if (chan->mode != L2CAP_MODE_ERTM && chan->mode != L2CAP_MODE_STREAMING)
		chan->fcs = L2CAP_FCS_NONE;
	else if (!test_bit(CONF_RECV_NO_FCS, &chan->conf_state))
		chan->fcs = L2CAP_FCS_CRC16;
}

static void l2cap_send_efs_conf_rsp(struct l2cap_chan *chan, void *data,
				    u8 ident, u16 flags)
{
	struct l2cap_conn *conn = chan->conn;

	BT_DBG("conn %p chan %p ident %d flags 0x%4.4x", conn, chan, ident,
	       flags);

	clear_bit(CONF_LOC_CONF_PEND, &chan->conf_state);
	set_bit(CONF_OUTPUT_DONE, &chan->conf_state);

	l2cap_send_cmd(conn, ident, L2CAP_CONF_RSP,
		       l2cap_build_conf_rsp(chan, data,
					    L2CAP_CONF_SUCCESS, flags), data);
}

static inline int l2cap_config_req(struct l2cap_conn *conn,
				   struct l2cap_cmd_hdr *cmd, u16 cmd_len,
				   u8 *data)
{
	struct l2cap_conf_req *req = (struct l2cap_conf_req *) data;
	u16 dcid, flags;
	u8 rsp[64];
	struct l2cap_chan *chan;
	int len, err = 0;

	if (cmd_len < sizeof(*req))
		return -EPROTO;

	dcid  = __le16_to_cpu(req->dcid);
	flags = __le16_to_cpu(req->flags);

	BT_DBG("dcid 0x%4.4x flags 0x%2.2x", dcid, flags);

	chan = l2cap_get_chan_by_scid(conn, dcid);
	if (!chan)
		return -EBADSLT;

	if (chan->state != BT_CONFIG && chan->state != BT_CONNECT2) {
		struct l2cap_cmd_rej_cid rej;

		rej.reason = __constant_cpu_to_le16(L2CAP_REJ_INVALID_CID);
		rej.scid = cpu_to_le16(chan->scid);
		rej.dcid = cpu_to_le16(chan->dcid);

		l2cap_send_cmd(conn, cmd->ident, L2CAP_COMMAND_REJ,
			       sizeof(rej), &rej);
		goto unlock;
	}

	/* Reject if config buffer is too small. */
	len = cmd_len - sizeof(*req);
	if (chan->conf_len + len > sizeof(chan->conf_req)) {
		l2cap_send_cmd(conn, cmd->ident, L2CAP_CONF_RSP,
			       l2cap_build_conf_rsp(chan, rsp,
			       L2CAP_CONF_REJECT, flags), rsp);
		goto unlock;
	}

	/* Store config. */
	memcpy(chan->conf_req + chan->conf_len, req->data, len);
	chan->conf_len += len;

	if (flags & L2CAP_CONF_FLAG_CONTINUATION) {
		/* Incomplete config. Send empty response. */
		l2cap_send_cmd(conn, cmd->ident, L2CAP_CONF_RSP,
			       l2cap_build_conf_rsp(chan, rsp,
			       L2CAP_CONF_SUCCESS, flags), rsp);
		goto unlock;
	}

	/* Complete config. */
	len = l2cap_parse_conf_req(chan, rsp);
	if (len < 0) {
		l2cap_send_disconn_req(chan, ECONNRESET);
		goto unlock;
	}

	chan->ident = cmd->ident;
	l2cap_send_cmd(conn, cmd->ident, L2CAP_CONF_RSP, len, rsp);
	chan->num_conf_rsp++;

	/* Reset config buffer. */
	chan->conf_len = 0;

	if (!test_bit(CONF_OUTPUT_DONE, &chan->conf_state))
		goto unlock;

	if (test_bit(CONF_INPUT_DONE, &chan->conf_state)) {
		set_default_fcs(chan);

		if (chan->mode == L2CAP_MODE_ERTM ||
		    chan->mode == L2CAP_MODE_STREAMING)
			err = l2cap_ertm_init(chan);

		if (err < 0)
			l2cap_send_disconn_req(chan, -err);
		else
			l2cap_chan_ready(chan);

		goto unlock;
	}

	if (!test_and_set_bit(CONF_REQ_SENT, &chan->conf_state)) {
		u8 buf[64];
		l2cap_send_cmd(conn, l2cap_get_ident(conn), L2CAP_CONF_REQ,
			       l2cap_build_conf_req(chan, buf), buf);
		chan->num_conf_req++;
	}

	/* Got Conf Rsp PENDING from remote side and asume we sent
	   Conf Rsp PENDING in the code above */
	if (test_bit(CONF_REM_CONF_PEND, &chan->conf_state) &&
	    test_bit(CONF_LOC_CONF_PEND, &chan->conf_state)) {

		/* check compatibility */

		/* Send rsp for BR/EDR channel */
		if (!chan->hs_hcon)
			l2cap_send_efs_conf_rsp(chan, rsp, cmd->ident, flags);
		else
			chan->ident = cmd->ident;
	}

unlock:
	l2cap_chan_unlock(chan);
	return err;
}

static inline int l2cap_config_rsp(struct l2cap_conn *conn,
				   struct l2cap_cmd_hdr *cmd, u16 cmd_len,
				   u8 *data)
{
	struct l2cap_conf_rsp *rsp = (struct l2cap_conf_rsp *)data;
	u16 scid, flags, result;
	struct l2cap_chan *chan;
	int len = cmd_len - sizeof(*rsp);
	int err = 0;

	if (cmd_len < sizeof(*rsp))
		return -EPROTO;

	scid   = __le16_to_cpu(rsp->scid);
	flags  = __le16_to_cpu(rsp->flags);
	result = __le16_to_cpu(rsp->result);

	BT_DBG("scid 0x%4.4x flags 0x%2.2x result 0x%2.2x len %d", scid, flags,
	       result, len);

	chan = l2cap_get_chan_by_scid(conn, scid);
	if (!chan)
		return 0;

	switch (result) {
	case L2CAP_CONF_SUCCESS:
		l2cap_conf_rfc_get(chan, rsp->data, len);
		clear_bit(CONF_REM_CONF_PEND, &chan->conf_state);
		break;

	case L2CAP_CONF_PENDING:
		set_bit(CONF_REM_CONF_PEND, &chan->conf_state);

		if (test_bit(CONF_LOC_CONF_PEND, &chan->conf_state)) {
			char buf[64];

			len = l2cap_parse_conf_rsp(chan, rsp->data, len,
						   buf, &result);
			if (len < 0) {
				l2cap_send_disconn_req(chan, ECONNRESET);
				goto done;
			}

			if (!chan->hs_hcon) {
				l2cap_send_efs_conf_rsp(chan, buf, cmd->ident,
							0);
			} else {
				if (l2cap_check_efs(chan)) {
					amp_create_logical_link(chan);
					chan->ident = cmd->ident;
				}
			}
		}
		goto done;

	case L2CAP_CONF_UNACCEPT:
		if (chan->num_conf_rsp <= L2CAP_CONF_MAX_CONF_RSP) {
			char req[64];

			if (len > sizeof(req) - sizeof(struct l2cap_conf_req)) {
				l2cap_send_disconn_req(chan, ECONNRESET);
				goto done;
			}

			/* throw out any old stored conf requests */
			result = L2CAP_CONF_SUCCESS;
			len = l2cap_parse_conf_rsp(chan, rsp->data, len,
						   req, &result);
			if (len < 0) {
				l2cap_send_disconn_req(chan, ECONNRESET);
				goto done;
			}

			l2cap_send_cmd(conn, l2cap_get_ident(conn),
				       L2CAP_CONF_REQ, len, req);
			chan->num_conf_req++;
			if (result != L2CAP_CONF_SUCCESS)
				goto done;
			break;
		}

	default:
		l2cap_chan_set_err(chan, ECONNRESET);

		__set_chan_timer(chan, L2CAP_DISC_REJ_TIMEOUT);
		l2cap_send_disconn_req(chan, ECONNRESET);
		goto done;
	}

	if (flags & L2CAP_CONF_FLAG_CONTINUATION)
		goto done;

	set_bit(CONF_INPUT_DONE, &chan->conf_state);

	if (test_bit(CONF_OUTPUT_DONE, &chan->conf_state)) {
		set_default_fcs(chan);

		if (chan->mode == L2CAP_MODE_ERTM ||
		    chan->mode == L2CAP_MODE_STREAMING)
			err = l2cap_ertm_init(chan);

		if (err < 0)
			l2cap_send_disconn_req(chan, -err);
		else
			l2cap_chan_ready(chan);
	}

done:
	l2cap_chan_unlock(chan);
	return err;
}

static inline int l2cap_disconnect_req(struct l2cap_conn *conn,
				       struct l2cap_cmd_hdr *cmd, u16 cmd_len,
				       u8 *data)
{
	struct l2cap_disconn_req *req = (struct l2cap_disconn_req *) data;
	struct l2cap_disconn_rsp rsp;
	u16 dcid, scid;
	struct l2cap_chan *chan;
	struct sock *sk;

	if (cmd_len != sizeof(*req))
		return -EPROTO;

	scid = __le16_to_cpu(req->scid);
	dcid = __le16_to_cpu(req->dcid);

	BT_DBG("scid 0x%4.4x dcid 0x%4.4x", scid, dcid);

	mutex_lock(&conn->chan_lock);

	chan = __l2cap_get_chan_by_scid(conn, dcid);
	if (!chan) {
		mutex_unlock(&conn->chan_lock);
		return -EBADSLT;
	}

	l2cap_chan_lock(chan);

	sk = chan->sk;

	rsp.dcid = cpu_to_le16(chan->scid);
	rsp.scid = cpu_to_le16(chan->dcid);
	l2cap_send_cmd(conn, cmd->ident, L2CAP_DISCONN_RSP, sizeof(rsp), &rsp);

	lock_sock(sk);
	sk->sk_shutdown = SHUTDOWN_MASK;
	release_sock(sk);

	l2cap_chan_hold(chan);
	l2cap_chan_del(chan, ECONNRESET);

	l2cap_chan_unlock(chan);

	chan->ops->close(chan);
	l2cap_chan_put(chan);

	mutex_unlock(&conn->chan_lock);

	return 0;
}

static inline int l2cap_disconnect_rsp(struct l2cap_conn *conn,
				       struct l2cap_cmd_hdr *cmd, u16 cmd_len,
				       u8 *data)
{
	struct l2cap_disconn_rsp *rsp = (struct l2cap_disconn_rsp *) data;
	u16 dcid, scid;
	struct l2cap_chan *chan;

	if (cmd_len != sizeof(*rsp))
		return -EPROTO;

	scid = __le16_to_cpu(rsp->scid);
	dcid = __le16_to_cpu(rsp->dcid);

	BT_DBG("dcid 0x%4.4x scid 0x%4.4x", dcid, scid);

	mutex_lock(&conn->chan_lock);

	chan = __l2cap_get_chan_by_scid(conn, scid);
	if (!chan) {
		mutex_unlock(&conn->chan_lock);
		return 0;
	}

	l2cap_chan_lock(chan);

	l2cap_chan_hold(chan);
	l2cap_chan_del(chan, 0);

	l2cap_chan_unlock(chan);

	chan->ops->close(chan);
	l2cap_chan_put(chan);

	mutex_unlock(&conn->chan_lock);

	return 0;
}

static inline int l2cap_information_req(struct l2cap_conn *conn,
					struct l2cap_cmd_hdr *cmd, u16 cmd_len,
					u8 *data)
{
	struct l2cap_info_req *req = (struct l2cap_info_req *) data;
	u16 type;

	if (cmd_len != sizeof(*req))
		return -EPROTO;

	type = __le16_to_cpu(req->type);

	BT_DBG("type 0x%4.4x", type);

	if (type == L2CAP_IT_FEAT_MASK) {
		u8 buf[8];
		u32 feat_mask = l2cap_feat_mask;
		struct l2cap_info_rsp *rsp = (struct l2cap_info_rsp *) buf;
		rsp->type   = __constant_cpu_to_le16(L2CAP_IT_FEAT_MASK);
		rsp->result = __constant_cpu_to_le16(L2CAP_IR_SUCCESS);
		if (!disable_ertm)
			feat_mask |= L2CAP_FEAT_ERTM | L2CAP_FEAT_STREAMING
				| L2CAP_FEAT_FCS;
		if (conn->hs_enabled)
			feat_mask |= L2CAP_FEAT_EXT_FLOW
				| L2CAP_FEAT_EXT_WINDOW;

		put_unaligned_le32(feat_mask, rsp->data);
		l2cap_send_cmd(conn, cmd->ident, L2CAP_INFO_RSP, sizeof(buf),
			       buf);
	} else if (type == L2CAP_IT_FIXED_CHAN) {
		u8 buf[12];
		struct l2cap_info_rsp *rsp = (struct l2cap_info_rsp *) buf;

		if (conn->hs_enabled)
			l2cap_fixed_chan[0] |= L2CAP_FC_A2MP;
		else
			l2cap_fixed_chan[0] &= ~L2CAP_FC_A2MP;

		rsp->type   = __constant_cpu_to_le16(L2CAP_IT_FIXED_CHAN);
		rsp->result = __constant_cpu_to_le16(L2CAP_IR_SUCCESS);
		memcpy(rsp->data, l2cap_fixed_chan, sizeof(l2cap_fixed_chan));
		l2cap_send_cmd(conn, cmd->ident, L2CAP_INFO_RSP, sizeof(buf),
			       buf);
	} else {
		struct l2cap_info_rsp rsp;
		rsp.type   = cpu_to_le16(type);
		rsp.result = __constant_cpu_to_le16(L2CAP_IR_NOTSUPP);
		l2cap_send_cmd(conn, cmd->ident, L2CAP_INFO_RSP, sizeof(rsp),
			       &rsp);
	}

	return 0;
}

static inline int l2cap_information_rsp(struct l2cap_conn *conn,
					struct l2cap_cmd_hdr *cmd, u16 cmd_len,
					u8 *data)
{
	struct l2cap_info_rsp *rsp = (struct l2cap_info_rsp *) data;
	u16 type, result;

	if (cmd_len < sizeof(*rsp))
		return -EPROTO;

	type   = __le16_to_cpu(rsp->type);
	result = __le16_to_cpu(rsp->result);

	BT_DBG("type 0x%4.4x result 0x%2.2x", type, result);

	/* L2CAP Info req/rsp are unbound to channels, add extra checks */
	if (cmd->ident != conn->info_ident ||
	    conn->info_state & L2CAP_INFO_FEAT_MASK_REQ_DONE)
		return 0;

	cancel_delayed_work(&conn->info_timer);

	if (result != L2CAP_IR_SUCCESS) {
		conn->info_state |= L2CAP_INFO_FEAT_MASK_REQ_DONE;
		conn->info_ident = 0;

		l2cap_conn_start(conn);

		return 0;
	}

	switch (type) {
	case L2CAP_IT_FEAT_MASK:
		conn->feat_mask = get_unaligned_le32(rsp->data);

		if (conn->feat_mask & L2CAP_FEAT_FIXED_CHAN) {
			struct l2cap_info_req req;
			req.type = __constant_cpu_to_le16(L2CAP_IT_FIXED_CHAN);

			conn->info_ident = l2cap_get_ident(conn);

			l2cap_send_cmd(conn, conn->info_ident,
				       L2CAP_INFO_REQ, sizeof(req), &req);
		} else {
			conn->info_state |= L2CAP_INFO_FEAT_MASK_REQ_DONE;
			conn->info_ident = 0;

			l2cap_conn_start(conn);
		}
		break;

	case L2CAP_IT_FIXED_CHAN:
		conn->fixed_chan_mask = rsp->data[0];
		conn->info_state |= L2CAP_INFO_FEAT_MASK_REQ_DONE;
		conn->info_ident = 0;

		l2cap_conn_start(conn);
		break;
	}

	return 0;
}

static int l2cap_create_channel_req(struct l2cap_conn *conn,
				    struct l2cap_cmd_hdr *cmd,
				    u16 cmd_len, void *data)
{
	struct l2cap_create_chan_req *req = data;
	struct l2cap_create_chan_rsp rsp;
	struct l2cap_chan *chan;
	struct hci_dev *hdev;
	u16 psm, scid;

	if (cmd_len != sizeof(*req))
		return -EPROTO;

	if (!conn->hs_enabled)
		return -EINVAL;

	psm = le16_to_cpu(req->psm);
	scid = le16_to_cpu(req->scid);

	BT_DBG("psm 0x%2.2x, scid 0x%4.4x, amp_id %d", psm, scid, req->amp_id);

	/* For controller id 0 make BR/EDR connection */
	if (req->amp_id == AMP_ID_BREDR) {
		l2cap_connect(conn, cmd, data, L2CAP_CREATE_CHAN_RSP,
			      req->amp_id);
		return 0;
	}

	/* Validate AMP controller id */
	hdev = hci_dev_get(req->amp_id);
	if (!hdev)
		goto error;

	if (hdev->dev_type != HCI_AMP || !test_bit(HCI_UP, &hdev->flags)) {
		hci_dev_put(hdev);
		goto error;
	}

	chan = l2cap_connect(conn, cmd, data, L2CAP_CREATE_CHAN_RSP,
			     req->amp_id);
	if (chan) {
		struct amp_mgr *mgr = conn->hcon->amp_mgr;
		struct hci_conn *hs_hcon;

		hs_hcon = hci_conn_hash_lookup_ba(hdev, AMP_LINK,
						  &conn->hcon->dst);
		if (!hs_hcon) {
			hci_dev_put(hdev);
			return -EBADSLT;
		}

		BT_DBG("mgr %p bredr_chan %p hs_hcon %p", mgr, chan, hs_hcon);

		mgr->bredr_chan = chan;
		chan->hs_hcon = hs_hcon;
		chan->fcs = L2CAP_FCS_NONE;
		conn->mtu = hdev->block_mtu;
	}

	hci_dev_put(hdev);

	return 0;

error:
	rsp.dcid = 0;
	rsp.scid = cpu_to_le16(scid);
	rsp.result = __constant_cpu_to_le16(L2CAP_CR_BAD_AMP);
	rsp.status = __constant_cpu_to_le16(L2CAP_CS_NO_INFO);

	l2cap_send_cmd(conn, cmd->ident, L2CAP_CREATE_CHAN_RSP,
		       sizeof(rsp), &rsp);

	return 0;
}

static void l2cap_send_move_chan_req(struct l2cap_chan *chan, u8 dest_amp_id)
{
	struct l2cap_move_chan_req req;
	u8 ident;

	BT_DBG("chan %p, dest_amp_id %d", chan, dest_amp_id);

	ident = l2cap_get_ident(chan->conn);
	chan->ident = ident;

	req.icid = cpu_to_le16(chan->scid);
	req.dest_amp_id = dest_amp_id;

	l2cap_send_cmd(chan->conn, ident, L2CAP_MOVE_CHAN_REQ, sizeof(req),
		       &req);

	__set_chan_timer(chan, L2CAP_MOVE_TIMEOUT);
}

static void l2cap_send_move_chan_rsp(struct l2cap_chan *chan, u16 result)
{
	struct l2cap_move_chan_rsp rsp;

	BT_DBG("chan %p, result 0x%4.4x", chan, result);

	rsp.icid = cpu_to_le16(chan->dcid);
	rsp.result = cpu_to_le16(result);

	l2cap_send_cmd(chan->conn, chan->ident, L2CAP_MOVE_CHAN_RSP,
		       sizeof(rsp), &rsp);
}

static void l2cap_send_move_chan_cfm(struct l2cap_chan *chan, u16 result)
{
	struct l2cap_move_chan_cfm cfm;

	BT_DBG("chan %p, result 0x%4.4x", chan, result);

	chan->ident = l2cap_get_ident(chan->conn);

	cfm.icid = cpu_to_le16(chan->scid);
	cfm.result = cpu_to_le16(result);

	l2cap_send_cmd(chan->conn, chan->ident, L2CAP_MOVE_CHAN_CFM,
		       sizeof(cfm), &cfm);

	__set_chan_timer(chan, L2CAP_MOVE_TIMEOUT);
}

static void l2cap_send_move_chan_cfm_icid(struct l2cap_conn *conn, u16 icid)
{
	struct l2cap_move_chan_cfm cfm;

	BT_DBG("conn %p, icid 0x%4.4x", conn, icid);

	cfm.icid = cpu_to_le16(icid);
	cfm.result = __constant_cpu_to_le16(L2CAP_MC_UNCONFIRMED);

	l2cap_send_cmd(conn, l2cap_get_ident(conn), L2CAP_MOVE_CHAN_CFM,
		       sizeof(cfm), &cfm);
}

static void l2cap_send_move_chan_cfm_rsp(struct l2cap_conn *conn, u8 ident,
					 u16 icid)
{
	struct l2cap_move_chan_cfm_rsp rsp;

	BT_DBG("icid 0x%4.4x", icid);

	rsp.icid = cpu_to_le16(icid);
	l2cap_send_cmd(conn, ident, L2CAP_MOVE_CHAN_CFM_RSP, sizeof(rsp), &rsp);
}

static void __release_logical_link(struct l2cap_chan *chan)
{
	chan->hs_hchan = NULL;
	chan->hs_hcon = NULL;

	/* Placeholder - release the logical link */
}

static void l2cap_logical_fail(struct l2cap_chan *chan)
{
	/* Logical link setup failed */
	if (chan->state != BT_CONNECTED) {
		/* Create channel failure, disconnect */
		l2cap_send_disconn_req(chan, ECONNRESET);
		return;
	}

	switch (chan->move_role) {
	case L2CAP_MOVE_ROLE_RESPONDER:
		l2cap_move_done(chan);
		l2cap_send_move_chan_rsp(chan, L2CAP_MR_NOT_SUPP);
		break;
	case L2CAP_MOVE_ROLE_INITIATOR:
		if (chan->move_state == L2CAP_MOVE_WAIT_LOGICAL_COMP ||
		    chan->move_state == L2CAP_MOVE_WAIT_LOGICAL_CFM) {
			/* Remote has only sent pending or
			 * success responses, clean up
			 */
			l2cap_move_done(chan);
		}

		/* Other amp move states imply that the move
		 * has already aborted
		 */
		l2cap_send_move_chan_cfm(chan, L2CAP_MC_UNCONFIRMED);
		break;
	}
}

static void l2cap_logical_finish_create(struct l2cap_chan *chan,
					struct hci_chan *hchan)
{
	struct l2cap_conf_rsp rsp;

	chan->hs_hchan = hchan;
	chan->hs_hcon->l2cap_data = chan->conn;

	l2cap_send_efs_conf_rsp(chan, &rsp, chan->ident, 0);

	if (test_bit(CONF_INPUT_DONE, &chan->conf_state)) {
		int err;

		set_default_fcs(chan);

		err = l2cap_ertm_init(chan);
		if (err < 0)
			l2cap_send_disconn_req(chan, -err);
		else
			l2cap_chan_ready(chan);
	}
}

static void l2cap_logical_finish_move(struct l2cap_chan *chan,
				      struct hci_chan *hchan)
{
	chan->hs_hcon = hchan->conn;
	chan->hs_hcon->l2cap_data = chan->conn;

	BT_DBG("move_state %d", chan->move_state);

	switch (chan->move_state) {
	case L2CAP_MOVE_WAIT_LOGICAL_COMP:
		/* Move confirm will be sent after a success
		 * response is received
		 */
		chan->move_state = L2CAP_MOVE_WAIT_RSP_SUCCESS;
		break;
	case L2CAP_MOVE_WAIT_LOGICAL_CFM:
		if (test_bit(CONN_LOCAL_BUSY, &chan->conn_state)) {
			chan->move_state = L2CAP_MOVE_WAIT_LOCAL_BUSY;
		} else if (chan->move_role == L2CAP_MOVE_ROLE_INITIATOR) {
			chan->move_state = L2CAP_MOVE_WAIT_CONFIRM_RSP;
			l2cap_send_move_chan_cfm(chan, L2CAP_MC_CONFIRMED);
		} else if (chan->move_role == L2CAP_MOVE_ROLE_RESPONDER) {
			chan->move_state = L2CAP_MOVE_WAIT_CONFIRM;
			l2cap_send_move_chan_rsp(chan, L2CAP_MR_SUCCESS);
		}
		break;
	default:
		/* Move was not in expected state, free the channel */
		__release_logical_link(chan);

		chan->move_state = L2CAP_MOVE_STABLE;
	}
}

/* Call with chan locked */
void l2cap_logical_cfm(struct l2cap_chan *chan, struct hci_chan *hchan,
		       u8 status)
{
	BT_DBG("chan %p, hchan %p, status %d", chan, hchan, status);

	if (status) {
		l2cap_logical_fail(chan);
		__release_logical_link(chan);
		return;
	}

	if (chan->state != BT_CONNECTED) {
		/* Ignore logical link if channel is on BR/EDR */
		if (chan->local_amp_id != AMP_ID_BREDR)
			l2cap_logical_finish_create(chan, hchan);
	} else {
		l2cap_logical_finish_move(chan, hchan);
	}
}

void l2cap_move_start(struct l2cap_chan *chan)
{
	BT_DBG("chan %p", chan);

	if (chan->local_amp_id == AMP_ID_BREDR) {
		if (chan->chan_policy != BT_CHANNEL_POLICY_AMP_PREFERRED)
			return;
		chan->move_role = L2CAP_MOVE_ROLE_INITIATOR;
		chan->move_state = L2CAP_MOVE_WAIT_PREPARE;
		/* Placeholder - start physical link setup */
	} else {
		chan->move_role = L2CAP_MOVE_ROLE_INITIATOR;
		chan->move_state = L2CAP_MOVE_WAIT_RSP_SUCCESS;
		chan->move_id = 0;
		l2cap_move_setup(chan);
		l2cap_send_move_chan_req(chan, 0);
	}
}

static void l2cap_do_create(struct l2cap_chan *chan, int result,
			    u8 local_amp_id, u8 remote_amp_id)
{
	BT_DBG("chan %p state %s %u -> %u", chan, state_to_string(chan->state),
	       local_amp_id, remote_amp_id);

	chan->fcs = L2CAP_FCS_NONE;

	/* Outgoing channel on AMP */
	if (chan->state == BT_CONNECT) {
		if (result == L2CAP_CR_SUCCESS) {
			chan->local_amp_id = local_amp_id;
			l2cap_send_create_chan_req(chan, remote_amp_id);
		} else {
			/* Revert to BR/EDR connect */
			l2cap_send_conn_req(chan);
		}

		return;
	}

	/* Incoming channel on AMP */
	if (__l2cap_no_conn_pending(chan)) {
		struct l2cap_conn_rsp rsp;
		char buf[128];
		rsp.scid = cpu_to_le16(chan->dcid);
		rsp.dcid = cpu_to_le16(chan->scid);

		if (result == L2CAP_CR_SUCCESS) {
			/* Send successful response */
			rsp.result = __constant_cpu_to_le16(L2CAP_CR_SUCCESS);
			rsp.status = __constant_cpu_to_le16(L2CAP_CS_NO_INFO);
		} else {
			/* Send negative response */
			rsp.result = __constant_cpu_to_le16(L2CAP_CR_NO_MEM);
			rsp.status = __constant_cpu_to_le16(L2CAP_CS_NO_INFO);
		}

		l2cap_send_cmd(chan->conn, chan->ident, L2CAP_CREATE_CHAN_RSP,
			       sizeof(rsp), &rsp);

		if (result == L2CAP_CR_SUCCESS) {
			__l2cap_state_change(chan, BT_CONFIG);
			set_bit(CONF_REQ_SENT, &chan->conf_state);
			l2cap_send_cmd(chan->conn, l2cap_get_ident(chan->conn),
				       L2CAP_CONF_REQ,
				       l2cap_build_conf_req(chan, buf), buf);
			chan->num_conf_req++;
		}
	}
}

static void l2cap_do_move_initiate(struct l2cap_chan *chan, u8 local_amp_id,
				   u8 remote_amp_id)
{
	l2cap_move_setup(chan);
	chan->move_id = local_amp_id;
	chan->move_state = L2CAP_MOVE_WAIT_RSP;

	l2cap_send_move_chan_req(chan, remote_amp_id);
}

static void l2cap_do_move_respond(struct l2cap_chan *chan, int result)
{
	struct hci_chan *hchan = NULL;

	/* Placeholder - get hci_chan for logical link */

	if (hchan) {
		if (hchan->state == BT_CONNECTED) {
			/* Logical link is ready to go */
			chan->hs_hcon = hchan->conn;
			chan->hs_hcon->l2cap_data = chan->conn;
			chan->move_state = L2CAP_MOVE_WAIT_CONFIRM;
			l2cap_send_move_chan_rsp(chan, L2CAP_MR_SUCCESS);

			l2cap_logical_cfm(chan, hchan, L2CAP_MR_SUCCESS);
		} else {
			/* Wait for logical link to be ready */
			chan->move_state = L2CAP_MOVE_WAIT_LOGICAL_CFM;
		}
	} else {
		/* Logical link not available */
		l2cap_send_move_chan_rsp(chan, L2CAP_MR_NOT_ALLOWED);
	}
}

static void l2cap_do_move_cancel(struct l2cap_chan *chan, int result)
{
	if (chan->move_role == L2CAP_MOVE_ROLE_RESPONDER) {
		u8 rsp_result;
		if (result == -EINVAL)
			rsp_result = L2CAP_MR_BAD_ID;
		else
			rsp_result = L2CAP_MR_NOT_ALLOWED;

		l2cap_send_move_chan_rsp(chan, rsp_result);
	}

	chan->move_role = L2CAP_MOVE_ROLE_NONE;
	chan->move_state = L2CAP_MOVE_STABLE;

	/* Restart data transmission */
	l2cap_ertm_send(chan);
}

/* Invoke with locked chan */
void __l2cap_physical_cfm(struct l2cap_chan *chan, int result)
{
	u8 local_amp_id = chan->local_amp_id;
	u8 remote_amp_id = chan->remote_amp_id;

	BT_DBG("chan %p, result %d, local_amp_id %d, remote_amp_id %d",
	       chan, result, local_amp_id, remote_amp_id);

	if (chan->state == BT_DISCONN || chan->state == BT_CLOSED) {
		l2cap_chan_unlock(chan);
		return;
	}

	if (chan->state != BT_CONNECTED) {
		l2cap_do_create(chan, result, local_amp_id, remote_amp_id);
	} else if (result != L2CAP_MR_SUCCESS) {
		l2cap_do_move_cancel(chan, result);
	} else {
		switch (chan->move_role) {
		case L2CAP_MOVE_ROLE_INITIATOR:
			l2cap_do_move_initiate(chan, local_amp_id,
					       remote_amp_id);
			break;
		case L2CAP_MOVE_ROLE_RESPONDER:
			l2cap_do_move_respond(chan, result);
			break;
		default:
			l2cap_do_move_cancel(chan, result);
			break;
		}
	}
}

static inline int l2cap_move_channel_req(struct l2cap_conn *conn,
					 struct l2cap_cmd_hdr *cmd,
					 u16 cmd_len, void *data)
{
	struct l2cap_move_chan_req *req = data;
	struct l2cap_move_chan_rsp rsp;
	struct l2cap_chan *chan;
	u16 icid = 0;
	u16 result = L2CAP_MR_NOT_ALLOWED;

	if (cmd_len != sizeof(*req))
		return -EPROTO;

	icid = le16_to_cpu(req->icid);

	BT_DBG("icid 0x%4.4x, dest_amp_id %d", icid, req->dest_amp_id);

	if (!conn->hs_enabled)
		return -EINVAL;

	chan = l2cap_get_chan_by_dcid(conn, icid);
	if (!chan) {
		rsp.icid = cpu_to_le16(icid);
		rsp.result = __constant_cpu_to_le16(L2CAP_MR_NOT_ALLOWED);
		l2cap_send_cmd(conn, cmd->ident, L2CAP_MOVE_CHAN_RSP,
			       sizeof(rsp), &rsp);
		return 0;
	}

	chan->ident = cmd->ident;

	if (chan->scid < L2CAP_CID_DYN_START ||
	    chan->chan_policy == BT_CHANNEL_POLICY_BREDR_ONLY ||
	    (chan->mode != L2CAP_MODE_ERTM &&
	     chan->mode != L2CAP_MODE_STREAMING)) {
		result = L2CAP_MR_NOT_ALLOWED;
		goto send_move_response;
	}

	if (chan->local_amp_id == req->dest_amp_id) {
		result = L2CAP_MR_SAME_ID;
		goto send_move_response;
	}

	if (req->dest_amp_id != AMP_ID_BREDR) {
		struct hci_dev *hdev;
		hdev = hci_dev_get(req->dest_amp_id);
		if (!hdev || hdev->dev_type != HCI_AMP ||
		    !test_bit(HCI_UP, &hdev->flags)) {
			if (hdev)
				hci_dev_put(hdev);

			result = L2CAP_MR_BAD_ID;
			goto send_move_response;
		}
		hci_dev_put(hdev);
	}

	/* Detect a move collision.  Only send a collision response
	 * if this side has "lost", otherwise proceed with the move.
	 * The winner has the larger bd_addr.
	 */
	if ((__chan_is_moving(chan) ||
	     chan->move_role != L2CAP_MOVE_ROLE_NONE) &&
	    bacmp(&conn->hcon->src, &conn->hcon->dst) > 0) {
		result = L2CAP_MR_COLLISION;
		goto send_move_response;
	}

	chan->move_role = L2CAP_MOVE_ROLE_RESPONDER;
	l2cap_move_setup(chan);
	chan->move_id = req->dest_amp_id;
	icid = chan->dcid;

	if (req->dest_amp_id == AMP_ID_BREDR) {
		/* Moving to BR/EDR */
		if (test_bit(CONN_LOCAL_BUSY, &chan->conn_state)) {
			chan->move_state = L2CAP_MOVE_WAIT_LOCAL_BUSY;
			result = L2CAP_MR_PEND;
		} else {
			chan->move_state = L2CAP_MOVE_WAIT_CONFIRM;
			result = L2CAP_MR_SUCCESS;
		}
	} else {
		chan->move_state = L2CAP_MOVE_WAIT_PREPARE;
		/* Placeholder - uncomment when amp functions are available */
		/*amp_accept_physical(chan, req->dest_amp_id);*/
		result = L2CAP_MR_PEND;
	}

send_move_response:
	l2cap_send_move_chan_rsp(chan, result);

	l2cap_chan_unlock(chan);

	return 0;
}

static void l2cap_move_continue(struct l2cap_conn *conn, u16 icid, u16 result)
{
	struct l2cap_chan *chan;
	struct hci_chan *hchan = NULL;

	chan = l2cap_get_chan_by_scid(conn, icid);
	if (!chan) {
		l2cap_send_move_chan_cfm_icid(conn, icid);
		return;
	}

	__clear_chan_timer(chan);
	if (result == L2CAP_MR_PEND)
		__set_chan_timer(chan, L2CAP_MOVE_ERTX_TIMEOUT);

	switch (chan->move_state) {
	case L2CAP_MOVE_WAIT_LOGICAL_COMP:
		/* Move confirm will be sent when logical link
		 * is complete.
		 */
		chan->move_state = L2CAP_MOVE_WAIT_LOGICAL_CFM;
		break;
	case L2CAP_MOVE_WAIT_RSP_SUCCESS:
		if (result == L2CAP_MR_PEND) {
			break;
		} else if (test_bit(CONN_LOCAL_BUSY,
				    &chan->conn_state)) {
			chan->move_state = L2CAP_MOVE_WAIT_LOCAL_BUSY;
		} else {
			/* Logical link is up or moving to BR/EDR,
			 * proceed with move
			 */
			chan->move_state = L2CAP_MOVE_WAIT_CONFIRM_RSP;
			l2cap_send_move_chan_cfm(chan, L2CAP_MC_CONFIRMED);
		}
		break;
	case L2CAP_MOVE_WAIT_RSP:
		/* Moving to AMP */
		if (result == L2CAP_MR_SUCCESS) {
			/* Remote is ready, send confirm immediately
			 * after logical link is ready
			 */
			chan->move_state = L2CAP_MOVE_WAIT_LOGICAL_CFM;
		} else {
			/* Both logical link and move success
			 * are required to confirm
			 */
			chan->move_state = L2CAP_MOVE_WAIT_LOGICAL_COMP;
		}

		/* Placeholder - get hci_chan for logical link */
		if (!hchan) {
			/* Logical link not available */
			l2cap_send_move_chan_cfm(chan, L2CAP_MC_UNCONFIRMED);
			break;
		}

		/* If the logical link is not yet connected, do not
		 * send confirmation.
		 */
		if (hchan->state != BT_CONNECTED)
			break;

		/* Logical link is already ready to go */

		chan->hs_hcon = hchan->conn;
		chan->hs_hcon->l2cap_data = chan->conn;

		if (result == L2CAP_MR_SUCCESS) {
			/* Can confirm now */
			l2cap_send_move_chan_cfm(chan, L2CAP_MC_CONFIRMED);
		} else {
			/* Now only need move success
			 * to confirm
			 */
			chan->move_state = L2CAP_MOVE_WAIT_RSP_SUCCESS;
		}

		l2cap_logical_cfm(chan, hchan, L2CAP_MR_SUCCESS);
		break;
	default:
		/* Any other amp move state means the move failed. */
		chan->move_id = chan->local_amp_id;
		l2cap_move_done(chan);
		l2cap_send_move_chan_cfm(chan, L2CAP_MC_UNCONFIRMED);
	}

	l2cap_chan_unlock(chan);
}

static void l2cap_move_fail(struct l2cap_conn *conn, u8 ident, u16 icid,
			    u16 result)
{
	struct l2cap_chan *chan;

	chan = l2cap_get_chan_by_ident(conn, ident);
	if (!chan) {
		/* Could not locate channel, icid is best guess */
		l2cap_send_move_chan_cfm_icid(conn, icid);
		return;
	}

	__clear_chan_timer(chan);

	if (chan->move_role == L2CAP_MOVE_ROLE_INITIATOR) {
		if (result == L2CAP_MR_COLLISION) {
			chan->move_role = L2CAP_MOVE_ROLE_RESPONDER;
		} else {
			/* Cleanup - cancel move */
			chan->move_id = chan->local_amp_id;
			l2cap_move_done(chan);
		}
	}

	l2cap_send_move_chan_cfm(chan, L2CAP_MC_UNCONFIRMED);

	l2cap_chan_unlock(chan);
}

static int l2cap_move_channel_rsp(struct l2cap_conn *conn,
				  struct l2cap_cmd_hdr *cmd,
				  u16 cmd_len, void *data)
{
	struct l2cap_move_chan_rsp *rsp = data;
	u16 icid, result;

	if (cmd_len != sizeof(*rsp))
		return -EPROTO;

	icid = le16_to_cpu(rsp->icid);
	result = le16_to_cpu(rsp->result);

	BT_DBG("icid 0x%4.4x, result 0x%4.4x", icid, result);

	if (result == L2CAP_MR_SUCCESS || result == L2CAP_MR_PEND)
		l2cap_move_continue(conn, icid, result);
	else
		l2cap_move_fail(conn, cmd->ident, icid, result);

	return 0;
}

static int l2cap_move_channel_confirm(struct l2cap_conn *conn,
				      struct l2cap_cmd_hdr *cmd,
				      u16 cmd_len, void *data)
{
	struct l2cap_move_chan_cfm *cfm = data;
	struct l2cap_chan *chan;
	u16 icid, result;

	if (cmd_len != sizeof(*cfm))
		return -EPROTO;

	icid = le16_to_cpu(cfm->icid);
	result = le16_to_cpu(cfm->result);

	BT_DBG("icid 0x%4.4x, result 0x%4.4x", icid, result);

	chan = l2cap_get_chan_by_dcid(conn, icid);
	if (!chan) {
		/* Spec requires a response even if the icid was not found */
		l2cap_send_move_chan_cfm_rsp(conn, cmd->ident, icid);
		return 0;
	}

	if (chan->move_state == L2CAP_MOVE_WAIT_CONFIRM) {
		if (result == L2CAP_MC_CONFIRMED) {
			chan->local_amp_id = chan->move_id;
			if (chan->local_amp_id == AMP_ID_BREDR)
				__release_logical_link(chan);
		} else {
			chan->move_id = chan->local_amp_id;
		}

		l2cap_move_done(chan);
	}

	l2cap_send_move_chan_cfm_rsp(conn, cmd->ident, icid);

	l2cap_chan_unlock(chan);

	return 0;
}

static inline int l2cap_move_channel_confirm_rsp(struct l2cap_conn *conn,
						 struct l2cap_cmd_hdr *cmd,
						 u16 cmd_len, void *data)
{
	struct l2cap_move_chan_cfm_rsp *rsp = data;
	struct l2cap_chan *chan;
	u16 icid;

	if (cmd_len != sizeof(*rsp))
		return -EPROTO;

	icid = le16_to_cpu(rsp->icid);

	BT_DBG("icid 0x%4.4x", icid);

	chan = l2cap_get_chan_by_scid(conn, icid);
	if (!chan)
		return 0;

	__clear_chan_timer(chan);

	if (chan->move_state == L2CAP_MOVE_WAIT_CONFIRM_RSP) {
		chan->local_amp_id = chan->move_id;

		if (chan->local_amp_id == AMP_ID_BREDR && chan->hs_hchan)
			__release_logical_link(chan);

		l2cap_move_done(chan);
	}

	l2cap_chan_unlock(chan);

	return 0;
}

static inline int l2cap_check_conn_param(u16 min, u16 max, u16 latency,
					 u16 to_multiplier)
{
	u16 max_latency;

	if (min > max || min < 6 || max > 3200)
		return -EINVAL;

	if (to_multiplier < 10 || to_multiplier > 3200)
		return -EINVAL;

	if (max >= to_multiplier * 8)
		return -EINVAL;

	max_latency = (to_multiplier * 8 / max) - 1;
	if (latency > 499 || latency > max_latency)
		return -EINVAL;

	return 0;
}

static inline int l2cap_conn_param_update_req(struct l2cap_conn *conn,
					      struct l2cap_cmd_hdr *cmd,
					      u8 *data)
{
	struct hci_conn *hcon = conn->hcon;
	struct l2cap_conn_param_update_req *req;
	struct l2cap_conn_param_update_rsp rsp;
	u16 min, max, latency, to_multiplier, cmd_len;
	int err;

	if (!(hcon->link_mode & HCI_LM_MASTER))
		return -EINVAL;

	cmd_len = __le16_to_cpu(cmd->len);
	if (cmd_len != sizeof(struct l2cap_conn_param_update_req))
		return -EPROTO;

	req = (struct l2cap_conn_param_update_req *) data;
	min		= __le16_to_cpu(req->min);
	max		= __le16_to_cpu(req->max);
	latency		= __le16_to_cpu(req->latency);
	to_multiplier	= __le16_to_cpu(req->to_multiplier);

	BT_DBG("min 0x%4.4x max 0x%4.4x latency: 0x%4.4x Timeout: 0x%4.4x",
	       min, max, latency, to_multiplier);

	memset(&rsp, 0, sizeof(rsp));

	err = l2cap_check_conn_param(min, max, latency, to_multiplier);
	if (err)
		rsp.result = __constant_cpu_to_le16(L2CAP_CONN_PARAM_REJECTED);
	else
		rsp.result = __constant_cpu_to_le16(L2CAP_CONN_PARAM_ACCEPTED);

	l2cap_send_cmd(conn, cmd->ident, L2CAP_CONN_PARAM_UPDATE_RSP,
		       sizeof(rsp), &rsp);

	if (!err)
		hci_le_conn_update(hcon, min, max, latency, to_multiplier);

	return 0;
}

static inline int l2cap_bredr_sig_cmd(struct l2cap_conn *conn,
				      struct l2cap_cmd_hdr *cmd, u16 cmd_len,
				      u8 *data)
{
	int err = 0;

	switch (cmd->code) {
	case L2CAP_COMMAND_REJ:
		l2cap_command_rej(conn, cmd, cmd_len, data);
		break;

	case L2CAP_CONN_REQ:
		err = l2cap_connect_req(conn, cmd, cmd_len, data);
		break;

	case L2CAP_CONN_RSP:
	case L2CAP_CREATE_CHAN_RSP:
		l2cap_connect_create_rsp(conn, cmd, cmd_len, data);
		break;

	case L2CAP_CONF_REQ:
		err = l2cap_config_req(conn, cmd, cmd_len, data);
		break;

	case L2CAP_CONF_RSP:
		l2cap_config_rsp(conn, cmd, cmd_len, data);
		break;

	case L2CAP_DISCONN_REQ:
		err = l2cap_disconnect_req(conn, cmd, cmd_len, data);
		break;

	case L2CAP_DISCONN_RSP:
		l2cap_disconnect_rsp(conn, cmd, cmd_len, data);
		break;

	case L2CAP_ECHO_REQ:
		l2cap_send_cmd(conn, cmd->ident, L2CAP_ECHO_RSP, cmd_len, data);
		break;

	case L2CAP_ECHO_RSP:
		break;

	case L2CAP_INFO_REQ:
		err = l2cap_information_req(conn, cmd, cmd_len, data);
		break;

	case L2CAP_INFO_RSP:
		l2cap_information_rsp(conn, cmd, cmd_len, data);
		break;

	case L2CAP_CREATE_CHAN_REQ:
		err = l2cap_create_channel_req(conn, cmd, cmd_len, data);
		break;

	case L2CAP_MOVE_CHAN_REQ:
		err = l2cap_move_channel_req(conn, cmd, cmd_len, data);
		break;

	case L2CAP_MOVE_CHAN_RSP:
		l2cap_move_channel_rsp(conn, cmd, cmd_len, data);
		break;

	case L2CAP_MOVE_CHAN_CFM:
		err = l2cap_move_channel_confirm(conn, cmd, cmd_len, data);
		break;

	case L2CAP_MOVE_CHAN_CFM_RSP:
		l2cap_move_channel_confirm_rsp(conn, cmd, cmd_len, data);
		break;

	default:
		BT_ERR("Unknown BR/EDR signaling command 0x%2.2x", cmd->code);
		err = -EINVAL;
		break;
	}

	return err;
}

static inline int l2cap_le_sig_cmd(struct l2cap_conn *conn,
				   struct l2cap_cmd_hdr *cmd, u8 *data)
{
	switch (cmd->code) {
	case L2CAP_COMMAND_REJ:
		return 0;

	case L2CAP_CONN_PARAM_UPDATE_REQ:
		return l2cap_conn_param_update_req(conn, cmd, data);

	case L2CAP_CONN_PARAM_UPDATE_RSP:
		return 0;

	default:
		BT_ERR("Unknown LE signaling command 0x%2.2x", cmd->code);
		return -EINVAL;
	}
}

static __le16 l2cap_err_to_reason(int err)
{
	switch (err) {
	case -EBADSLT:
		return __constant_cpu_to_le16(L2CAP_REJ_INVALID_CID);
	case -EMSGSIZE:
		return __constant_cpu_to_le16(L2CAP_REJ_MTU_EXCEEDED);
	case -EINVAL:
	case -EPROTO:
	default:
		return __constant_cpu_to_le16(L2CAP_REJ_NOT_UNDERSTOOD);
	}
}

static inline void l2cap_le_sig_channel(struct l2cap_conn *conn,
					struct sk_buff *skb)
{
	struct hci_conn *hcon = conn->hcon;
	struct l2cap_cmd_hdr *cmd;
	u16 len;
	int err;

	if (hcon->type != LE_LINK)
		goto drop;

	if (skb->len < L2CAP_CMD_HDR_SIZE)
		goto drop;

	cmd = (void *) skb->data;
	skb_pull(skb, L2CAP_CMD_HDR_SIZE);

	len = le16_to_cpu(cmd->len);

	BT_DBG("code 0x%2.2x len %d id 0x%2.2x", cmd->code, len, cmd->ident);

	if (len != skb->len || !cmd->ident) {
		BT_DBG("corrupted command");
		goto drop;
	}

	err = l2cap_le_sig_cmd(conn, cmd, skb->data);
	if (err) {
		struct l2cap_cmd_rej_unk rej;

		BT_ERR("Wrong link type (%d)", err);

		rej.reason = l2cap_err_to_reason(err);
		l2cap_send_cmd(conn, cmd->ident, L2CAP_COMMAND_REJ,
			       sizeof(rej), &rej);
	}

drop:
	kfree_skb(skb);
}

static inline void l2cap_sig_channel(struct l2cap_conn *conn,
				     struct sk_buff *skb)
{
	struct hci_conn *hcon = conn->hcon;
	u8 *data = skb->data;
	int len = skb->len;
	struct l2cap_cmd_hdr cmd;
	int err;

	l2cap_raw_recv(conn, skb);

	if (hcon->type != ACL_LINK)
		goto drop;

	while (len >= L2CAP_CMD_HDR_SIZE) {
		u16 cmd_len;
		memcpy(&cmd, data, L2CAP_CMD_HDR_SIZE);
		data += L2CAP_CMD_HDR_SIZE;
		len  -= L2CAP_CMD_HDR_SIZE;

		cmd_len = le16_to_cpu(cmd.len);

		BT_DBG("code 0x%2.2x len %d id 0x%2.2x", cmd.code, cmd_len,
		       cmd.ident);

		if (cmd_len > len || !cmd.ident) {
			BT_DBG("corrupted command");
			break;
		}

		err = l2cap_bredr_sig_cmd(conn, &cmd, cmd_len, data);
		if (err) {
			struct l2cap_cmd_rej_unk rej;

			BT_ERR("Wrong link type (%d)", err);

			rej.reason = l2cap_err_to_reason(err);
			l2cap_send_cmd(conn, cmd.ident, L2CAP_COMMAND_REJ,
				       sizeof(rej), &rej);
		}

		data += cmd_len;
		len  -= cmd_len;
	}

drop:
	kfree_skb(skb);
}

static int l2cap_check_fcs(struct l2cap_chan *chan,  struct sk_buff *skb)
{
	u16 our_fcs, rcv_fcs;
	int hdr_size;

	if (test_bit(FLAG_EXT_CTRL, &chan->flags))
		hdr_size = L2CAP_EXT_HDR_SIZE;
	else
		hdr_size = L2CAP_ENH_HDR_SIZE;

	if (chan->fcs == L2CAP_FCS_CRC16) {
		skb_trim(skb, skb->len - L2CAP_FCS_SIZE);
		rcv_fcs = get_unaligned_le16(skb->data + skb->len);
		our_fcs = crc16(0, skb->data - hdr_size, skb->len + hdr_size);

		if (our_fcs != rcv_fcs)
			return -EBADMSG;
	}
	return 0;
}

static void l2cap_send_i_or_rr_or_rnr(struct l2cap_chan *chan)
{
	struct l2cap_ctrl control;

	BT_DBG("chan %p", chan);

	memset(&control, 0, sizeof(control));
	control.sframe = 1;
	control.final = 1;
	control.reqseq = chan->buffer_seq;
	set_bit(CONN_SEND_FBIT, &chan->conn_state);

	if (test_bit(CONN_LOCAL_BUSY, &chan->conn_state)) {
		control.super = L2CAP_SUPER_RNR;
		l2cap_send_sframe(chan, &control);
	}

	if (test_and_clear_bit(CONN_REMOTE_BUSY, &chan->conn_state) &&
	    chan->unacked_frames > 0)
		__set_retrans_timer(chan);

	/* Send pending iframes */
	l2cap_ertm_send(chan);

	if (!test_bit(CONN_LOCAL_BUSY, &chan->conn_state) &&
	    test_bit(CONN_SEND_FBIT, &chan->conn_state)) {
		/* F-bit wasn't sent in an s-frame or i-frame yet, so
		 * send it now.
		 */
		control.super = L2CAP_SUPER_RR;
		l2cap_send_sframe(chan, &control);
	}
}

static void append_skb_frag(struct sk_buff *skb, struct sk_buff *new_frag,
			    struct sk_buff **last_frag)
{
	/* skb->len reflects data in skb as well as all fragments
	 * skb->data_len reflects only data in fragments
	 */
	if (!skb_has_frag_list(skb))
		skb_shinfo(skb)->frag_list = new_frag;

	new_frag->next = NULL;

	(*last_frag)->next = new_frag;
	*last_frag = new_frag;

	skb->len += new_frag->len;
	skb->data_len += new_frag->len;
	skb->truesize += new_frag->truesize;
}

static int l2cap_reassemble_sdu(struct l2cap_chan *chan, struct sk_buff *skb,
				struct l2cap_ctrl *control)
{
	int err = -EINVAL;

	switch (control->sar) {
	case L2CAP_SAR_UNSEGMENTED:
		if (chan->sdu)
			break;

		err = chan->ops->recv(chan, skb);
		break;

	case L2CAP_SAR_START:
		if (chan->sdu)
			break;

		chan->sdu_len = get_unaligned_le16(skb->data);
		skb_pull(skb, L2CAP_SDULEN_SIZE);

		if (chan->sdu_len > chan->imtu) {
			err = -EMSGSIZE;
			break;
		}

		if (skb->len >= chan->sdu_len)
			break;

		chan->sdu = skb;
		chan->sdu_last_frag = skb;

		skb = NULL;
		err = 0;
		break;

	case L2CAP_SAR_CONTINUE:
		if (!chan->sdu)
			break;

		append_skb_frag(chan->sdu, skb,
				&chan->sdu_last_frag);
		skb = NULL;

		if (chan->sdu->len >= chan->sdu_len)
			break;

		err = 0;
		break;

	case L2CAP_SAR_END:
		if (!chan->sdu)
			break;

		append_skb_frag(chan->sdu, skb,
				&chan->sdu_last_frag);
		skb = NULL;

		if (chan->sdu->len != chan->sdu_len)
			break;

		err = chan->ops->recv(chan, chan->sdu);

		if (!err) {
			/* Reassembly complete */
			chan->sdu = NULL;
			chan->sdu_last_frag = NULL;
			chan->sdu_len = 0;
		}
		break;
	}

	if (err) {
		kfree_skb(skb);
		kfree_skb(chan->sdu);
		chan->sdu = NULL;
		chan->sdu_last_frag = NULL;
		chan->sdu_len = 0;
	}

	return err;
}

static int l2cap_resegment(struct l2cap_chan *chan)
{
	/* Placeholder */
	return 0;
}

void l2cap_chan_busy(struct l2cap_chan *chan, int busy)
{
	u8 event;

	if (chan->mode != L2CAP_MODE_ERTM)
		return;

	event = busy ? L2CAP_EV_LOCAL_BUSY_DETECTED : L2CAP_EV_LOCAL_BUSY_CLEAR;
	l2cap_tx(chan, NULL, NULL, event);
}

static int l2cap_rx_queued_iframes(struct l2cap_chan *chan)
{
	int err = 0;
	/* Pass sequential frames to l2cap_reassemble_sdu()
	 * until a gap is encountered.
	 */

	BT_DBG("chan %p", chan);

	while (!test_bit(CONN_LOCAL_BUSY, &chan->conn_state)) {
		struct sk_buff *skb;
		BT_DBG("Searching for skb with txseq %d (queue len %d)",
		       chan->buffer_seq, skb_queue_len(&chan->srej_q));

		skb = l2cap_ertm_seq_in_queue(&chan->srej_q, chan->buffer_seq);

		if (!skb)
			break;

		skb_unlink(skb, &chan->srej_q);
		chan->buffer_seq = __next_seq(chan, chan->buffer_seq);
		err = l2cap_reassemble_sdu(chan, skb, &bt_cb(skb)->control);
		if (err)
			break;
	}

	if (skb_queue_empty(&chan->srej_q)) {
		chan->rx_state = L2CAP_RX_STATE_RECV;
		l2cap_send_ack(chan);
	}

	return err;
}

static void l2cap_handle_srej(struct l2cap_chan *chan,
			      struct l2cap_ctrl *control)
{
	struct sk_buff *skb;

	BT_DBG("chan %p, control %p", chan, control);

	if (control->reqseq == chan->next_tx_seq) {
		BT_DBG("Invalid reqseq %d, disconnecting", control->reqseq);
		l2cap_send_disconn_req(chan, ECONNRESET);
		return;
	}

	skb = l2cap_ertm_seq_in_queue(&chan->tx_q, control->reqseq);

	if (skb == NULL) {
		BT_DBG("Seq %d not available for retransmission",
		       control->reqseq);
		return;
	}

	if (chan->max_tx != 0 && bt_cb(skb)->control.retries >= chan->max_tx) {
		BT_DBG("Retry limit exceeded (%d)", chan->max_tx);
		l2cap_send_disconn_req(chan, ECONNRESET);
		return;
	}

	clear_bit(CONN_REMOTE_BUSY, &chan->conn_state);

	if (control->poll) {
		l2cap_pass_to_tx(chan, control);

		set_bit(CONN_SEND_FBIT, &chan->conn_state);
		l2cap_retransmit(chan, control);
		l2cap_ertm_send(chan);

		if (chan->tx_state == L2CAP_TX_STATE_WAIT_F) {
			set_bit(CONN_SREJ_ACT, &chan->conn_state);
			chan->srej_save_reqseq = control->reqseq;
		}
	} else {
		l2cap_pass_to_tx_fbit(chan, control);

		if (control->final) {
			if (chan->srej_save_reqseq != control->reqseq ||
			    !test_and_clear_bit(CONN_SREJ_ACT,
						&chan->conn_state))
				l2cap_retransmit(chan, control);
		} else {
			l2cap_retransmit(chan, control);
			if (chan->tx_state == L2CAP_TX_STATE_WAIT_F) {
				set_bit(CONN_SREJ_ACT, &chan->conn_state);
				chan->srej_save_reqseq = control->reqseq;
			}
		}
	}
}

static void l2cap_handle_rej(struct l2cap_chan *chan,
			     struct l2cap_ctrl *control)
{
	struct sk_buff *skb;

	BT_DBG("chan %p, control %p", chan, control);

	if (control->reqseq == chan->next_tx_seq) {
		BT_DBG("Invalid reqseq %d, disconnecting", control->reqseq);
		l2cap_send_disconn_req(chan, ECONNRESET);
		return;
	}

	skb = l2cap_ertm_seq_in_queue(&chan->tx_q, control->reqseq);

	if (chan->max_tx && skb &&
	    bt_cb(skb)->control.retries >= chan->max_tx) {
		BT_DBG("Retry limit exceeded (%d)", chan->max_tx);
		l2cap_send_disconn_req(chan, ECONNRESET);
		return;
	}

	clear_bit(CONN_REMOTE_BUSY, &chan->conn_state);

	l2cap_pass_to_tx(chan, control);

	if (control->final) {
		if (!test_and_clear_bit(CONN_REJ_ACT, &chan->conn_state))
			l2cap_retransmit_all(chan, control);
	} else {
		l2cap_retransmit_all(chan, control);
		l2cap_ertm_send(chan);
		if (chan->tx_state == L2CAP_TX_STATE_WAIT_F)
			set_bit(CONN_REJ_ACT, &chan->conn_state);
	}
}

static u8 l2cap_classify_txseq(struct l2cap_chan *chan, u16 txseq)
{
	BT_DBG("chan %p, txseq %d", chan, txseq);

	BT_DBG("last_acked_seq %d, expected_tx_seq %d", chan->last_acked_seq,
	       chan->expected_tx_seq);

	if (chan->rx_state == L2CAP_RX_STATE_SREJ_SENT) {
		if (__seq_offset(chan, txseq, chan->last_acked_seq) >=
		    chan->tx_win) {
			/* See notes below regarding "double poll" and
			 * invalid packets.
			 */
			if (chan->tx_win <= ((chan->tx_win_max + 1) >> 1)) {
				BT_DBG("Invalid/Ignore - after SREJ");
				return L2CAP_TXSEQ_INVALID_IGNORE;
			} else {
				BT_DBG("Invalid - in window after SREJ sent");
				return L2CAP_TXSEQ_INVALID;
			}
		}

		if (chan->srej_list.head == txseq) {
			BT_DBG("Expected SREJ");
			return L2CAP_TXSEQ_EXPECTED_SREJ;
		}

		if (l2cap_ertm_seq_in_queue(&chan->srej_q, txseq)) {
			BT_DBG("Duplicate SREJ - txseq already stored");
			return L2CAP_TXSEQ_DUPLICATE_SREJ;
		}

		if (l2cap_seq_list_contains(&chan->srej_list, txseq)) {
			BT_DBG("Unexpected SREJ - not requested");
			return L2CAP_TXSEQ_UNEXPECTED_SREJ;
		}
	}

	if (chan->expected_tx_seq == txseq) {
		if (__seq_offset(chan, txseq, chan->last_acked_seq) >=
		    chan->tx_win) {
			BT_DBG("Invalid - txseq outside tx window");
			return L2CAP_TXSEQ_INVALID;
		} else {
			BT_DBG("Expected");
			return L2CAP_TXSEQ_EXPECTED;
		}
	}

	if (__seq_offset(chan, txseq, chan->last_acked_seq) <
	    __seq_offset(chan, chan->expected_tx_seq, chan->last_acked_seq)) {
		BT_DBG("Duplicate - expected_tx_seq later than txseq");
		return L2CAP_TXSEQ_DUPLICATE;
	}

	if (__seq_offset(chan, txseq, chan->last_acked_seq) >= chan->tx_win) {
		/* A source of invalid packets is a "double poll" condition,
		 * where delays cause us to send multiple poll packets.  If
		 * the remote stack receives and processes both polls,
		 * sequence numbers can wrap around in such a way that a
		 * resent frame has a sequence number that looks like new data
		 * with a sequence gap.  This would trigger an erroneous SREJ
		 * request.
		 *
		 * Fortunately, this is impossible with a tx window that's
		 * less than half of the maximum sequence number, which allows
		 * invalid frames to be safely ignored.
		 *
		 * With tx window sizes greater than half of the tx window
		 * maximum, the frame is invalid and cannot be ignored.  This
		 * causes a disconnect.
		 */

		if (chan->tx_win <= ((chan->tx_win_max + 1) >> 1)) {
			BT_DBG("Invalid/Ignore - txseq outside tx window");
			return L2CAP_TXSEQ_INVALID_IGNORE;
		} else {
			BT_DBG("Invalid - txseq outside tx window");
			return L2CAP_TXSEQ_INVALID;
		}
	} else {
		BT_DBG("Unexpected - txseq indicates missing frames");
		return L2CAP_TXSEQ_UNEXPECTED;
	}
}

static int l2cap_rx_state_recv(struct l2cap_chan *chan,
			       struct l2cap_ctrl *control,
			       struct sk_buff *skb, u8 event)
{
	int err = 0;
	bool skb_in_use = false;

	BT_DBG("chan %p, control %p, skb %p, event %d", chan, control, skb,
	       event);

	switch (event) {
	case L2CAP_EV_RECV_IFRAME:
		switch (l2cap_classify_txseq(chan, control->txseq)) {
		case L2CAP_TXSEQ_EXPECTED:
			l2cap_pass_to_tx(chan, control);

			if (test_bit(CONN_LOCAL_BUSY, &chan->conn_state)) {
				BT_DBG("Busy, discarding expected seq %d",
				       control->txseq);
				break;
			}

			chan->expected_tx_seq = __next_seq(chan,
							   control->txseq);

			chan->buffer_seq = chan->expected_tx_seq;
			skb_in_use = true;

			err = l2cap_reassemble_sdu(chan, skb, control);
			if (err)
				break;

			if (control->final) {
				if (!test_and_clear_bit(CONN_REJ_ACT,
							&chan->conn_state)) {
					control->final = 0;
					l2cap_retransmit_all(chan, control);
					l2cap_ertm_send(chan);
				}
			}

			if (!test_bit(CONN_LOCAL_BUSY, &chan->conn_state))
				l2cap_send_ack(chan);
			break;
		case L2CAP_TXSEQ_UNEXPECTED:
			l2cap_pass_to_tx(chan, control);

			/* Can't issue SREJ frames in the local busy state.
			 * Drop this frame, it will be seen as missing
			 * when local busy is exited.
			 */
			if (test_bit(CONN_LOCAL_BUSY, &chan->conn_state)) {
				BT_DBG("Busy, discarding unexpected seq %d",
				       control->txseq);
				break;
			}

			/* There was a gap in the sequence, so an SREJ
			 * must be sent for each missing frame.  The
			 * current frame is stored for later use.
			 */
			skb_queue_tail(&chan->srej_q, skb);
			skb_in_use = true;
			BT_DBG("Queued %p (queue len %d)", skb,
			       skb_queue_len(&chan->srej_q));

			clear_bit(CONN_SREJ_ACT, &chan->conn_state);
			l2cap_seq_list_clear(&chan->srej_list);
			l2cap_send_srej(chan, control->txseq);

			chan->rx_state = L2CAP_RX_STATE_SREJ_SENT;
			break;
		case L2CAP_TXSEQ_DUPLICATE:
			l2cap_pass_to_tx(chan, control);
			break;
		case L2CAP_TXSEQ_INVALID_IGNORE:
			break;
		case L2CAP_TXSEQ_INVALID:
		default:
			l2cap_send_disconn_req(chan, ECONNRESET);
			break;
		}
		break;
	case L2CAP_EV_RECV_RR:
		l2cap_pass_to_tx(chan, control);
		if (control->final) {
			clear_bit(CONN_REMOTE_BUSY, &chan->conn_state);

			if (!test_and_clear_bit(CONN_REJ_ACT, &chan->conn_state) &&
			    !__chan_is_moving(chan)) {
				control->final = 0;
				l2cap_retransmit_all(chan, control);
			}

			l2cap_ertm_send(chan);
		} else if (control->poll) {
			l2cap_send_i_or_rr_or_rnr(chan);
		} else {
			if (test_and_clear_bit(CONN_REMOTE_BUSY,
					       &chan->conn_state) &&
			    chan->unacked_frames)
				__set_retrans_timer(chan);

			l2cap_ertm_send(chan);
		}
		break;
	case L2CAP_EV_RECV_RNR:
		set_bit(CONN_REMOTE_BUSY, &chan->conn_state);
		l2cap_pass_to_tx(chan, control);
		if (control && control->poll) {
			set_bit(CONN_SEND_FBIT, &chan->conn_state);
			l2cap_send_rr_or_rnr(chan, 0);
		}
		__clear_retrans_timer(chan);
		l2cap_seq_list_clear(&chan->retrans_list);
		break;
	case L2CAP_EV_RECV_REJ:
		l2cap_handle_rej(chan, control);
		break;
	case L2CAP_EV_RECV_SREJ:
		l2cap_handle_srej(chan, control);
		break;
	default:
		break;
	}

	if (skb && !skb_in_use) {
		BT_DBG("Freeing %p", skb);
		kfree_skb(skb);
	}

	return err;
}

static int l2cap_rx_state_srej_sent(struct l2cap_chan *chan,
				    struct l2cap_ctrl *control,
				    struct sk_buff *skb, u8 event)
{
	int err = 0;
	u16 txseq = control->txseq;
	bool skb_in_use = false;

	BT_DBG("chan %p, control %p, skb %p, event %d", chan, control, skb,
	       event);

	switch (event) {
	case L2CAP_EV_RECV_IFRAME:
		switch (l2cap_classify_txseq(chan, txseq)) {
		case L2CAP_TXSEQ_EXPECTED:
			/* Keep frame for reassembly later */
			l2cap_pass_to_tx(chan, control);
			skb_queue_tail(&chan->srej_q, skb);
			skb_in_use = true;
			BT_DBG("Queued %p (queue len %d)", skb,
			       skb_queue_len(&chan->srej_q));

			chan->expected_tx_seq = __next_seq(chan, txseq);
			break;
		case L2CAP_TXSEQ_EXPECTED_SREJ:
			l2cap_seq_list_pop(&chan->srej_list);

			l2cap_pass_to_tx(chan, control);
			skb_queue_tail(&chan->srej_q, skb);
			skb_in_use = true;
			BT_DBG("Queued %p (queue len %d)", skb,
			       skb_queue_len(&chan->srej_q));

			err = l2cap_rx_queued_iframes(chan);
			if (err)
				break;

			break;
		case L2CAP_TXSEQ_UNEXPECTED:
			/* Got a frame that can't be reassembled yet.
			 * Save it for later, and send SREJs to cover
			 * the missing frames.
			 */
			skb_queue_tail(&chan->srej_q, skb);
			skb_in_use = true;
			BT_DBG("Queued %p (queue len %d)", skb,
			       skb_queue_len(&chan->srej_q));

			l2cap_pass_to_tx(chan, control);
			l2cap_send_srej(chan, control->txseq);
			break;
		case L2CAP_TXSEQ_UNEXPECTED_SREJ:
			/* This frame was requested with an SREJ, but
			 * some expected retransmitted frames are
			 * missing.  Request retransmission of missing
			 * SREJ'd frames.
			 */
			skb_queue_tail(&chan->srej_q, skb);
			skb_in_use = true;
			BT_DBG("Queued %p (queue len %d)", skb,
			       skb_queue_len(&chan->srej_q));

			l2cap_pass_to_tx(chan, control);
			l2cap_send_srej_list(chan, control->txseq);
			break;
		case L2CAP_TXSEQ_DUPLICATE_SREJ:
			/* We've already queued this frame.  Drop this copy. */
			l2cap_pass_to_tx(chan, control);
			break;
		case L2CAP_TXSEQ_DUPLICATE:
			/* Expecting a later sequence number, so this frame
			 * was already received.  Ignore it completely.
			 */
			break;
		case L2CAP_TXSEQ_INVALID_IGNORE:
			break;
		case L2CAP_TXSEQ_INVALID:
		default:
			l2cap_send_disconn_req(chan, ECONNRESET);
			break;
		}
		break;
	case L2CAP_EV_RECV_RR:
		l2cap_pass_to_tx(chan, control);
		if (control->final) {
			clear_bit(CONN_REMOTE_BUSY, &chan->conn_state);

			if (!test_and_clear_bit(CONN_REJ_ACT,
						&chan->conn_state)) {
				control->final = 0;
				l2cap_retransmit_all(chan, control);
			}

			l2cap_ertm_send(chan);
		} else if (control->poll) {
			if (test_and_clear_bit(CONN_REMOTE_BUSY,
					       &chan->conn_state) &&
			    chan->unacked_frames) {
				__set_retrans_timer(chan);
			}

			set_bit(CONN_SEND_FBIT, &chan->conn_state);
			l2cap_send_srej_tail(chan);
		} else {
			if (test_and_clear_bit(CONN_REMOTE_BUSY,
					       &chan->conn_state) &&
			    chan->unacked_frames)
				__set_retrans_timer(chan);

			l2cap_send_ack(chan);
		}
		break;
	case L2CAP_EV_RECV_RNR:
		set_bit(CONN_REMOTE_BUSY, &chan->conn_state);
		l2cap_pass_to_tx(chan, control);
		if (control->poll) {
			l2cap_send_srej_tail(chan);
		} else {
			struct l2cap_ctrl rr_control;
			memset(&rr_control, 0, sizeof(rr_control));
			rr_control.sframe = 1;
			rr_control.super = L2CAP_SUPER_RR;
			rr_control.reqseq = chan->buffer_seq;
			l2cap_send_sframe(chan, &rr_control);
		}

		break;
	case L2CAP_EV_RECV_REJ:
		l2cap_handle_rej(chan, control);
		break;
	case L2CAP_EV_RECV_SREJ:
		l2cap_handle_srej(chan, control);
		break;
	}

	if (skb && !skb_in_use) {
		BT_DBG("Freeing %p", skb);
		kfree_skb(skb);
	}

	return err;
}

static int l2cap_finish_move(struct l2cap_chan *chan)
{
	BT_DBG("chan %p", chan);

	chan->rx_state = L2CAP_RX_STATE_RECV;

	if (chan->hs_hcon)
		chan->conn->mtu = chan->hs_hcon->hdev->block_mtu;
	else
		chan->conn->mtu = chan->conn->hcon->hdev->acl_mtu;

	return l2cap_resegment(chan);
}

static int l2cap_rx_state_wait_p(struct l2cap_chan *chan,
				 struct l2cap_ctrl *control,
				 struct sk_buff *skb, u8 event)
{
	int err;

	BT_DBG("chan %p, control %p, skb %p, event %d", chan, control, skb,
	       event);

	if (!control->poll)
		return -EPROTO;

	l2cap_process_reqseq(chan, control->reqseq);

	if (!skb_queue_empty(&chan->tx_q))
		chan->tx_send_head = skb_peek(&chan->tx_q);
	else
		chan->tx_send_head = NULL;

	/* Rewind next_tx_seq to the point expected
	 * by the receiver.
	 */
	chan->next_tx_seq = control->reqseq;
	chan->unacked_frames = 0;

	err = l2cap_finish_move(chan);
	if (err)
		return err;

	set_bit(CONN_SEND_FBIT, &chan->conn_state);
	l2cap_send_i_or_rr_or_rnr(chan);

	if (event == L2CAP_EV_RECV_IFRAME)
		return -EPROTO;

	return l2cap_rx_state_recv(chan, control, NULL, event);
}

static int l2cap_rx_state_wait_f(struct l2cap_chan *chan,
				 struct l2cap_ctrl *control,
				 struct sk_buff *skb, u8 event)
{
	int err;

	if (!control->final)
		return -EPROTO;

	clear_bit(CONN_REMOTE_BUSY, &chan->conn_state);

	chan->rx_state = L2CAP_RX_STATE_RECV;
	l2cap_process_reqseq(chan, control->reqseq);

	if (!skb_queue_empty(&chan->tx_q))
		chan->tx_send_head = skb_peek(&chan->tx_q);
	else
		chan->tx_send_head = NULL;

	/* Rewind next_tx_seq to the point expected
	 * by the receiver.
	 */
	chan->next_tx_seq = control->reqseq;
	chan->unacked_frames = 0;

	if (chan->hs_hcon)
		chan->conn->mtu = chan->hs_hcon->hdev->block_mtu;
	else
		chan->conn->mtu = chan->conn->hcon->hdev->acl_mtu;

	err = l2cap_resegment(chan);

	if (!err)
		err = l2cap_rx_state_recv(chan, control, skb, event);

	return err;
}

static bool __valid_reqseq(struct l2cap_chan *chan, u16 reqseq)
{
	/* Make sure reqseq is for a packet that has been sent but not acked */
	u16 unacked;

	unacked = __seq_offset(chan, chan->next_tx_seq, chan->expected_ack_seq);
	return __seq_offset(chan, chan->next_tx_seq, reqseq) <= unacked;
}

static int l2cap_rx(struct l2cap_chan *chan, struct l2cap_ctrl *control,
		    struct sk_buff *skb, u8 event)
{
	int err = 0;

	BT_DBG("chan %p, control %p, skb %p, event %d, state %d", chan,
	       control, skb, event, chan->rx_state);

	if (__valid_reqseq(chan, control->reqseq)) {
		switch (chan->rx_state) {
		case L2CAP_RX_STATE_RECV:
			err = l2cap_rx_state_recv(chan, control, skb, event);
			break;
		case L2CAP_RX_STATE_SREJ_SENT:
			err = l2cap_rx_state_srej_sent(chan, control, skb,
						       event);
			break;
		case L2CAP_RX_STATE_WAIT_P:
			err = l2cap_rx_state_wait_p(chan, control, skb, event);
			break;
		case L2CAP_RX_STATE_WAIT_F:
			err = l2cap_rx_state_wait_f(chan, control, skb, event);
			break;
		default:
			/* shut it down */
			break;
		}
	} else {
		BT_DBG("Invalid reqseq %d (next_tx_seq %d, expected_ack_seq %d",
		       control->reqseq, chan->next_tx_seq,
		       chan->expected_ack_seq);
		l2cap_send_disconn_req(chan, ECONNRESET);
	}

	return err;
}

static int l2cap_stream_rx(struct l2cap_chan *chan, struct l2cap_ctrl *control,
			   struct sk_buff *skb)
{
	int err = 0;

	BT_DBG("chan %p, control %p, skb %p, state %d", chan, control, skb,
	       chan->rx_state);

	if (l2cap_classify_txseq(chan, control->txseq) ==
	    L2CAP_TXSEQ_EXPECTED) {
		l2cap_pass_to_tx(chan, control);

		BT_DBG("buffer_seq %d->%d", chan->buffer_seq,
		       __next_seq(chan, chan->buffer_seq));

		chan->buffer_seq = __next_seq(chan, chan->buffer_seq);

		l2cap_reassemble_sdu(chan, skb, control);
	} else {
		if (chan->sdu) {
			kfree_skb(chan->sdu);
			chan->sdu = NULL;
		}
		chan->sdu_last_frag = NULL;
		chan->sdu_len = 0;

		if (skb) {
			BT_DBG("Freeing %p", skb);
			kfree_skb(skb);
		}
	}

	chan->last_acked_seq = control->txseq;
	chan->expected_tx_seq = __next_seq(chan, control->txseq);

	return err;
}

static int l2cap_data_rcv(struct l2cap_chan *chan, struct sk_buff *skb)
{
	struct l2cap_ctrl *control = &bt_cb(skb)->control;
	u16 len;
	u8 event;

	__unpack_control(chan, skb);

	len = skb->len;

	/*
	 * We can just drop the corrupted I-frame here.
	 * Receiver will miss it and start proper recovery
	 * procedures and ask for retransmission.
	 */
	if (l2cap_check_fcs(chan, skb))
		goto drop;

	if (!control->sframe && control->sar == L2CAP_SAR_START)
		len -= L2CAP_SDULEN_SIZE;

	if (chan->fcs == L2CAP_FCS_CRC16)
		len -= L2CAP_FCS_SIZE;

	if (len > chan->mps) {
		l2cap_send_disconn_req(chan, ECONNRESET);
		goto drop;
	}

	if (!control->sframe) {
		int err;

		BT_DBG("iframe sar %d, reqseq %d, final %d, txseq %d",
		       control->sar, control->reqseq, control->final,
		       control->txseq);

		/* Validate F-bit - F=0 always valid, F=1 only
		 * valid in TX WAIT_F
		 */
		if (control->final && chan->tx_state != L2CAP_TX_STATE_WAIT_F)
			goto drop;

		if (chan->mode != L2CAP_MODE_STREAMING) {
			event = L2CAP_EV_RECV_IFRAME;
			err = l2cap_rx(chan, control, skb, event);
		} else {
			err = l2cap_stream_rx(chan, control, skb);
		}

		if (err)
			l2cap_send_disconn_req(chan, ECONNRESET);
	} else {
		const u8 rx_func_to_event[4] = {
			L2CAP_EV_RECV_RR, L2CAP_EV_RECV_REJ,
			L2CAP_EV_RECV_RNR, L2CAP_EV_RECV_SREJ
		};

		/* Only I-frames are expected in streaming mode */
		if (chan->mode == L2CAP_MODE_STREAMING)
			goto drop;

		BT_DBG("sframe reqseq %d, final %d, poll %d, super %d",
		       control->reqseq, control->final, control->poll,
		       control->super);

		if (len != 0) {
			BT_ERR("Trailing bytes: %d in sframe", len);
			l2cap_send_disconn_req(chan, ECONNRESET);
			goto drop;
		}

		/* Validate F and P bits */
		if (control->final && (control->poll ||
				       chan->tx_state != L2CAP_TX_STATE_WAIT_F))
			goto drop;

		event = rx_func_to_event[control->super];
		if (l2cap_rx(chan, control, skb, event))
			l2cap_send_disconn_req(chan, ECONNRESET);
	}

	return 0;

drop:
	kfree_skb(skb);
	return 0;
}

static void l2cap_data_channel(struct l2cap_conn *conn, u16 cid,
			       struct sk_buff *skb)
{
	struct l2cap_chan *chan;

	chan = l2cap_get_chan_by_scid(conn, cid);
	if (!chan) {
		if (cid == L2CAP_CID_A2MP) {
			chan = a2mp_channel_create(conn, skb);
			if (!chan) {
				kfree_skb(skb);
				return;
			}

			l2cap_chan_lock(chan);
		} else {
			BT_DBG("unknown cid 0x%4.4x", cid);
			/* Drop packet and return */
			kfree_skb(skb);
			return;
		}
	}

	BT_DBG("chan %p, len %d", chan, skb->len);

	if (chan->state != BT_CONNECTED)
		goto drop;

	switch (chan->mode) {
	case L2CAP_MODE_BASIC:
		/* If socket recv buffers overflows we drop data here
		 * which is *bad* because L2CAP has to be reliable.
		 * But we don't have any other choice. L2CAP doesn't
		 * provide flow control mechanism. */

		if (chan->imtu < skb->len)
			goto drop;

		if (!chan->ops->recv(chan, skb))
			goto done;
		break;

	case L2CAP_MODE_ERTM:
	case L2CAP_MODE_STREAMING:
		l2cap_data_rcv(chan, skb);
		goto done;

	default:
		BT_DBG("chan %p: bad mode 0x%2.2x", chan, chan->mode);
		break;
	}

drop:
	kfree_skb(skb);

done:
	l2cap_chan_unlock(chan);
}

static void l2cap_conless_channel(struct l2cap_conn *conn, __le16 psm,
				  struct sk_buff *skb)
{
	struct hci_conn *hcon = conn->hcon;
	struct l2cap_chan *chan;

	if (hcon->type != ACL_LINK)
		goto drop;

<<<<<<< HEAD
	chan = l2cap_global_chan_by_psm(0, psm, conn->src, conn->dst);
=======
	chan = l2cap_global_chan_by_psm(0, psm, &conn->hcon->src,
					&conn->hcon->dst);
>>>>>>> 01925efd
	if (!chan)
		goto drop;

	BT_DBG("chan %p, len %d", chan, skb->len);

	if (chan->state != BT_BOUND && chan->state != BT_CONNECTED)
		goto drop;

	if (chan->imtu < skb->len)
		goto drop;

	/* Store remote BD_ADDR and PSM for msg_name */
	bacpy(&bt_cb(skb)->bdaddr, &conn->hcon->dst);
	bt_cb(skb)->psm = psm;

	if (!chan->ops->recv(chan, skb))
		return;

drop:
	kfree_skb(skb);
}

static void l2cap_att_channel(struct l2cap_conn *conn,
			      struct sk_buff *skb)
{
	struct hci_conn *hcon = conn->hcon;
	struct l2cap_chan *chan;

	if (hcon->type != LE_LINK)
		goto drop;

	chan = l2cap_global_chan_by_scid(BT_CONNECTED, L2CAP_CID_ATT,
					 &conn->hcon->src, &conn->hcon->dst);
	if (!chan)
		goto drop;

	BT_DBG("chan %p, len %d", chan, skb->len);

	if (chan->imtu < skb->len)
		goto drop;

	if (!chan->ops->recv(chan, skb))
		return;

drop:
	kfree_skb(skb);
}

static void l2cap_recv_frame(struct l2cap_conn *conn, struct sk_buff *skb)
{
	struct l2cap_hdr *lh = (void *) skb->data;
	u16 cid, len;
	__le16 psm;

	skb_pull(skb, L2CAP_HDR_SIZE);
	cid = __le16_to_cpu(lh->cid);
	len = __le16_to_cpu(lh->len);

	if (len != skb->len) {
		kfree_skb(skb);
		return;
	}

	BT_DBG("len %d, cid 0x%4.4x", len, cid);

	switch (cid) {
	case L2CAP_CID_SIGNALING:
		l2cap_sig_channel(conn, skb);
		break;

	case L2CAP_CID_CONN_LESS:
		psm = get_unaligned((__le16 *) skb->data);
		skb_pull(skb, L2CAP_PSMLEN_SIZE);
		l2cap_conless_channel(conn, psm, skb);
		break;

	case L2CAP_CID_ATT:
		l2cap_att_channel(conn, skb);
		break;

	case L2CAP_CID_LE_SIGNALING:
		l2cap_le_sig_channel(conn, skb);
		break;

	case L2CAP_CID_SMP:
		if (smp_sig_channel(conn, skb))
			l2cap_conn_del(conn->hcon, EACCES);
		break;

	default:
		l2cap_data_channel(conn, cid, skb);
		break;
	}
}

/* ---- L2CAP interface with lower layer (HCI) ---- */

int l2cap_connect_ind(struct hci_dev *hdev, bdaddr_t *bdaddr)
{
	int exact = 0, lm1 = 0, lm2 = 0;
	struct l2cap_chan *c;

	BT_DBG("hdev %s, bdaddr %pMR", hdev->name, bdaddr);

	/* Find listening sockets and check their link_mode */
	read_lock(&chan_list_lock);
	list_for_each_entry(c, &chan_list, global_l) {
		if (c->state != BT_LISTEN)
			continue;

		if (!bacmp(&c->src, &hdev->bdaddr)) {
			lm1 |= HCI_LM_ACCEPT;
			if (test_bit(FLAG_ROLE_SWITCH, &c->flags))
				lm1 |= HCI_LM_MASTER;
			exact++;
		} else if (!bacmp(&c->src, BDADDR_ANY)) {
			lm2 |= HCI_LM_ACCEPT;
			if (test_bit(FLAG_ROLE_SWITCH, &c->flags))
				lm2 |= HCI_LM_MASTER;
		}
	}
	read_unlock(&chan_list_lock);

	return exact ? lm1 : lm2;
}

void l2cap_connect_cfm(struct hci_conn *hcon, u8 status)
{
	struct l2cap_conn *conn;

	BT_DBG("hcon %p bdaddr %pMR status %d", hcon, &hcon->dst, status);

	if (!status) {
		conn = l2cap_conn_add(hcon);
		if (conn)
			l2cap_conn_ready(conn);
	} else {
		l2cap_conn_del(hcon, bt_to_errno(status));
	}
}

int l2cap_disconn_ind(struct hci_conn *hcon)
{
	struct l2cap_conn *conn = hcon->l2cap_data;

	BT_DBG("hcon %p", hcon);

	if (!conn)
		return HCI_ERROR_REMOTE_USER_TERM;
	return conn->disc_reason;
}

void l2cap_disconn_cfm(struct hci_conn *hcon, u8 reason)
{
	BT_DBG("hcon %p reason %d", hcon, reason);

	l2cap_conn_del(hcon, bt_to_errno(reason));
}

static inline void l2cap_check_encryption(struct l2cap_chan *chan, u8 encrypt)
{
	if (chan->chan_type != L2CAP_CHAN_CONN_ORIENTED)
		return;

	if (encrypt == 0x00) {
		if (chan->sec_level == BT_SECURITY_MEDIUM) {
			__set_chan_timer(chan, L2CAP_ENC_TIMEOUT);
		} else if (chan->sec_level == BT_SECURITY_HIGH)
			l2cap_chan_close(chan, ECONNREFUSED);
	} else {
		if (chan->sec_level == BT_SECURITY_MEDIUM)
			__clear_chan_timer(chan);
	}
}

int l2cap_security_cfm(struct hci_conn *hcon, u8 status, u8 encrypt)
{
	struct l2cap_conn *conn = hcon->l2cap_data;
	struct l2cap_chan *chan;

	if (!conn)
		return 0;

	BT_DBG("conn %p status 0x%2.2x encrypt %u", conn, status, encrypt);

	if (hcon->type == LE_LINK) {
		if (!status && encrypt)
			smp_distribute_keys(conn, 0);
		cancel_delayed_work(&conn->security_timer);
	}

	mutex_lock(&conn->chan_lock);

	list_for_each_entry(chan, &conn->chan_l, list) {
		l2cap_chan_lock(chan);

		BT_DBG("chan %p scid 0x%4.4x state %s", chan, chan->scid,
		       state_to_string(chan->state));

		if (chan->chan_type == L2CAP_CHAN_CONN_FIX_A2MP) {
			l2cap_chan_unlock(chan);
			continue;
		}

		if (chan->scid == L2CAP_CID_ATT) {
			if (!status && encrypt) {
				chan->sec_level = hcon->sec_level;
				l2cap_chan_ready(chan);
			}

			l2cap_chan_unlock(chan);
			continue;
		}

		if (!__l2cap_no_conn_pending(chan)) {
			l2cap_chan_unlock(chan);
			continue;
		}

		if (!status && (chan->state == BT_CONNECTED ||
				chan->state == BT_CONFIG)) {
			chan->ops->resume(chan);
			l2cap_check_encryption(chan, encrypt);
			l2cap_chan_unlock(chan);
			continue;
		}

		if (chan->state == BT_CONNECT) {
			if (!status) {
				l2cap_start_connection(chan);
			} else {
				__set_chan_timer(chan, L2CAP_DISC_TIMEOUT);
			}
		} else if (chan->state == BT_CONNECT2) {
			struct sock *sk = chan->sk;
			struct l2cap_conn_rsp rsp;
			__u16 res, stat;

			lock_sock(sk);

			if (!status) {
				if (test_bit(FLAG_DEFER_SETUP, &chan->flags)) {
					res = L2CAP_CR_PEND;
					stat = L2CAP_CS_AUTHOR_PEND;
					chan->ops->defer(chan);
				} else {
					__l2cap_state_change(chan, BT_CONFIG);
					res = L2CAP_CR_SUCCESS;
					stat = L2CAP_CS_NO_INFO;
				}
			} else {
				__l2cap_state_change(chan, BT_DISCONN);
				__set_chan_timer(chan, L2CAP_DISC_TIMEOUT);
				res = L2CAP_CR_SEC_BLOCK;
				stat = L2CAP_CS_NO_INFO;
			}

			release_sock(sk);

			rsp.scid   = cpu_to_le16(chan->dcid);
			rsp.dcid   = cpu_to_le16(chan->scid);
			rsp.result = cpu_to_le16(res);
			rsp.status = cpu_to_le16(stat);
			l2cap_send_cmd(conn, chan->ident, L2CAP_CONN_RSP,
				       sizeof(rsp), &rsp);

			if (!test_bit(CONF_REQ_SENT, &chan->conf_state) &&
			    res == L2CAP_CR_SUCCESS) {
				char buf[128];
				set_bit(CONF_REQ_SENT, &chan->conf_state);
				l2cap_send_cmd(conn, l2cap_get_ident(conn),
					       L2CAP_CONF_REQ,
					       l2cap_build_conf_req(chan, buf),
					       buf);
				chan->num_conf_req++;
			}
		}

		l2cap_chan_unlock(chan);
	}

	mutex_unlock(&conn->chan_lock);

	return 0;
}

int l2cap_recv_acldata(struct hci_conn *hcon, struct sk_buff *skb, u16 flags)
{
	struct l2cap_conn *conn = hcon->l2cap_data;
	struct l2cap_hdr *hdr;
	int len;

	/* For AMP controller do not create l2cap conn */
	if (!conn && hcon->hdev->dev_type != HCI_BREDR)
		goto drop;

	if (!conn)
		conn = l2cap_conn_add(hcon);

	if (!conn)
		goto drop;

	BT_DBG("conn %p len %d flags 0x%x", conn, skb->len, flags);

	switch (flags) {
	case ACL_START:
	case ACL_START_NO_FLUSH:
	case ACL_COMPLETE:
		if (conn->rx_len) {
			BT_ERR("Unexpected start frame (len %d)", skb->len);
			kfree_skb(conn->rx_skb);
			conn->rx_skb = NULL;
			conn->rx_len = 0;
			l2cap_conn_unreliable(conn, ECOMM);
		}

		/* Start fragment always begin with Basic L2CAP header */
		if (skb->len < L2CAP_HDR_SIZE) {
			BT_ERR("Frame is too short (len %d)", skb->len);
			l2cap_conn_unreliable(conn, ECOMM);
			goto drop;
		}

		hdr = (struct l2cap_hdr *) skb->data;
		len = __le16_to_cpu(hdr->len) + L2CAP_HDR_SIZE;

		if (len == skb->len) {
			/* Complete frame received */
			l2cap_recv_frame(conn, skb);
			return 0;
		}

		BT_DBG("Start: total len %d, frag len %d", len, skb->len);

		if (skb->len > len) {
			BT_ERR("Frame is too long (len %d, expected len %d)",
			       skb->len, len);
			l2cap_conn_unreliable(conn, ECOMM);
			goto drop;
		}

		/* Allocate skb for the complete frame (with header) */
		conn->rx_skb = bt_skb_alloc(len, GFP_KERNEL);
		if (!conn->rx_skb)
			goto drop;

		skb_copy_from_linear_data(skb, skb_put(conn->rx_skb, skb->len),
					  skb->len);
		conn->rx_len = len - skb->len;
		break;

	case ACL_CONT:
		BT_DBG("Cont: frag len %d (expecting %d)", skb->len, conn->rx_len);

		if (!conn->rx_len) {
			BT_ERR("Unexpected continuation frame (len %d)", skb->len);
			l2cap_conn_unreliable(conn, ECOMM);
			goto drop;
		}

		if (skb->len > conn->rx_len) {
			BT_ERR("Fragment is too long (len %d, expected %d)",
			       skb->len, conn->rx_len);
			kfree_skb(conn->rx_skb);
			conn->rx_skb = NULL;
			conn->rx_len = 0;
			l2cap_conn_unreliable(conn, ECOMM);
			goto drop;
		}

		skb_copy_from_linear_data(skb, skb_put(conn->rx_skb, skb->len),
					  skb->len);
		conn->rx_len -= skb->len;

		if (!conn->rx_len) {
			/* Complete frame received. l2cap_recv_frame
			 * takes ownership of the skb so set the global
			 * rx_skb pointer to NULL first.
			 */
			struct sk_buff *rx_skb = conn->rx_skb;
			conn->rx_skb = NULL;
			l2cap_recv_frame(conn, rx_skb);
		}
		break;
	}

drop:
	kfree_skb(skb);
	return 0;
}

static int l2cap_debugfs_show(struct seq_file *f, void *p)
{
	struct l2cap_chan *c;

	read_lock(&chan_list_lock);

	list_for_each_entry(c, &chan_list, global_l) {
		seq_printf(f, "%pMR %pMR %d %d 0x%4.4x 0x%4.4x %d %d %d %d\n",
			   &c->src, &c->dst,
			   c->state, __le16_to_cpu(c->psm),
			   c->scid, c->dcid, c->imtu, c->omtu,
			   c->sec_level, c->mode);
	}

	read_unlock(&chan_list_lock);

	return 0;
}

static int l2cap_debugfs_open(struct inode *inode, struct file *file)
{
	return single_open(file, l2cap_debugfs_show, inode->i_private);
}

static const struct file_operations l2cap_debugfs_fops = {
	.open		= l2cap_debugfs_open,
	.read		= seq_read,
	.llseek		= seq_lseek,
	.release	= single_release,
};

static struct dentry *l2cap_debugfs;

int __init l2cap_init(void)
{
	int err;

	err = l2cap_init_sockets();
	if (err < 0)
		return err;

	if (bt_debugfs) {
		l2cap_debugfs = debugfs_create_file("l2cap", 0444, bt_debugfs,
						    NULL, &l2cap_debugfs_fops);
		if (!l2cap_debugfs)
			BT_ERR("Failed to create L2CAP debug file");
	}

	return 0;
}

void l2cap_exit(void)
{
	debugfs_remove(l2cap_debugfs);
	l2cap_cleanup_sockets();
}

module_param(disable_ertm, bool, 0644);
MODULE_PARM_DESC(disable_ertm, "Disable enhanced retransmission mode");<|MERGE_RESOLUTION|>--- conflicted
+++ resolved
@@ -1047,12 +1047,6 @@
 	struct hci_dev *hdev;
 	bool amp_available = false;
 
-<<<<<<< HEAD
-	if (conn->hs_enabled && hci_amp_capable() &&
-	    chan->chan_policy == BT_CHANNEL_POLICY_AMP_PREFERRED &&
-	    conn->fixed_chan_mask & L2CAP_FC_A2MP)
-		return true;
-=======
 	if (!conn->hs_enabled)
 		return false;
 
@@ -1071,7 +1065,6 @@
 
 	if (chan->chan_policy == BT_CHANNEL_POLICY_AMP_PREFERRED)
 		return amp_available;
->>>>>>> 01925efd
 
 	return false;
 }
@@ -6453,12 +6446,8 @@
 	if (hcon->type != ACL_LINK)
 		goto drop;
 
-<<<<<<< HEAD
-	chan = l2cap_global_chan_by_psm(0, psm, conn->src, conn->dst);
-=======
 	chan = l2cap_global_chan_by_psm(0, psm, &conn->hcon->src,
 					&conn->hcon->dst);
->>>>>>> 01925efd
 	if (!chan)
 		goto drop;
 
