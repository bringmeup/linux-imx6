--- conflicted
+++ resolved
@@ -473,22 +473,6 @@
 	if (f->credit > 0 || !q->rate_enable)
 		goto out;
 
-<<<<<<< HEAD
-	if (skb->sk && skb->sk->sk_state != TCP_TIME_WAIT) {
-		rate = skb->sk->sk_pacing_rate ?: q->flow_default_rate;
-
-		rate = min(rate, q->flow_max_rate);
-	} else {
-		rate = q->flow_max_rate;
-		if (rate == ~0U)
-			goto out;
-	}
-	if (rate) {
-		u32 plen = max(qdisc_pkt_len(skb), q->quantum);
-		u64 len = (u64)plen * NSEC_PER_SEC;
-
-		do_div(len, rate);
-=======
 	rate = q->flow_max_rate;
 	if (skb->sk && skb->sk->sk_state != TCP_TIME_WAIT)
 		rate = min(skb->sk->sk_pacing_rate, rate);
@@ -499,7 +483,6 @@
 
 		if (likely(rate))
 			do_div(len, rate);
->>>>>>> 9fee8240
 		/* Since socket rate can change later,
 		 * clamp the delay to 125 ms.
 		 * TODO: maybe segment the too big skb, as in commit
