#include <linux/types.h>
#include <linux/netfilter.h>
#include <net/tcp.h>

#include <net/netfilter/nf_conntrack.h>
#include <net/netfilter/nf_conntrack_extend.h>
#include <net/netfilter/nf_conntrack_seqadj.h>

int nf_ct_seqadj_init(struct nf_conn *ct, enum ip_conntrack_info ctinfo,
		      s32 off)
{
	enum ip_conntrack_dir dir = CTINFO2DIR(ctinfo);
	struct nf_conn_seqadj *seqadj;
	struct nf_ct_seqadj *this_way;

	if (off == 0)
		return 0;

	set_bit(IPS_SEQ_ADJUST_BIT, &ct->status);

	seqadj = nfct_seqadj(ct);
	this_way = &seqadj->seq[dir];
	this_way->offset_before	 = off;
	this_way->offset_after	 = off;
	return 0;
}
EXPORT_SYMBOL_GPL(nf_ct_seqadj_init);

int nf_ct_seqadj_set(struct nf_conn *ct, enum ip_conntrack_info ctinfo,
		     __be32 seq, s32 off)
{
	struct nf_conn_seqadj *seqadj = nfct_seqadj(ct);
	enum ip_conntrack_dir dir = CTINFO2DIR(ctinfo);
	struct nf_ct_seqadj *this_way;

	if (off == 0)
		return 0;

	if (unlikely(!seqadj)) {
<<<<<<< HEAD
		WARN(1, "Wrong seqadj usage, missing nfct_seqadj_ext_add()\n");
=======
		WARN_ONCE(1, "Missing nfct_seqadj_ext_add() setup call\n");
>>>>>>> 90e5e773
		return 0;
	}

	set_bit(IPS_SEQ_ADJUST_BIT, &ct->status);

	spin_lock_bh(&ct->lock);
	this_way = &seqadj->seq[dir];
	if (this_way->offset_before == this_way->offset_after ||
	    before(this_way->correction_pos, ntohl(seq))) {
		this_way->correction_pos = ntohl(seq);
		this_way->offset_before	 = this_way->offset_after;
		this_way->offset_after	+= off;
	}
	spin_unlock_bh(&ct->lock);
	return 0;
}
EXPORT_SYMBOL_GPL(nf_ct_seqadj_set);

void nf_ct_tcp_seqadj_set(struct sk_buff *skb,
			  struct nf_conn *ct, enum ip_conntrack_info ctinfo,
			  s32 off)
{
	const struct tcphdr *th;

	if (nf_ct_protonum(ct) != IPPROTO_TCP)
		return;

	th = (struct tcphdr *)(skb_network_header(skb) + ip_hdrlen(skb));
	nf_ct_seqadj_set(ct, ctinfo, th->seq, off);
}
EXPORT_SYMBOL_GPL(nf_ct_tcp_seqadj_set);

/* Adjust one found SACK option including checksum correction */
static void nf_ct_sack_block_adjust(struct sk_buff *skb,
				    struct tcphdr *tcph,
				    unsigned int sackoff,
				    unsigned int sackend,
				    struct nf_ct_seqadj *seq)
{
	while (sackoff < sackend) {
		struct tcp_sack_block_wire *sack;
		__be32 new_start_seq, new_end_seq;

		sack = (void *)skb->data + sackoff;
		if (after(ntohl(sack->start_seq) - seq->offset_before,
			  seq->correction_pos))
			new_start_seq = htonl(ntohl(sack->start_seq) -
					seq->offset_after);
		else
			new_start_seq = htonl(ntohl(sack->start_seq) -
					seq->offset_before);

		if (after(ntohl(sack->end_seq) - seq->offset_before,
			  seq->correction_pos))
			new_end_seq = htonl(ntohl(sack->end_seq) -
				      seq->offset_after);
		else
			new_end_seq = htonl(ntohl(sack->end_seq) -
				      seq->offset_before);

		pr_debug("sack_adjust: start_seq: %d->%d, end_seq: %d->%d\n",
			 ntohl(sack->start_seq), new_start_seq,
			 ntohl(sack->end_seq), new_end_seq);

		inet_proto_csum_replace4(&tcph->check, skb,
					 sack->start_seq, new_start_seq, 0);
		inet_proto_csum_replace4(&tcph->check, skb,
					 sack->end_seq, new_end_seq, 0);
		sack->start_seq = new_start_seq;
		sack->end_seq = new_end_seq;
		sackoff += sizeof(*sack);
	}
}

/* TCP SACK sequence number adjustment */
static unsigned int nf_ct_sack_adjust(struct sk_buff *skb,
				      unsigned int protoff,
				      struct tcphdr *tcph,
				      struct nf_conn *ct,
				      enum ip_conntrack_info ctinfo)
{
	unsigned int dir, optoff, optend;
	struct nf_conn_seqadj *seqadj = nfct_seqadj(ct);

	optoff = protoff + sizeof(struct tcphdr);
	optend = protoff + tcph->doff * 4;

	if (!skb_make_writable(skb, optend))
		return 0;

	dir = CTINFO2DIR(ctinfo);

	while (optoff < optend) {
		/* Usually: option, length. */
		unsigned char *op = skb->data + optoff;

		switch (op[0]) {
		case TCPOPT_EOL:
			return 1;
		case TCPOPT_NOP:
			optoff++;
			continue;
		default:
			/* no partial options */
			if (optoff + 1 == optend ||
			    optoff + op[1] > optend ||
			    op[1] < 2)
				return 0;
			if (op[0] == TCPOPT_SACK &&
			    op[1] >= 2+TCPOLEN_SACK_PERBLOCK &&
			    ((op[1] - 2) % TCPOLEN_SACK_PERBLOCK) == 0)
				nf_ct_sack_block_adjust(skb, tcph, optoff + 2,
							optoff+op[1],
							&seqadj->seq[!dir]);
			optoff += op[1];
		}
	}
	return 1;
}

/* TCP sequence number adjustment.  Returns 1 on success, 0 on failure */
int nf_ct_seq_adjust(struct sk_buff *skb,
		     struct nf_conn *ct, enum ip_conntrack_info ctinfo,
		     unsigned int protoff)
{
	enum ip_conntrack_dir dir = CTINFO2DIR(ctinfo);
	struct tcphdr *tcph;
	__be32 newseq, newack;
	s32 seqoff, ackoff;
	struct nf_conn_seqadj *seqadj = nfct_seqadj(ct);
	struct nf_ct_seqadj *this_way, *other_way;
	int res;

	this_way  = &seqadj->seq[dir];
	other_way = &seqadj->seq[!dir];

	if (!skb_make_writable(skb, protoff + sizeof(*tcph)))
		return 0;

	tcph = (void *)skb->data + protoff;
	spin_lock_bh(&ct->lock);
	if (after(ntohl(tcph->seq), this_way->correction_pos))
		seqoff = this_way->offset_after;
	else
		seqoff = this_way->offset_before;

	if (after(ntohl(tcph->ack_seq) - other_way->offset_before,
		  other_way->correction_pos))
		ackoff = other_way->offset_after;
	else
		ackoff = other_way->offset_before;

	newseq = htonl(ntohl(tcph->seq) + seqoff);
	newack = htonl(ntohl(tcph->ack_seq) - ackoff);

	inet_proto_csum_replace4(&tcph->check, skb, tcph->seq, newseq, 0);
	inet_proto_csum_replace4(&tcph->check, skb, tcph->ack_seq, newack, 0);

	pr_debug("Adjusting sequence number from %u->%u, ack from %u->%u\n",
		 ntohl(tcph->seq), ntohl(newseq), ntohl(tcph->ack_seq),
		 ntohl(newack));

	tcph->seq = newseq;
	tcph->ack_seq = newack;

	res = nf_ct_sack_adjust(skb, protoff, tcph, ct, ctinfo);
	spin_unlock_bh(&ct->lock);

	return res;
}
EXPORT_SYMBOL_GPL(nf_ct_seq_adjust);

s32 nf_ct_seq_offset(const struct nf_conn *ct,
		     enum ip_conntrack_dir dir,
		     u32 seq)
{
	struct nf_conn_seqadj *seqadj = nfct_seqadj(ct);
	struct nf_ct_seqadj *this_way;

	if (!seqadj)
		return 0;

	this_way = &seqadj->seq[dir];
	return after(seq, this_way->correction_pos) ?
		 this_way->offset_after : this_way->offset_before;
}
EXPORT_SYMBOL_GPL(nf_ct_seq_offset);

static struct nf_ct_ext_type nf_ct_seqadj_extend __read_mostly = {
	.len	= sizeof(struct nf_conn_seqadj),
	.align	= __alignof__(struct nf_conn_seqadj),
	.id	= NF_CT_EXT_SEQADJ,
};

int nf_conntrack_seqadj_init(void)
{
	return nf_ct_extend_register(&nf_ct_seqadj_extend);
}

void nf_conntrack_seqadj_fini(void)
{
	nf_ct_extend_unregister(&nf_ct_seqadj_extend);
}<|MERGE_RESOLUTION|>--- conflicted
+++ resolved
@@ -37,11 +37,7 @@
 		return 0;
 
 	if (unlikely(!seqadj)) {
-<<<<<<< HEAD
-		WARN(1, "Wrong seqadj usage, missing nfct_seqadj_ext_add()\n");
-=======
 		WARN_ONCE(1, "Missing nfct_seqadj_ext_add() setup call\n");
->>>>>>> 90e5e773
 		return 0;
 	}
 
