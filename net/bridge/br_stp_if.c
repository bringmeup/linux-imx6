/*
 *	Spanning tree protocol; interface code
 *	Linux ethernet bridge
 *
 *	Authors:
 *	Lennert Buytenhek		<buytenh@gnu.org>
 *
 *	This program is free software; you can redistribute it and/or
 *	modify it under the terms of the GNU General Public License
 *	as published by the Free Software Foundation; either version
 *	2 of the License, or (at your option) any later version.
 */

#include <linux/kernel.h>
#include <linux/kmod.h>
#include <linux/etherdevice.h>
#include <linux/rtnetlink.h>

#include "br_private.h"
#include "br_private_stp.h"


/* Port id is composed of priority and port number.
 * NB: some bits of priority are dropped to
 *     make room for more ports.
 */
static inline port_id br_make_port_id(__u8 priority, __u16 port_no)
{
	return ((u16)priority << BR_PORT_BITS)
		| (port_no & ((1<<BR_PORT_BITS)-1));
}

#define BR_MAX_PORT_PRIORITY ((u16)~0 >> BR_PORT_BITS)

/* called under bridge lock */
void br_init_port(struct net_bridge_port *p)
{
	p->port_id = br_make_port_id(p->priority, p->port_no);
	br_become_designated_port(p);
	p->state = BR_STATE_BLOCKING;
	p->topology_change_ack = 0;
	p->config_pending = 0;
}

/* called under bridge lock */
void br_stp_enable_bridge(struct net_bridge *br)
{
	struct net_bridge_port *p;

	spin_lock_bh(&br->lock);
	mod_timer(&br->hello_timer, jiffies + br->hello_time);
	mod_timer(&br->gc_timer, jiffies + HZ/10);

	br_config_bpdu_generation(br);

	list_for_each_entry(p, &br->port_list, list) {
		if (netif_running(p->dev) && netif_oper_up(p->dev))
			br_stp_enable_port(p);

	}
	spin_unlock_bh(&br->lock);
}

/* NO locks held */
void br_stp_disable_bridge(struct net_bridge *br)
{
	struct net_bridge_port *p;

	spin_lock_bh(&br->lock);
	list_for_each_entry(p, &br->port_list, list) {
		if (p->state != BR_STATE_DISABLED)
			br_stp_disable_port(p);

	}

	br->topology_change = 0;
	br->topology_change_detected = 0;
	spin_unlock_bh(&br->lock);

	del_timer_sync(&br->hello_timer);
	del_timer_sync(&br->topology_change_timer);
	del_timer_sync(&br->tcn_timer);
	del_timer_sync(&br->gc_timer);
}

/* called under bridge lock */
void br_stp_enable_port(struct net_bridge_port *p)
{
	br_init_port(p);
	br_port_state_selection(p->br);
	br_log_state(p);
	br_ifinfo_notify(RTM_NEWLINK, p);
}

/* called under bridge lock */
void br_stp_disable_port(struct net_bridge_port *p)
{
	struct net_bridge *br = p->br;
	int wasroot;

	wasroot = br_is_root_bridge(br);
	br_become_designated_port(p);
	p->state = BR_STATE_DISABLED;
	p->topology_change_ack = 0;
	p->config_pending = 0;

	br_log_state(p);
	br_ifinfo_notify(RTM_NEWLINK, p);

	del_timer(&p->message_age_timer);
	del_timer(&p->forward_delay_timer);
	del_timer(&p->hold_timer);

	br_fdb_delete_by_port(br, p, 0);
	br_multicast_disable_port(p);

	br_configuration_update(br);

	br_port_state_selection(br);

	if (br_is_root_bridge(br) && !wasroot)
		br_become_root_bridge(br);
}

static void br_stp_start(struct net_bridge *br)
{
	int r;
	char *argv[] = { BR_STP_PROG, br->dev->name, "start", NULL };
	char *envp[] = { NULL };

	r = call_usermodehelper(BR_STP_PROG, argv, envp, UMH_WAIT_PROC);

	spin_lock_bh(&br->lock);

	if (br->bridge_forward_delay < BR_MIN_FORWARD_DELAY)
		__br_set_forward_delay(br, BR_MIN_FORWARD_DELAY);
<<<<<<< HEAD
	else if (br->bridge_forward_delay < BR_MAX_FORWARD_DELAY)
=======
	else if (br->bridge_forward_delay > BR_MAX_FORWARD_DELAY)
>>>>>>> 9fee8240
		__br_set_forward_delay(br, BR_MAX_FORWARD_DELAY);

	if (r == 0) {
		br->stp_enabled = BR_USER_STP;
		br_debug(br, "userspace STP started\n");
	} else {
		br->stp_enabled = BR_KERNEL_STP;
		br_debug(br, "using kernel STP\n");

		/* To start timers on any ports left in blocking */
		br_port_state_selection(br);
	}

	spin_unlock_bh(&br->lock);
}

static void br_stp_stop(struct net_bridge *br)
{
	int r;
	char *argv[] = { BR_STP_PROG, br->dev->name, "stop", NULL };
	char *envp[] = { NULL };

	if (br->stp_enabled == BR_USER_STP) {
		r = call_usermodehelper(BR_STP_PROG, argv, envp, UMH_WAIT_PROC);
		br_info(br, "userspace STP stopped, return code %d\n", r);

		/* To start timers on any ports left in blocking */
		spin_lock_bh(&br->lock);
		br_port_state_selection(br);
		spin_unlock_bh(&br->lock);
	}

	br->stp_enabled = BR_NO_STP;
}

void br_stp_set_enabled(struct net_bridge *br, unsigned long val)
{
	ASSERT_RTNL();

	if (val) {
		if (br->stp_enabled == BR_NO_STP)
			br_stp_start(br);
	} else {
		if (br->stp_enabled != BR_NO_STP)
			br_stp_stop(br);
	}
}

/* called under bridge lock */
void br_stp_change_bridge_id(struct net_bridge *br, const unsigned char *addr)
{
	/* should be aligned on 2 bytes for ether_addr_equal() */
	unsigned short oldaddr_aligned[ETH_ALEN >> 1];
	unsigned char *oldaddr = (unsigned char *)oldaddr_aligned;
	struct net_bridge_port *p;
	int wasroot;

	wasroot = br_is_root_bridge(br);

	memcpy(oldaddr, br->bridge_id.addr, ETH_ALEN);
	memcpy(br->bridge_id.addr, addr, ETH_ALEN);
	memcpy(br->dev->dev_addr, addr, ETH_ALEN);

	list_for_each_entry(p, &br->port_list, list) {
		if (ether_addr_equal(p->designated_bridge.addr, oldaddr))
			memcpy(p->designated_bridge.addr, addr, ETH_ALEN);

		if (ether_addr_equal(p->designated_root.addr, oldaddr))
			memcpy(p->designated_root.addr, addr, ETH_ALEN);
	}

	br_configuration_update(br);
	br_port_state_selection(br);
	if (br_is_root_bridge(br) && !wasroot)
		br_become_root_bridge(br);
}

/* should be aligned on 2 bytes for ether_addr_equal() */
static const unsigned short br_mac_zero_aligned[ETH_ALEN >> 1];

/* called under bridge lock */
bool br_stp_recalculate_bridge_id(struct net_bridge *br)
{
	const unsigned char *br_mac_zero =
			(const unsigned char *)br_mac_zero_aligned;
	const unsigned char *addr = br_mac_zero;
	struct net_bridge_port *p;

	/* user has chosen a value so keep it */
	if (br->dev->addr_assign_type == NET_ADDR_SET)
		return false;

	list_for_each_entry(p, &br->port_list, list) {
		if (addr == br_mac_zero ||
		    memcmp(p->dev->dev_addr, addr, ETH_ALEN) < 0)
			addr = p->dev->dev_addr;

	}

	if (ether_addr_equal(br->bridge_id.addr, addr))
		return false;	/* no change */

	br_stp_change_bridge_id(br, addr);
	return true;
}

/* called under bridge lock */
void br_stp_set_bridge_priority(struct net_bridge *br, u16 newprio)
{
	struct net_bridge_port *p;
	int wasroot;

	wasroot = br_is_root_bridge(br);

	list_for_each_entry(p, &br->port_list, list) {
		if (p->state != BR_STATE_DISABLED &&
		    br_is_designated_port(p)) {
			p->designated_bridge.prio[0] = (newprio >> 8) & 0xFF;
			p->designated_bridge.prio[1] = newprio & 0xFF;
		}

	}

	br->bridge_id.prio[0] = (newprio >> 8) & 0xFF;
	br->bridge_id.prio[1] = newprio & 0xFF;
	br_configuration_update(br);
	br_port_state_selection(br);
	if (br_is_root_bridge(br) && !wasroot)
		br_become_root_bridge(br);
}

/* called under bridge lock */
int br_stp_set_port_priority(struct net_bridge_port *p, unsigned long newprio)
{
	port_id new_port_id;

	if (newprio > BR_MAX_PORT_PRIORITY)
		return -ERANGE;

	new_port_id = br_make_port_id(newprio, p->port_no);
	if (br_is_designated_port(p))
		p->designated_port = new_port_id;

	p->port_id = new_port_id;
	p->priority = newprio;
	if (!memcmp(&p->br->bridge_id, &p->designated_bridge, 8) &&
	    p->port_id < p->designated_port) {
		br_become_designated_port(p);
		br_port_state_selection(p->br);
	}

	return 0;
}

/* called under bridge lock */
int br_stp_set_path_cost(struct net_bridge_port *p, unsigned long path_cost)
{
	if (path_cost < BR_MIN_PATH_COST ||
	    path_cost > BR_MAX_PATH_COST)
		return -ERANGE;

	p->flags |= BR_ADMIN_COST;
	p->path_cost = path_cost;
	br_configuration_update(p->br);
	br_port_state_selection(p->br);
	return 0;
}

ssize_t br_show_bridge_id(char *buf, const struct bridge_id *id)
{
	return sprintf(buf, "%.2x%.2x.%.2x%.2x%.2x%.2x%.2x%.2x\n",
	       id->prio[0], id->prio[1],
	       id->addr[0], id->addr[1], id->addr[2],
	       id->addr[3], id->addr[4], id->addr[5]);
}<|MERGE_RESOLUTION|>--- conflicted
+++ resolved
@@ -134,11 +134,7 @@
 
 	if (br->bridge_forward_delay < BR_MIN_FORWARD_DELAY)
 		__br_set_forward_delay(br, BR_MIN_FORWARD_DELAY);
-<<<<<<< HEAD
-	else if (br->bridge_forward_delay < BR_MAX_FORWARD_DELAY)
-=======
 	else if (br->bridge_forward_delay > BR_MAX_FORWARD_DELAY)
->>>>>>> 9fee8240
 		__br_set_forward_delay(br, BR_MAX_FORWARD_DELAY);
 
 	if (r == 0) {
