/*
 *	Linux ethernet bridge
 *
 *	Authors:
 *	Lennert Buytenhek		<buytenh@gnu.org>
 *
 *	This program is free software; you can redistribute it and/or
 *	modify it under the terms of the GNU General Public License
 *	as published by the Free Software Foundation; either version
 *	2 of the License, or (at your option) any later version.
 */

#ifndef _BR_PRIVATE_H
#define _BR_PRIVATE_H

#include <linux/netdevice.h>
#include <linux/if_bridge.h>
#include <linux/netpoll.h>
#include <linux/u64_stats_sync.h>
#include <net/route.h>
#include <linux/if_vlan.h>

#define BR_HASH_BITS 8
#define BR_HASH_SIZE (1 << BR_HASH_BITS)

#define BR_HOLD_TIME (1*HZ)

#define BR_PORT_BITS	10
#define BR_MAX_PORTS	(1<<BR_PORT_BITS)
#define BR_VLAN_BITMAP_LEN	BITS_TO_LONGS(VLAN_N_VID)

#define BR_VERSION	"2.3"

/* Control of forwarding link local multicast */
#define BR_GROUPFWD_DEFAULT	0
/* Don't allow forwarding control protocols like STP and LLDP */
#define BR_GROUPFWD_RESTRICTED	0x4007u

/* Path to usermode spanning tree program */
#define BR_STP_PROG	"/sbin/bridge-stp"

typedef struct bridge_id bridge_id;
typedef struct mac_addr mac_addr;
typedef __u16 port_id;

struct bridge_id
{
	unsigned char	prio[2];
	unsigned char	addr[6];
};

struct mac_addr
{
	unsigned char	addr[6];
};

struct br_ip
{
	union {
		__be32	ip4;
#if IS_ENABLED(CONFIG_IPV6)
		struct in6_addr ip6;
#endif
	} u;
	__be16		proto;
	__u16		vid;
};

#ifdef CONFIG_BRIDGE_IGMP_SNOOPING
/* our own querier */
struct bridge_mcast_query {
	struct timer_list	timer;
	u32			startup_sent;
};

/* other querier */
struct bridge_mcast_querier {
	struct timer_list		timer;
	unsigned long			delay_time;
};
#endif

struct net_port_vlans {
	u16				port_idx;
	u16				pvid;
	union {
		struct net_bridge_port		*port;
		struct net_bridge		*br;
	}				parent;
	struct rcu_head			rcu;
	unsigned long			vlan_bitmap[BR_VLAN_BITMAP_LEN];
	unsigned long			untagged_bitmap[BR_VLAN_BITMAP_LEN];
	u16				num_vlans;
};

struct net_bridge_fdb_entry
{
	struct hlist_node		hlist;
	struct net_bridge_port		*dst;

	struct rcu_head			rcu;
	unsigned long			updated;
	unsigned long			used;
	mac_addr			addr;
	unsigned char			is_local;
	unsigned char			is_static;
	__u16				vlan_id;
};

struct net_bridge_port_group {
	struct net_bridge_port		*port;
	struct net_bridge_port_group __rcu *next;
	struct hlist_node		mglist;
	struct rcu_head			rcu;
	struct timer_list		timer;
	struct br_ip			addr;
	unsigned char			state;
};

struct net_bridge_mdb_entry
{
	struct hlist_node		hlist[2];
	struct net_bridge		*br;
	struct net_bridge_port_group __rcu *ports;
	struct rcu_head			rcu;
	struct timer_list		timer;
	struct br_ip			addr;
	bool				mglist;
};

struct net_bridge_mdb_htable
{
	struct hlist_head		*mhash;
	struct rcu_head			rcu;
	struct net_bridge_mdb_htable	*old;
	u32				size;
	u32				max;
	u32				secret;
	u32				ver;
};

struct net_bridge_port
{
	struct net_bridge		*br;
	struct net_device		*dev;
	struct list_head		list;

	/* STP */
	u8				priority;
	u8				state;
	u16				port_no;
	unsigned char			topology_change_ack;
	unsigned char			config_pending;
	port_id				port_id;
	port_id				designated_port;
	bridge_id			designated_root;
	bridge_id			designated_bridge;
	u32				path_cost;
	u32				designated_cost;
	unsigned long			designated_age;

	struct timer_list		forward_delay_timer;
	struct timer_list		hold_timer;
	struct timer_list		message_age_timer;
	struct kobject			kobj;
	struct rcu_head			rcu;

	unsigned long 			flags;
#define BR_HAIRPIN_MODE		0x00000001
#define BR_BPDU_GUARD           0x00000002
#define BR_ROOT_BLOCK		0x00000004
#define BR_MULTICAST_FAST_LEAVE	0x00000008
#define BR_ADMIN_COST		0x00000010
#define BR_LEARNING		0x00000020
#define BR_FLOOD		0x00000040

#ifdef CONFIG_BRIDGE_IGMP_SNOOPING
	struct bridge_mcast_query	ip4_query;
#if IS_ENABLED(CONFIG_IPV6)
	struct bridge_mcast_query	ip6_query;
#endif /* IS_ENABLED(CONFIG_IPV6) */
	unsigned char			multicast_router;
	struct timer_list		multicast_router_timer;
	struct hlist_head		mglist;
	struct hlist_node		rlist;
#endif

#ifdef CONFIG_SYSFS
	char				sysfs_name[IFNAMSIZ];
#endif

#ifdef CONFIG_NET_POLL_CONTROLLER
	struct netpoll			*np;
#endif
#ifdef CONFIG_BRIDGE_VLAN_FILTERING
	struct net_port_vlans __rcu	*vlan_info;
#endif
};

#define br_port_exists(dev) (dev->priv_flags & IFF_BRIDGE_PORT)

static inline struct net_bridge_port *br_port_get_rcu(const struct net_device *dev)
{
	return rcu_dereference(dev->rx_handler_data);
}

static inline struct net_bridge_port *br_port_get_rtnl(const struct net_device *dev)
{
	return br_port_exists(dev) ?
		rtnl_dereference(dev->rx_handler_data) : NULL;
}

struct br_cpu_netstats {
	u64			rx_packets;
	u64			rx_bytes;
	u64			tx_packets;
	u64			tx_bytes;
	struct u64_stats_sync	syncp;
};

struct net_bridge
{
	spinlock_t			lock;
	struct list_head		port_list;
	struct net_device		*dev;

	struct br_cpu_netstats __percpu *stats;
	spinlock_t			hash_lock;
	struct hlist_head		hash[BR_HASH_SIZE];
#ifdef CONFIG_BRIDGE_NETFILTER
	struct rtable 			fake_rtable;
	bool				nf_call_iptables;
	bool				nf_call_ip6tables;
	bool				nf_call_arptables;
#endif
	u16				group_fwd_mask;

	/* STP */
	bridge_id			designated_root;
	bridge_id			bridge_id;
	u32				root_path_cost;
	unsigned long			max_age;
	unsigned long			hello_time;
	unsigned long			forward_delay;
	unsigned long			bridge_max_age;
	unsigned long			ageing_time;
	unsigned long			bridge_hello_time;
	unsigned long			bridge_forward_delay;

	u8				group_addr[ETH_ALEN];
	u16				root_port;

	enum {
		BR_NO_STP, 		/* no spanning tree */
		BR_KERNEL_STP,		/* old STP in kernel */
		BR_USER_STP,		/* new RSTP in userspace */
	} stp_enabled;

	unsigned char			topology_change;
	unsigned char			topology_change_detected;

#ifdef CONFIG_BRIDGE_IGMP_SNOOPING
	unsigned char			multicast_router;

	u8				multicast_disabled:1;
	u8				multicast_querier:1;
	u8				multicast_query_use_ifaddr:1;

	u32				hash_elasticity;
	u32				hash_max;

	u32				multicast_last_member_count;
	u32				multicast_startup_query_count;

	unsigned long			multicast_last_member_interval;
	unsigned long			multicast_membership_interval;
	unsigned long			multicast_querier_interval;
	unsigned long			multicast_query_interval;
	unsigned long			multicast_query_response_interval;
	unsigned long			multicast_startup_query_interval;

	spinlock_t			multicast_lock;
	struct net_bridge_mdb_htable __rcu *mdb;
	struct hlist_head		router_list;

	struct timer_list		multicast_router_timer;
	struct bridge_mcast_querier	ip4_querier;
	struct bridge_mcast_query	ip4_query;
#if IS_ENABLED(CONFIG_IPV6)
	struct bridge_mcast_querier	ip6_querier;
	struct bridge_mcast_query	ip6_query;
#endif /* IS_ENABLED(CONFIG_IPV6) */
#endif

	struct timer_list		hello_timer;
	struct timer_list		tcn_timer;
	struct timer_list		topology_change_timer;
	struct timer_list		gc_timer;
	struct kobject			*ifobj;
#ifdef CONFIG_BRIDGE_VLAN_FILTERING
	u8				vlan_enabled;
	struct net_port_vlans __rcu	*vlan_info;
#endif
};

struct br_input_skb_cb {
	struct net_device *brdev;
#ifdef CONFIG_BRIDGE_IGMP_SNOOPING
	int igmp;
	int mrouters_only;
#endif
};

#define BR_INPUT_SKB_CB(__skb)	((struct br_input_skb_cb *)(__skb)->cb)

#ifdef CONFIG_BRIDGE_IGMP_SNOOPING
# define BR_INPUT_SKB_CB_MROUTERS_ONLY(__skb)	(BR_INPUT_SKB_CB(__skb)->mrouters_only)
#else
# define BR_INPUT_SKB_CB_MROUTERS_ONLY(__skb)	(0)
#endif

#define br_printk(level, br, format, args...)	\
	printk(level "%s: " format, (br)->dev->name, ##args)

#define br_err(__br, format, args...)			\
	br_printk(KERN_ERR, __br, format, ##args)
#define br_warn(__br, format, args...)			\
	br_printk(KERN_WARNING, __br, format, ##args)
#define br_notice(__br, format, args...)		\
	br_printk(KERN_NOTICE, __br, format, ##args)
#define br_info(__br, format, args...)			\
	br_printk(KERN_INFO, __br, format, ##args)

#define br_debug(br, format, args...)			\
	pr_debug("%s: " format,  (br)->dev->name, ##args)

extern struct notifier_block br_device_notifier;

/* called under bridge lock */
static inline int br_is_root_bridge(const struct net_bridge *br)
{
	return !memcmp(&br->bridge_id, &br->designated_root, 8);
}

/* br_device.c */
void br_dev_setup(struct net_device *dev);
void br_dev_delete(struct net_device *dev, struct list_head *list);
netdev_tx_t br_dev_xmit(struct sk_buff *skb, struct net_device *dev);
#ifdef CONFIG_NET_POLL_CONTROLLER
static inline void br_netpoll_send_skb(const struct net_bridge_port *p,
				       struct sk_buff *skb)
{
	struct netpoll *np = p->np;

	if (np)
		netpoll_send_skb(np, skb);
}

int br_netpoll_enable(struct net_bridge_port *p, gfp_t gfp);
void br_netpoll_disable(struct net_bridge_port *p);
#else
static inline void br_netpoll_send_skb(const struct net_bridge_port *p,
				       struct sk_buff *skb)
{
}

static inline int br_netpoll_enable(struct net_bridge_port *p, gfp_t gfp)
{
	return 0;
}

static inline void br_netpoll_disable(struct net_bridge_port *p)
{
}
#endif

/* br_fdb.c */
int br_fdb_init(void);
void br_fdb_fini(void);
void br_fdb_flush(struct net_bridge *br);
void br_fdb_changeaddr(struct net_bridge_port *p, const unsigned char *newaddr);
void br_fdb_change_mac_address(struct net_bridge *br, const u8 *newaddr);
void br_fdb_cleanup(unsigned long arg);
void br_fdb_delete_by_port(struct net_bridge *br,
			   const struct net_bridge_port *p, int do_all);
struct net_bridge_fdb_entry *__br_fdb_get(struct net_bridge *br,
					  const unsigned char *addr, __u16 vid);
int br_fdb_test_addr(struct net_device *dev, unsigned char *addr);
int br_fdb_fillbuf(struct net_bridge *br, void *buf, unsigned long count,
		   unsigned long off);
int br_fdb_insert(struct net_bridge *br, struct net_bridge_port *source,
		  const unsigned char *addr, u16 vid);
void br_fdb_update(struct net_bridge *br, struct net_bridge_port *source,
		   const unsigned char *addr, u16 vid);
int fdb_delete_by_addr(struct net_bridge *br, const u8 *addr, u16 vid);

int br_fdb_delete(struct ndmsg *ndm, struct nlattr *tb[],
		  struct net_device *dev, const unsigned char *addr);
int br_fdb_add(struct ndmsg *nlh, struct nlattr *tb[], struct net_device *dev,
	       const unsigned char *addr, u16 nlh_flags);
int br_fdb_dump(struct sk_buff *skb, struct netlink_callback *cb,
		struct net_device *dev, int idx);

/* br_forward.c */
void br_deliver(const struct net_bridge_port *to, struct sk_buff *skb);
int br_dev_queue_push_xmit(struct sk_buff *skb);
void br_forward(const struct net_bridge_port *to,
		struct sk_buff *skb, struct sk_buff *skb0);
int br_forward_finish(struct sk_buff *skb);
void br_flood_deliver(struct net_bridge *br, struct sk_buff *skb, bool unicast);
void br_flood_forward(struct net_bridge *br, struct sk_buff *skb,
		      struct sk_buff *skb2, bool unicast);

/* br_if.c */
void br_port_carrier_check(struct net_bridge_port *p);
int br_add_bridge(struct net *net, const char *name);
int br_del_bridge(struct net *net, const char *name);
void br_net_exit(struct net *net);
int br_add_if(struct net_bridge *br, struct net_device *dev);
int br_del_if(struct net_bridge *br, struct net_device *dev);
int br_min_mtu(const struct net_bridge *br);
netdev_features_t br_features_recompute(struct net_bridge *br,
					netdev_features_t features);

/* br_input.c */
int br_handle_frame_finish(struct sk_buff *skb);
rx_handler_result_t br_handle_frame(struct sk_buff **pskb);

/* br_ioctl.c */
int br_dev_ioctl(struct net_device *dev, struct ifreq *rq, int cmd);
int br_ioctl_deviceless_stub(struct net *net, unsigned int cmd,
			     void __user *arg);

/* br_multicast.c */
#ifdef CONFIG_BRIDGE_IGMP_SNOOPING
extern unsigned int br_mdb_rehash_seq;
int br_multicast_rcv(struct net_bridge *br, struct net_bridge_port *port,
		     struct sk_buff *skb, u16 vid);
struct net_bridge_mdb_entry *br_mdb_get(struct net_bridge *br,
					struct sk_buff *skb, u16 vid);
void br_multicast_add_port(struct net_bridge_port *port);
void br_multicast_del_port(struct net_bridge_port *port);
void br_multicast_enable_port(struct net_bridge_port *port);
void br_multicast_disable_port(struct net_bridge_port *port);
void br_multicast_init(struct net_bridge *br);
void br_multicast_open(struct net_bridge *br);
void br_multicast_stop(struct net_bridge *br);
void br_multicast_deliver(struct net_bridge_mdb_entry *mdst,
			  struct sk_buff *skb);
void br_multicast_forward(struct net_bridge_mdb_entry *mdst,
			  struct sk_buff *skb, struct sk_buff *skb2);
int br_multicast_set_router(struct net_bridge *br, unsigned long val);
int br_multicast_set_port_router(struct net_bridge_port *p, unsigned long val);
int br_multicast_toggle(struct net_bridge *br, unsigned long val);
int br_multicast_set_querier(struct net_bridge *br, unsigned long val);
int br_multicast_set_hash_max(struct net_bridge *br, unsigned long val);
struct net_bridge_mdb_entry *
br_mdb_ip_get(struct net_bridge_mdb_htable *mdb, struct br_ip *dst);
struct net_bridge_mdb_entry *
br_multicast_new_group(struct net_bridge *br, struct net_bridge_port *port,
		       struct br_ip *group);
void br_multicast_free_pg(struct rcu_head *head);
struct net_bridge_port_group *
br_multicast_new_port_group(struct net_bridge_port *port, struct br_ip *group,
			    struct net_bridge_port_group __rcu *next,
			    unsigned char state);
void br_mdb_init(void);
void br_mdb_uninit(void);
void br_mdb_notify(struct net_device *dev, struct net_bridge_port *port,
		   struct br_ip *group, int type);

#define mlock_dereference(X, br) \
	rcu_dereference_protected(X, lockdep_is_held(&br->multicast_lock))

static inline bool br_multicast_is_router(struct net_bridge *br)
{
	return br->multicast_router == 2 ||
	       (br->multicast_router == 1 &&
		timer_pending(&br->multicast_router_timer));
}

static inline bool
__br_multicast_querier_exists(struct net_bridge *br,
			      struct bridge_mcast_querier *querier)
{
	return time_is_before_jiffies(querier->delay_time) &&
	       (br->multicast_querier || timer_pending(&querier->timer));
}

static inline bool br_multicast_querier_exists(struct net_bridge *br,
					       struct ethhdr *eth)
{
	switch (eth->h_proto) {
	case (htons(ETH_P_IP)):
		return __br_multicast_querier_exists(br, &br->ip4_querier);
#if IS_ENABLED(CONFIG_IPV6)
	case (htons(ETH_P_IPV6)):
		return __br_multicast_querier_exists(br, &br->ip6_querier);
#endif
	default:
		return false;
	}
}
#else
static inline int br_multicast_rcv(struct net_bridge *br,
				   struct net_bridge_port *port,
				   struct sk_buff *skb,
				   u16 vid)
{
	return 0;
}

static inline struct net_bridge_mdb_entry *br_mdb_get(struct net_bridge *br,
						      struct sk_buff *skb, u16 vid)
{
	return NULL;
}

static inline void br_multicast_add_port(struct net_bridge_port *port)
{
}

static inline void br_multicast_del_port(struct net_bridge_port *port)
{
}

static inline void br_multicast_enable_port(struct net_bridge_port *port)
{
}

static inline void br_multicast_disable_port(struct net_bridge_port *port)
{
}

static inline void br_multicast_init(struct net_bridge *br)
{
}

static inline void br_multicast_open(struct net_bridge *br)
{
}

static inline void br_multicast_stop(struct net_bridge *br)
{
}

static inline void br_multicast_deliver(struct net_bridge_mdb_entry *mdst,
					struct sk_buff *skb)
{
}

static inline void br_multicast_forward(struct net_bridge_mdb_entry *mdst,
					struct sk_buff *skb,
					struct sk_buff *skb2)
{
}
static inline bool br_multicast_is_router(struct net_bridge *br)
{
	return 0;
}
static inline bool br_multicast_querier_exists(struct net_bridge *br,
					       struct ethhdr *eth)
{
	return false;
}
static inline void br_mdb_init(void)
{
}
static inline void br_mdb_uninit(void)
{
}
#endif

/* br_vlan.c */
#ifdef CONFIG_BRIDGE_VLAN_FILTERING
bool br_allowed_ingress(struct net_bridge *br, struct net_port_vlans *v,
			struct sk_buff *skb, u16 *vid);
bool br_allowed_egress(struct net_bridge *br, const struct net_port_vlans *v,
		       const struct sk_buff *skb);
struct sk_buff *br_handle_vlan(struct net_bridge *br,
			       const struct net_port_vlans *v,
			       struct sk_buff *skb);
int br_vlan_add(struct net_bridge *br, u16 vid, u16 flags);
int br_vlan_delete(struct net_bridge *br, u16 vid);
void br_vlan_flush(struct net_bridge *br);
int br_vlan_filter_toggle(struct net_bridge *br, unsigned long val);
int nbp_vlan_add(struct net_bridge_port *port, u16 vid, u16 flags);
int nbp_vlan_delete(struct net_bridge_port *port, u16 vid);
void nbp_vlan_flush(struct net_bridge_port *port);
bool nbp_vlan_find(struct net_bridge_port *port, u16 vid);

static inline struct net_port_vlans *br_get_vlan_info(
						const struct net_bridge *br)
{
	return rcu_dereference_rtnl(br->vlan_info);
}

static inline struct net_port_vlans *nbp_get_vlan_info(
						const struct net_bridge_port *p)
{
	return rcu_dereference_rtnl(p->vlan_info);
}

/* Since bridge now depends on 8021Q module, but the time bridge sees the
 * skb, the vlan tag will always be present if the frame was tagged.
 */
static inline int br_vlan_get_tag(const struct sk_buff *skb, u16 *vid)
{
	int err = 0;

	if (vlan_tx_tag_present(skb))
		*vid = vlan_tx_tag_get(skb) & VLAN_VID_MASK;
	else {
		*vid = 0;
		err = -EINVAL;
	}

	return err;
}

static inline u16 br_get_pvid(const struct net_port_vlans *v)
{
	/* Return just the VID if it is set, or VLAN_N_VID (invalid vid) if
	 * vid wasn't set
	 */
	smp_rmb();
	return v->pvid ?: VLAN_N_VID;
}

#else
static inline bool br_allowed_ingress(struct net_bridge *br,
				      struct net_port_vlans *v,
				      struct sk_buff *skb,
				      u16 *vid)
{
	return true;
}

static inline bool br_allowed_egress(struct net_bridge *br,
				     const struct net_port_vlans *v,
				     const struct sk_buff *skb)
{
	return true;
}

static inline struct sk_buff *br_handle_vlan(struct net_bridge *br,
					     const struct net_port_vlans *v,
					     struct sk_buff *skb)
{
	return skb;
}

static inline int br_vlan_add(struct net_bridge *br, u16 vid, u16 flags)
{
	return -EOPNOTSUPP;
}

static inline int br_vlan_delete(struct net_bridge *br, u16 vid)
{
	return -EOPNOTSUPP;
}

static inline void br_vlan_flush(struct net_bridge *br)
{
}

static inline int nbp_vlan_add(struct net_bridge_port *port, u16 vid, u16 flags)
{
	return -EOPNOTSUPP;
}

static inline int nbp_vlan_delete(struct net_bridge_port *port, u16 vid)
{
	return -EOPNOTSUPP;
}

static inline void nbp_vlan_flush(struct net_bridge_port *port)
{
}

static inline struct net_port_vlans *br_get_vlan_info(
						const struct net_bridge *br)
{
	return NULL;
}
static inline struct net_port_vlans *nbp_get_vlan_info(
						const struct net_bridge_port *p)
{
	return NULL;
}

static inline bool nbp_vlan_find(struct net_bridge_port *port, u16 vid)
{
	return false;
}

static inline u16 br_vlan_get_tag(const struct sk_buff *skb, u16 *tag)
{
	return 0;
}
static inline u16 br_get_pvid(const struct net_port_vlans *v)
{
	return VLAN_N_VID;	/* Returns invalid vid */
}
#endif

/* br_netfilter.c */
#ifdef CONFIG_BRIDGE_NETFILTER
int br_netfilter_init(void);
void br_netfilter_fini(void);
void br_netfilter_rtable_init(struct net_bridge *);
#else
#define br_netfilter_init()	(0)
#define br_netfilter_fini()	do { } while(0)
#define br_netfilter_rtable_init(x)
#endif

/* br_stp.c */
void br_log_state(const struct net_bridge_port *p);
struct net_bridge_port *br_get_port(struct net_bridge *br, u16 port_no);
void br_init_port(struct net_bridge_port *p);
void br_become_designated_port(struct net_bridge_port *p);

<<<<<<< HEAD
extern void __br_set_forward_delay(struct net_bridge *br, unsigned long t);
extern int br_set_forward_delay(struct net_bridge *br, unsigned long x);
extern int br_set_hello_time(struct net_bridge *br, unsigned long x);
extern int br_set_max_age(struct net_bridge *br, unsigned long x);
=======
void __br_set_forward_delay(struct net_bridge *br, unsigned long t);
int br_set_forward_delay(struct net_bridge *br, unsigned long x);
int br_set_hello_time(struct net_bridge *br, unsigned long x);
int br_set_max_age(struct net_bridge *br, unsigned long x);
>>>>>>> 9fee8240


/* br_stp_if.c */
void br_stp_enable_bridge(struct net_bridge *br);
void br_stp_disable_bridge(struct net_bridge *br);
void br_stp_set_enabled(struct net_bridge *br, unsigned long val);
void br_stp_enable_port(struct net_bridge_port *p);
void br_stp_disable_port(struct net_bridge_port *p);
bool br_stp_recalculate_bridge_id(struct net_bridge *br);
void br_stp_change_bridge_id(struct net_bridge *br, const unsigned char *a);
void br_stp_set_bridge_priority(struct net_bridge *br, u16 newprio);
int br_stp_set_port_priority(struct net_bridge_port *p, unsigned long newprio);
int br_stp_set_path_cost(struct net_bridge_port *p, unsigned long path_cost);
ssize_t br_show_bridge_id(char *buf, const struct bridge_id *id);

/* br_stp_bpdu.c */
struct stp_proto;
void br_stp_rcv(const struct stp_proto *proto, struct sk_buff *skb,
		struct net_device *dev);

/* br_stp_timer.c */
void br_stp_timer_init(struct net_bridge *br);
void br_stp_port_timer_init(struct net_bridge_port *p);
unsigned long br_timer_value(const struct timer_list *timer);

/* br.c */
#if IS_ENABLED(CONFIG_ATM_LANE)
extern int (*br_fdb_test_addr_hook)(struct net_device *dev, unsigned char *addr);
#endif

/* br_netlink.c */
extern struct rtnl_link_ops br_link_ops;
int br_netlink_init(void);
void br_netlink_fini(void);
void br_ifinfo_notify(int event, struct net_bridge_port *port);
int br_setlink(struct net_device *dev, struct nlmsghdr *nlmsg);
int br_dellink(struct net_device *dev, struct nlmsghdr *nlmsg);
int br_getlink(struct sk_buff *skb, u32 pid, u32 seq, struct net_device *dev,
	       u32 filter_mask);

#ifdef CONFIG_SYSFS
/* br_sysfs_if.c */
extern const struct sysfs_ops brport_sysfs_ops;
int br_sysfs_addif(struct net_bridge_port *p);
int br_sysfs_renameif(struct net_bridge_port *p);

/* br_sysfs_br.c */
int br_sysfs_addbr(struct net_device *dev);
void br_sysfs_delbr(struct net_device *dev);

#else

static inline int br_sysfs_addif(struct net_bridge_port *p) { return 0; }
static inline int br_sysfs_renameif(struct net_bridge_port *p) { return 0; }
static inline int br_sysfs_addbr(struct net_device *dev) { return 0; }
static inline void br_sysfs_delbr(struct net_device *dev) { return; }
#endif /* CONFIG_SYSFS */

#endif<|MERGE_RESOLUTION|>--- conflicted
+++ resolved
@@ -721,17 +721,10 @@
 void br_init_port(struct net_bridge_port *p);
 void br_become_designated_port(struct net_bridge_port *p);
 
-<<<<<<< HEAD
-extern void __br_set_forward_delay(struct net_bridge *br, unsigned long t);
-extern int br_set_forward_delay(struct net_bridge *br, unsigned long x);
-extern int br_set_hello_time(struct net_bridge *br, unsigned long x);
-extern int br_set_max_age(struct net_bridge *br, unsigned long x);
-=======
 void __br_set_forward_delay(struct net_bridge *br, unsigned long t);
 int br_set_forward_delay(struct net_bridge *br, unsigned long x);
 int br_set_hello_time(struct net_bridge *br, unsigned long x);
 int br_set_max_age(struct net_bridge *br, unsigned long x);
->>>>>>> 9fee8240
 
 
 /* br_stp_if.c */
