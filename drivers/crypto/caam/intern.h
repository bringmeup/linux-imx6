--- conflicted
+++ resolved
@@ -115,10 +115,6 @@
 	struct clk *caam_clk;
 #endif
 
-#ifdef CONFIG_ARM
-	struct clk *caam_clk;
-#endif
-
 	/*
 	 * debugfs entries for developer view into driver/device
 	 * variables at runtime.
@@ -136,11 +132,6 @@
 #endif
 };
 
-<<<<<<< HEAD
-void caam_algapi_shutdown(struct platform_device *pdev);
-int caam_algapi_startup(struct platform_device *pdev);
-
-=======
 /*
  * These startup/shutdown functions exist to enable API startup/shutdown
  * outside of the OF device detection framework. It's necessary for ARM
@@ -165,5 +156,4 @@
 #endif
 #endif /* CONFIG_OF */
 
->>>>>>> cf309506
 #endif /* INTERN_H */