/*
 * Freescale eSDHC controller driver generics for OF and pltfm.
 *
 * Copyright (C) 2007, 2011, 2012 Freescale Semiconductor, Inc.
 * Copyright (c) 2009 MontaVista Software, Inc.
 * Copyright (c) 2010 Pengutronix e.K.
 *   Author: Wolfram Sang <w.sang@pengutronix.de>
 *
 * This program is free software; you can redistribute it and/or modify
 * it under the terms of the GNU General Public License as published by
 * the Free Software Foundation; either version 2 of the License.
 */

#ifndef _DRIVERS_MMC_SDHCI_ESDHC_H
#define _DRIVERS_MMC_SDHCI_ESDHC_H
#include <linux/platform_device.h>

/*
 * Ops and quirks for the Freescale eSDHC controller.
 */

#define ESDHC_DEFAULT_QUIRKS	(SDHCI_QUIRK_FORCE_BLK_SZ_2048 | \
				SDHCI_QUIRK_NO_BUSY_IRQ | \
				SDHCI_QUIRK_NONSTANDARD_CLOCK | \
				SDHCI_QUIRK_DATA_TIMEOUT_USES_SDCLK | \
				SDHCI_QUIRK_PIO_NEEDS_DELAY | \
				SDHCI_QUIRK_RESTORE_IRQS_AFTER_RESET)

#define ESDHC_SYSTEM_CONTROL	0x2c
#define ESDHC_CLOCK_MASK	0x0000fff0
#define ESDHC_PREDIV_SHIFT	8
#define ESDHC_DIVIDER_SHIFT	4
#define ESDHC_CLOCK_PEREN	0x00000004
#define ESDHC_CLOCK_HCKEN	0x00000002
#define ESDHC_CLOCK_IPGEN	0x00000001

/* pltfm-specific */
#define ESDHC_HOST_CONTROL_LE	0x20

/* OF-specific */
#define ESDHC_DMA_SYSCTL	0x40c
#define ESDHC_DMA_SNOOP		0x00000040

#define ESDHC_HOST_CONTROL_RES	0x05

#define SDHCI_MIX_CTRL			0x48
#define SDHCI_MIX_CTRL_DDREN		(1 << 3)

static inline void esdhc_set_clock(struct sdhci_host *host, unsigned int clock)
{
	int pre_div = 2;
	int div = 1;
	u32 temp;
<<<<<<< HEAD
	struct esdhc_platform_data *boarddata;
	int ddr_mode = 0;
	struct platform_device *pdev = to_platform_device(host->mmc->parent);

	boarddata = host->mmc->parent->platform_data;
	if (cpu_is_mx6q() || cpu_is_mx6dl()) {
		pre_div = 1;
		if (readl(host->ioaddr + SDHCI_MIX_CTRL) &
				SDHCI_MIX_CTRL_DDREN) {
			ddr_mode = 1;
			pre_div = 2;
		}
	}
=======

	if (clock == 0)
		goto out;

>>>>>>> 5dba9ddd
	temp = sdhci_readl(host, ESDHC_SYSTEM_CONTROL);
	temp &= ~(ESDHC_CLOCK_IPGEN | ESDHC_CLOCK_HCKEN | ESDHC_CLOCK_PEREN
		| ESDHC_CLOCK_MASK);
	sdhci_writel(host, temp, ESDHC_SYSTEM_CONTROL);

	while (host->max_clk / pre_div / 16 > clock && pre_div < 256)
		pre_div *= 2;

	while (host->max_clk / pre_div / div > clock && div < 16)
		div++;

	dev_dbg(mmc_dev(host->mmc), "desired SD clock: %d, actual: %d\n",
		clock, host->max_clk / pre_div / div);

	pre_div >>= (1 + ddr_mode);
	div--;

	temp = sdhci_readl(host, ESDHC_SYSTEM_CONTROL);
	temp |= (ESDHC_CLOCK_IPGEN | ESDHC_CLOCK_HCKEN | ESDHC_CLOCK_PEREN
		| (div << ESDHC_DIVIDER_SHIFT)
		| (pre_div << ESDHC_PREDIV_SHIFT));
	sdhci_writel(host, temp, ESDHC_SYSTEM_CONTROL);
	mdelay(1);

	/* if there's board callback function
	 * for pad setting change, that means
	 * board needs to reconfig its pad for
	 * corresponding sd bus frequency
	 */
	if (boarddata->platform_pad_change) {
		BUG_ON(!pdev);
		boarddata->platform_pad_change(pdev->id, clock);
	}
out:
	host->clock = clock;
}

#endif /* _DRIVERS_MMC_SDHCI_ESDHC_H */<|MERGE_RESOLUTION|>--- conflicted
+++ resolved
@@ -51,10 +51,12 @@
 	int pre_div = 2;
 	int div = 1;
 	u32 temp;
-<<<<<<< HEAD
 	struct esdhc_platform_data *boarddata;
 	int ddr_mode = 0;
 	struct platform_device *pdev = to_platform_device(host->mmc->parent);
+
+	if (clock == 0)
+		goto out;
 
 	boarddata = host->mmc->parent->platform_data;
 	if (cpu_is_mx6q() || cpu_is_mx6dl()) {
@@ -65,12 +67,7 @@
 			pre_div = 2;
 		}
 	}
-=======
 
-	if (clock == 0)
-		goto out;
-
->>>>>>> 5dba9ddd
 	temp = sdhci_readl(host, ESDHC_SYSTEM_CONTROL);
 	temp &= ~(ESDHC_CLOCK_IPGEN | ESDHC_CLOCK_HCKEN | ESDHC_CLOCK_PEREN
 		| ESDHC_CLOCK_MASK);
