--- conflicted
+++ resolved
@@ -2783,7 +2783,6 @@
 			__mmc_max_reserved_idx + 1);
 }
 
-<<<<<<< HEAD
 #ifdef CONFIG_MMC_EMBEDDED_SDIO
 void mmc_set_embedded_sdio_data(struct mmc_host *host,
 				struct sdio_cis *cis,
@@ -2800,8 +2799,6 @@
 EXPORT_SYMBOL(mmc_set_embedded_sdio_data);
 #endif
 
-=======
->>>>>>> 0e136a71
 static int __init mmc_init(void)
 {
 	int ret;
@@ -2811,11 +2808,8 @@
 		return -ENOMEM;
 
 	mmc_of_reserve_idx();
-<<<<<<< HEAD
 	wake_lock_init(&mmc_delayed_work_wake_lock, WAKE_LOCK_SUSPEND,
 		       "mmc_delayed_work");
-=======
->>>>>>> 0e136a71
 
 	ret = mmc_register_bus();
 	if (ret)
