/*
 * Copyright © 2006-2007 Intel Corporation
 *
 * Permission is hereby granted, free of charge, to any person obtaining a
 * copy of this software and associated documentation files (the "Software"),
 * to deal in the Software without restriction, including without limitation
 * the rights to use, copy, modify, merge, publish, distribute, sublicense,
 * and/or sell copies of the Software, and to permit persons to whom the
 * Software is furnished to do so, subject to the following conditions:
 *
 * The above copyright notice and this permission notice (including the next
 * paragraph) shall be included in all copies or substantial portions of the
 * Software.
 *
 * THE SOFTWARE IS PROVIDED "AS IS", WITHOUT WARRANTY OF ANY KIND, EXPRESS OR
 * IMPLIED, INCLUDING BUT NOT LIMITED TO THE WARRANTIES OF MERCHANTABILITY,
 * FITNESS FOR A PARTICULAR PURPOSE AND NONINFRINGEMENT.  IN NO EVENT SHALL
 * THE AUTHORS OR COPYRIGHT HOLDERS BE LIABLE FOR ANY CLAIM, DAMAGES OR OTHER
 * LIABILITY, WHETHER IN AN ACTION OF CONTRACT, TORT OR OTHERWISE, ARISING
 * FROM, OUT OF OR IN CONNECTION WITH THE SOFTWARE OR THE USE OR OTHER
 * DEALINGS IN THE SOFTWARE.
 *
 * Authors:
 *	Eric Anholt <eric@anholt.net>
 */

#include <linux/dmi.h>
#include <linux/module.h>
#include <linux/input.h>
#include <linux/i2c.h>
#include <linux/kernel.h>
#include <linux/slab.h>
#include <linux/vgaarb.h>
#include <drm/drm_edid.h>
#include <drm/drmP.h>
#include "intel_drv.h"
#include <drm/i915_drm.h>
#include "i915_drv.h"
#include "i915_trace.h"
#include <drm/drm_dp_helper.h>
#include <drm/drm_crtc_helper.h>
#include <linux/dma_remapping.h>

static void intel_increase_pllclock(struct drm_crtc *crtc);
static void intel_crtc_update_cursor(struct drm_crtc *crtc, bool on);

static void i9xx_crtc_clock_get(struct intel_crtc *crtc,
				struct intel_crtc_config *pipe_config);
static void ironlake_pch_clock_get(struct intel_crtc *crtc,
				   struct intel_crtc_config *pipe_config);

static int intel_set_mode(struct drm_crtc *crtc, struct drm_display_mode *mode,
			  int x, int y, struct drm_framebuffer *old_fb);


typedef struct {
	int	min, max;
} intel_range_t;

typedef struct {
	int	dot_limit;
	int	p2_slow, p2_fast;
} intel_p2_t;

typedef struct intel_limit intel_limit_t;
struct intel_limit {
	intel_range_t   dot, vco, n, m, m1, m2, p, p1;
	intel_p2_t	    p2;
};

int
intel_pch_rawclk(struct drm_device *dev)
{
	struct drm_i915_private *dev_priv = dev->dev_private;

	WARN_ON(!HAS_PCH_SPLIT(dev));

	return I915_READ(PCH_RAWCLK_FREQ) & RAWCLK_FREQ_MASK;
}

static inline u32 /* units of 100MHz */
intel_fdi_link_freq(struct drm_device *dev)
{
	if (IS_GEN5(dev)) {
		struct drm_i915_private *dev_priv = dev->dev_private;
		return (I915_READ(FDI_PLL_BIOS_0) & FDI_PLL_FB_CLOCK_MASK) + 2;
	} else
		return 27;
}

static const intel_limit_t intel_limits_i8xx_dac = {
	.dot = { .min = 25000, .max = 350000 },
	.vco = { .min = 930000, .max = 1400000 },
	.n = { .min = 3, .max = 16 },
	.m = { .min = 96, .max = 140 },
	.m1 = { .min = 18, .max = 26 },
	.m2 = { .min = 6, .max = 16 },
	.p = { .min = 4, .max = 128 },
	.p1 = { .min = 2, .max = 33 },
	.p2 = { .dot_limit = 165000,
		.p2_slow = 4, .p2_fast = 2 },
};

static const intel_limit_t intel_limits_i8xx_dvo = {
	.dot = { .min = 25000, .max = 350000 },
	.vco = { .min = 930000, .max = 1400000 },
	.n = { .min = 3, .max = 16 },
	.m = { .min = 96, .max = 140 },
	.m1 = { .min = 18, .max = 26 },
	.m2 = { .min = 6, .max = 16 },
	.p = { .min = 4, .max = 128 },
	.p1 = { .min = 2, .max = 33 },
	.p2 = { .dot_limit = 165000,
		.p2_slow = 4, .p2_fast = 4 },
};

static const intel_limit_t intel_limits_i8xx_lvds = {
	.dot = { .min = 25000, .max = 350000 },
	.vco = { .min = 930000, .max = 1400000 },
	.n = { .min = 3, .max = 16 },
	.m = { .min = 96, .max = 140 },
	.m1 = { .min = 18, .max = 26 },
	.m2 = { .min = 6, .max = 16 },
	.p = { .min = 4, .max = 128 },
	.p1 = { .min = 1, .max = 6 },
	.p2 = { .dot_limit = 165000,
		.p2_slow = 14, .p2_fast = 7 },
};

static const intel_limit_t intel_limits_i9xx_sdvo = {
	.dot = { .min = 20000, .max = 400000 },
	.vco = { .min = 1400000, .max = 2800000 },
	.n = { .min = 1, .max = 6 },
	.m = { .min = 70, .max = 120 },
	.m1 = { .min = 8, .max = 18 },
	.m2 = { .min = 3, .max = 7 },
	.p = { .min = 5, .max = 80 },
	.p1 = { .min = 1, .max = 8 },
	.p2 = { .dot_limit = 200000,
		.p2_slow = 10, .p2_fast = 5 },
};

static const intel_limit_t intel_limits_i9xx_lvds = {
	.dot = { .min = 20000, .max = 400000 },
	.vco = { .min = 1400000, .max = 2800000 },
	.n = { .min = 1, .max = 6 },
	.m = { .min = 70, .max = 120 },
	.m1 = { .min = 8, .max = 18 },
	.m2 = { .min = 3, .max = 7 },
	.p = { .min = 7, .max = 98 },
	.p1 = { .min = 1, .max = 8 },
	.p2 = { .dot_limit = 112000,
		.p2_slow = 14, .p2_fast = 7 },
};


static const intel_limit_t intel_limits_g4x_sdvo = {
	.dot = { .min = 25000, .max = 270000 },
	.vco = { .min = 1750000, .max = 3500000},
	.n = { .min = 1, .max = 4 },
	.m = { .min = 104, .max = 138 },
	.m1 = { .min = 17, .max = 23 },
	.m2 = { .min = 5, .max = 11 },
	.p = { .min = 10, .max = 30 },
	.p1 = { .min = 1, .max = 3},
	.p2 = { .dot_limit = 270000,
		.p2_slow = 10,
		.p2_fast = 10
	},
};

static const intel_limit_t intel_limits_g4x_hdmi = {
	.dot = { .min = 22000, .max = 400000 },
	.vco = { .min = 1750000, .max = 3500000},
	.n = { .min = 1, .max = 4 },
	.m = { .min = 104, .max = 138 },
	.m1 = { .min = 16, .max = 23 },
	.m2 = { .min = 5, .max = 11 },
	.p = { .min = 5, .max = 80 },
	.p1 = { .min = 1, .max = 8},
	.p2 = { .dot_limit = 165000,
		.p2_slow = 10, .p2_fast = 5 },
};

static const intel_limit_t intel_limits_g4x_single_channel_lvds = {
	.dot = { .min = 20000, .max = 115000 },
	.vco = { .min = 1750000, .max = 3500000 },
	.n = { .min = 1, .max = 3 },
	.m = { .min = 104, .max = 138 },
	.m1 = { .min = 17, .max = 23 },
	.m2 = { .min = 5, .max = 11 },
	.p = { .min = 28, .max = 112 },
	.p1 = { .min = 2, .max = 8 },
	.p2 = { .dot_limit = 0,
		.p2_slow = 14, .p2_fast = 14
	},
};

static const intel_limit_t intel_limits_g4x_dual_channel_lvds = {
	.dot = { .min = 80000, .max = 224000 },
	.vco = { .min = 1750000, .max = 3500000 },
	.n = { .min = 1, .max = 3 },
	.m = { .min = 104, .max = 138 },
	.m1 = { .min = 17, .max = 23 },
	.m2 = { .min = 5, .max = 11 },
	.p = { .min = 14, .max = 42 },
	.p1 = { .min = 2, .max = 6 },
	.p2 = { .dot_limit = 0,
		.p2_slow = 7, .p2_fast = 7
	},
};

static const intel_limit_t intel_limits_pineview_sdvo = {
	.dot = { .min = 20000, .max = 400000},
	.vco = { .min = 1700000, .max = 3500000 },
	/* Pineview's Ncounter is a ring counter */
	.n = { .min = 3, .max = 6 },
	.m = { .min = 2, .max = 256 },
	/* Pineview only has one combined m divider, which we treat as m2. */
	.m1 = { .min = 0, .max = 0 },
	.m2 = { .min = 0, .max = 254 },
	.p = { .min = 5, .max = 80 },
	.p1 = { .min = 1, .max = 8 },
	.p2 = { .dot_limit = 200000,
		.p2_slow = 10, .p2_fast = 5 },
};

static const intel_limit_t intel_limits_pineview_lvds = {
	.dot = { .min = 20000, .max = 400000 },
	.vco = { .min = 1700000, .max = 3500000 },
	.n = { .min = 3, .max = 6 },
	.m = { .min = 2, .max = 256 },
	.m1 = { .min = 0, .max = 0 },
	.m2 = { .min = 0, .max = 254 },
	.p = { .min = 7, .max = 112 },
	.p1 = { .min = 1, .max = 8 },
	.p2 = { .dot_limit = 112000,
		.p2_slow = 14, .p2_fast = 14 },
};

/* Ironlake / Sandybridge
 *
 * We calculate clock using (register_value + 2) for N/M1/M2, so here
 * the range value for them is (actual_value - 2).
 */
static const intel_limit_t intel_limits_ironlake_dac = {
	.dot = { .min = 25000, .max = 350000 },
	.vco = { .min = 1760000, .max = 3510000 },
	.n = { .min = 1, .max = 5 },
	.m = { .min = 79, .max = 127 },
	.m1 = { .min = 12, .max = 22 },
	.m2 = { .min = 5, .max = 9 },
	.p = { .min = 5, .max = 80 },
	.p1 = { .min = 1, .max = 8 },
	.p2 = { .dot_limit = 225000,
		.p2_slow = 10, .p2_fast = 5 },
};

static const intel_limit_t intel_limits_ironlake_single_lvds = {
	.dot = { .min = 25000, .max = 350000 },
	.vco = { .min = 1760000, .max = 3510000 },
	.n = { .min = 1, .max = 3 },
	.m = { .min = 79, .max = 118 },
	.m1 = { .min = 12, .max = 22 },
	.m2 = { .min = 5, .max = 9 },
	.p = { .min = 28, .max = 112 },
	.p1 = { .min = 2, .max = 8 },
	.p2 = { .dot_limit = 225000,
		.p2_slow = 14, .p2_fast = 14 },
};

static const intel_limit_t intel_limits_ironlake_dual_lvds = {
	.dot = { .min = 25000, .max = 350000 },
	.vco = { .min = 1760000, .max = 3510000 },
	.n = { .min = 1, .max = 3 },
	.m = { .min = 79, .max = 127 },
	.m1 = { .min = 12, .max = 22 },
	.m2 = { .min = 5, .max = 9 },
	.p = { .min = 14, .max = 56 },
	.p1 = { .min = 2, .max = 8 },
	.p2 = { .dot_limit = 225000,
		.p2_slow = 7, .p2_fast = 7 },
};

/* LVDS 100mhz refclk limits. */
static const intel_limit_t intel_limits_ironlake_single_lvds_100m = {
	.dot = { .min = 25000, .max = 350000 },
	.vco = { .min = 1760000, .max = 3510000 },
	.n = { .min = 1, .max = 2 },
	.m = { .min = 79, .max = 126 },
	.m1 = { .min = 12, .max = 22 },
	.m2 = { .min = 5, .max = 9 },
	.p = { .min = 28, .max = 112 },
	.p1 = { .min = 2, .max = 8 },
	.p2 = { .dot_limit = 225000,
		.p2_slow = 14, .p2_fast = 14 },
};

static const intel_limit_t intel_limits_ironlake_dual_lvds_100m = {
	.dot = { .min = 25000, .max = 350000 },
	.vco = { .min = 1760000, .max = 3510000 },
	.n = { .min = 1, .max = 3 },
	.m = { .min = 79, .max = 126 },
	.m1 = { .min = 12, .max = 22 },
	.m2 = { .min = 5, .max = 9 },
	.p = { .min = 14, .max = 42 },
	.p1 = { .min = 2, .max = 6 },
	.p2 = { .dot_limit = 225000,
		.p2_slow = 7, .p2_fast = 7 },
};

static const intel_limit_t intel_limits_vlv = {
	 /*
	  * These are the data rate limits (measured in fast clocks)
	  * since those are the strictest limits we have. The fast
	  * clock and actual rate limits are more relaxed, so checking
	  * them would make no difference.
	  */
	.dot = { .min = 25000 * 5, .max = 270000 * 5 },
	.vco = { .min = 4000000, .max = 6000000 },
	.n = { .min = 1, .max = 7 },
	.m1 = { .min = 2, .max = 3 },
	.m2 = { .min = 11, .max = 156 },
	.p1 = { .min = 2, .max = 3 },
	.p2 = { .p2_slow = 2, .p2_fast = 20 }, /* slow=min, fast=max */
};

static void vlv_clock(int refclk, intel_clock_t *clock)
{
	clock->m = clock->m1 * clock->m2;
	clock->p = clock->p1 * clock->p2;
	clock->vco = DIV_ROUND_CLOSEST(refclk * clock->m, clock->n);
	clock->dot = DIV_ROUND_CLOSEST(clock->vco, clock->p);
}

/**
 * Returns whether any output on the specified pipe is of the specified type
 */
static bool intel_pipe_has_type(struct drm_crtc *crtc, int type)
{
	struct drm_device *dev = crtc->dev;
	struct intel_encoder *encoder;

	for_each_encoder_on_crtc(dev, crtc, encoder)
		if (encoder->type == type)
			return true;

	return false;
}

static const intel_limit_t *intel_ironlake_limit(struct drm_crtc *crtc,
						int refclk)
{
	struct drm_device *dev = crtc->dev;
	const intel_limit_t *limit;

	if (intel_pipe_has_type(crtc, INTEL_OUTPUT_LVDS)) {
		if (intel_is_dual_link_lvds(dev)) {
			if (refclk == 100000)
				limit = &intel_limits_ironlake_dual_lvds_100m;
			else
				limit = &intel_limits_ironlake_dual_lvds;
		} else {
			if (refclk == 100000)
				limit = &intel_limits_ironlake_single_lvds_100m;
			else
				limit = &intel_limits_ironlake_single_lvds;
		}
	} else
		limit = &intel_limits_ironlake_dac;

	return limit;
}

static const intel_limit_t *intel_g4x_limit(struct drm_crtc *crtc)
{
	struct drm_device *dev = crtc->dev;
	const intel_limit_t *limit;

	if (intel_pipe_has_type(crtc, INTEL_OUTPUT_LVDS)) {
		if (intel_is_dual_link_lvds(dev))
			limit = &intel_limits_g4x_dual_channel_lvds;
		else
			limit = &intel_limits_g4x_single_channel_lvds;
	} else if (intel_pipe_has_type(crtc, INTEL_OUTPUT_HDMI) ||
		   intel_pipe_has_type(crtc, INTEL_OUTPUT_ANALOG)) {
		limit = &intel_limits_g4x_hdmi;
	} else if (intel_pipe_has_type(crtc, INTEL_OUTPUT_SDVO)) {
		limit = &intel_limits_g4x_sdvo;
	} else /* The option is for other outputs */
		limit = &intel_limits_i9xx_sdvo;

	return limit;
}

static const intel_limit_t *intel_limit(struct drm_crtc *crtc, int refclk)
{
	struct drm_device *dev = crtc->dev;
	const intel_limit_t *limit;

	if (HAS_PCH_SPLIT(dev))
		limit = intel_ironlake_limit(crtc, refclk);
	else if (IS_G4X(dev)) {
		limit = intel_g4x_limit(crtc);
	} else if (IS_PINEVIEW(dev)) {
		if (intel_pipe_has_type(crtc, INTEL_OUTPUT_LVDS))
			limit = &intel_limits_pineview_lvds;
		else
			limit = &intel_limits_pineview_sdvo;
	} else if (IS_VALLEYVIEW(dev)) {
		limit = &intel_limits_vlv;
	} else if (!IS_GEN2(dev)) {
		if (intel_pipe_has_type(crtc, INTEL_OUTPUT_LVDS))
			limit = &intel_limits_i9xx_lvds;
		else
			limit = &intel_limits_i9xx_sdvo;
	} else {
		if (intel_pipe_has_type(crtc, INTEL_OUTPUT_LVDS))
			limit = &intel_limits_i8xx_lvds;
		else if (intel_pipe_has_type(crtc, INTEL_OUTPUT_DVO))
			limit = &intel_limits_i8xx_dvo;
		else
			limit = &intel_limits_i8xx_dac;
	}
	return limit;
}

/* m1 is reserved as 0 in Pineview, n is a ring counter */
static void pineview_clock(int refclk, intel_clock_t *clock)
{
	clock->m = clock->m2 + 2;
	clock->p = clock->p1 * clock->p2;
	clock->vco = DIV_ROUND_CLOSEST(refclk * clock->m, clock->n);
	clock->dot = DIV_ROUND_CLOSEST(clock->vco, clock->p);
}

static uint32_t i9xx_dpll_compute_m(struct dpll *dpll)
{
	return 5 * (dpll->m1 + 2) + (dpll->m2 + 2);
}

static void i9xx_clock(int refclk, intel_clock_t *clock)
{
	clock->m = i9xx_dpll_compute_m(clock);
	clock->p = clock->p1 * clock->p2;
	clock->vco = DIV_ROUND_CLOSEST(refclk * clock->m, clock->n + 2);
	clock->dot = DIV_ROUND_CLOSEST(clock->vco, clock->p);
}

#define INTELPllInvalid(s)   do { /* DRM_DEBUG(s); */ return false; } while (0)
/**
 * Returns whether the given set of divisors are valid for a given refclk with
 * the given connectors.
 */

static bool intel_PLL_is_valid(struct drm_device *dev,
			       const intel_limit_t *limit,
			       const intel_clock_t *clock)
{
	if (clock->n   < limit->n.min   || limit->n.max   < clock->n)
		INTELPllInvalid("n out of range\n");
	if (clock->p1  < limit->p1.min  || limit->p1.max  < clock->p1)
		INTELPllInvalid("p1 out of range\n");
	if (clock->m2  < limit->m2.min  || limit->m2.max  < clock->m2)
		INTELPllInvalid("m2 out of range\n");
	if (clock->m1  < limit->m1.min  || limit->m1.max  < clock->m1)
		INTELPllInvalid("m1 out of range\n");

	if (!IS_PINEVIEW(dev) && !IS_VALLEYVIEW(dev))
		if (clock->m1 <= clock->m2)
			INTELPllInvalid("m1 <= m2\n");

	if (!IS_VALLEYVIEW(dev)) {
		if (clock->p < limit->p.min || limit->p.max < clock->p)
			INTELPllInvalid("p out of range\n");
		if (clock->m < limit->m.min || limit->m.max < clock->m)
			INTELPllInvalid("m out of range\n");
	}

	if (clock->vco < limit->vco.min || limit->vco.max < clock->vco)
		INTELPllInvalid("vco out of range\n");
	/* XXX: We may need to be checking "Dot clock" depending on the multiplier,
	 * connector, etc., rather than just a single range.
	 */
	if (clock->dot < limit->dot.min || limit->dot.max < clock->dot)
		INTELPllInvalid("dot out of range\n");

	return true;
}

static bool
i9xx_find_best_dpll(const intel_limit_t *limit, struct drm_crtc *crtc,
		    int target, int refclk, intel_clock_t *match_clock,
		    intel_clock_t *best_clock)
{
	struct drm_device *dev = crtc->dev;
	intel_clock_t clock;
	int err = target;

	if (intel_pipe_has_type(crtc, INTEL_OUTPUT_LVDS)) {
		/*
		 * For LVDS just rely on its current settings for dual-channel.
		 * We haven't figured out how to reliably set up different
		 * single/dual channel state, if we even can.
		 */
		if (intel_is_dual_link_lvds(dev))
			clock.p2 = limit->p2.p2_fast;
		else
			clock.p2 = limit->p2.p2_slow;
	} else {
		if (target < limit->p2.dot_limit)
			clock.p2 = limit->p2.p2_slow;
		else
			clock.p2 = limit->p2.p2_fast;
	}

	memset(best_clock, 0, sizeof(*best_clock));

	for (clock.m1 = limit->m1.min; clock.m1 <= limit->m1.max;
	     clock.m1++) {
		for (clock.m2 = limit->m2.min;
		     clock.m2 <= limit->m2.max; clock.m2++) {
			if (clock.m2 >= clock.m1)
				break;
			for (clock.n = limit->n.min;
			     clock.n <= limit->n.max; clock.n++) {
				for (clock.p1 = limit->p1.min;
					clock.p1 <= limit->p1.max; clock.p1++) {
					int this_err;

					i9xx_clock(refclk, &clock);
					if (!intel_PLL_is_valid(dev, limit,
								&clock))
						continue;
					if (match_clock &&
					    clock.p != match_clock->p)
						continue;

					this_err = abs(clock.dot - target);
					if (this_err < err) {
						*best_clock = clock;
						err = this_err;
					}
				}
			}
		}
	}

	return (err != target);
}

static bool
pnv_find_best_dpll(const intel_limit_t *limit, struct drm_crtc *crtc,
		   int target, int refclk, intel_clock_t *match_clock,
		   intel_clock_t *best_clock)
{
	struct drm_device *dev = crtc->dev;
	intel_clock_t clock;
	int err = target;

	if (intel_pipe_has_type(crtc, INTEL_OUTPUT_LVDS)) {
		/*
		 * For LVDS just rely on its current settings for dual-channel.
		 * We haven't figured out how to reliably set up different
		 * single/dual channel state, if we even can.
		 */
		if (intel_is_dual_link_lvds(dev))
			clock.p2 = limit->p2.p2_fast;
		else
			clock.p2 = limit->p2.p2_slow;
	} else {
		if (target < limit->p2.dot_limit)
			clock.p2 = limit->p2.p2_slow;
		else
			clock.p2 = limit->p2.p2_fast;
	}

	memset(best_clock, 0, sizeof(*best_clock));

	for (clock.m1 = limit->m1.min; clock.m1 <= limit->m1.max;
	     clock.m1++) {
		for (clock.m2 = limit->m2.min;
		     clock.m2 <= limit->m2.max; clock.m2++) {
			for (clock.n = limit->n.min;
			     clock.n <= limit->n.max; clock.n++) {
				for (clock.p1 = limit->p1.min;
					clock.p1 <= limit->p1.max; clock.p1++) {
					int this_err;

					pineview_clock(refclk, &clock);
					if (!intel_PLL_is_valid(dev, limit,
								&clock))
						continue;
					if (match_clock &&
					    clock.p != match_clock->p)
						continue;

					this_err = abs(clock.dot - target);
					if (this_err < err) {
						*best_clock = clock;
						err = this_err;
					}
				}
			}
		}
	}

	return (err != target);
}

static bool
g4x_find_best_dpll(const intel_limit_t *limit, struct drm_crtc *crtc,
		   int target, int refclk, intel_clock_t *match_clock,
		   intel_clock_t *best_clock)
{
	struct drm_device *dev = crtc->dev;
	intel_clock_t clock;
	int max_n;
	bool found;
	/* approximately equals target * 0.00585 */
	int err_most = (target >> 8) + (target >> 9);
	found = false;

	if (intel_pipe_has_type(crtc, INTEL_OUTPUT_LVDS)) {
		if (intel_is_dual_link_lvds(dev))
			clock.p2 = limit->p2.p2_fast;
		else
			clock.p2 = limit->p2.p2_slow;
	} else {
		if (target < limit->p2.dot_limit)
			clock.p2 = limit->p2.p2_slow;
		else
			clock.p2 = limit->p2.p2_fast;
	}

	memset(best_clock, 0, sizeof(*best_clock));
	max_n = limit->n.max;
	/* based on hardware requirement, prefer smaller n to precision */
	for (clock.n = limit->n.min; clock.n <= max_n; clock.n++) {
		/* based on hardware requirement, prefere larger m1,m2 */
		for (clock.m1 = limit->m1.max;
		     clock.m1 >= limit->m1.min; clock.m1--) {
			for (clock.m2 = limit->m2.max;
			     clock.m2 >= limit->m2.min; clock.m2--) {
				for (clock.p1 = limit->p1.max;
				     clock.p1 >= limit->p1.min; clock.p1--) {
					int this_err;

					i9xx_clock(refclk, &clock);
					if (!intel_PLL_is_valid(dev, limit,
								&clock))
						continue;

					this_err = abs(clock.dot - target);
					if (this_err < err_most) {
						*best_clock = clock;
						err_most = this_err;
						max_n = clock.n;
						found = true;
					}
				}
			}
		}
	}
	return found;
}

static bool
vlv_find_best_dpll(const intel_limit_t *limit, struct drm_crtc *crtc,
		   int target, int refclk, intel_clock_t *match_clock,
		   intel_clock_t *best_clock)
{
	struct drm_device *dev = crtc->dev;
	intel_clock_t clock;
	unsigned int bestppm = 1000000;
	/* min update 19.2 MHz */
	int max_n = min(limit->n.max, refclk / 19200);
	bool found = false;

	target *= 5; /* fast clock */

	memset(best_clock, 0, sizeof(*best_clock));

	/* based on hardware requirement, prefer smaller n to precision */
	for (clock.n = limit->n.min; clock.n <= max_n; clock.n++) {
		for (clock.p1 = limit->p1.max; clock.p1 >= limit->p1.min; clock.p1--) {
			for (clock.p2 = limit->p2.p2_fast; clock.p2 >= limit->p2.p2_slow;
			     clock.p2 -= clock.p2 > 10 ? 2 : 1) {
				clock.p = clock.p1 * clock.p2;
				/* based on hardware requirement, prefer bigger m1,m2 values */
				for (clock.m1 = limit->m1.min; clock.m1 <= limit->m1.max; clock.m1++) {
					unsigned int ppm, diff;

					clock.m2 = DIV_ROUND_CLOSEST(target * clock.p * clock.n,
								     refclk * clock.m1);

					vlv_clock(refclk, &clock);

					if (!intel_PLL_is_valid(dev, limit,
								&clock))
						continue;

					diff = abs(clock.dot - target);
					ppm = div_u64(1000000ULL * diff, target);

					if (ppm < 100 && clock.p > best_clock->p) {
						bestppm = 0;
						*best_clock = clock;
						found = true;
					}

					if (bestppm >= 10 && ppm < bestppm - 10) {
						bestppm = ppm;
						*best_clock = clock;
						found = true;
					}
				}
			}
		}
	}

	return found;
}

bool intel_crtc_active(struct drm_crtc *crtc)
{
	struct intel_crtc *intel_crtc = to_intel_crtc(crtc);

	/* Be paranoid as we can arrive here with only partial
	 * state retrieved from the hardware during setup.
	 *
	 * We can ditch the adjusted_mode.crtc_clock check as soon
	 * as Haswell has gained clock readout/fastboot support.
	 *
	 * We can ditch the crtc->fb check as soon as we can
	 * properly reconstruct framebuffers.
	 */
	return intel_crtc->active && crtc->fb &&
		intel_crtc->config.adjusted_mode.crtc_clock;
}

enum transcoder intel_pipe_to_cpu_transcoder(struct drm_i915_private *dev_priv,
					     enum pipe pipe)
{
	struct drm_crtc *crtc = dev_priv->pipe_to_crtc_mapping[pipe];
	struct intel_crtc *intel_crtc = to_intel_crtc(crtc);

	return intel_crtc->config.cpu_transcoder;
}

static void ironlake_wait_for_vblank(struct drm_device *dev, int pipe)
{
	struct drm_i915_private *dev_priv = dev->dev_private;
	u32 frame, frame_reg = PIPEFRAME(pipe);

	frame = I915_READ(frame_reg);

	if (wait_for(I915_READ_NOTRACE(frame_reg) != frame, 50))
		DRM_DEBUG_KMS("vblank wait timed out\n");
}

/**
 * intel_wait_for_vblank - wait for vblank on a given pipe
 * @dev: drm device
 * @pipe: pipe to wait for
 *
 * Wait for vblank to occur on a given pipe.  Needed for various bits of
 * mode setting code.
 */
void intel_wait_for_vblank(struct drm_device *dev, int pipe)
{
	struct drm_i915_private *dev_priv = dev->dev_private;
	int pipestat_reg = PIPESTAT(pipe);

	if (INTEL_INFO(dev)->gen >= 5) {
		ironlake_wait_for_vblank(dev, pipe);
		return;
	}

	/* Clear existing vblank status. Note this will clear any other
	 * sticky status fields as well.
	 *
	 * This races with i915_driver_irq_handler() with the result
	 * that either function could miss a vblank event.  Here it is not
	 * fatal, as we will either wait upon the next vblank interrupt or
	 * timeout.  Generally speaking intel_wait_for_vblank() is only
	 * called during modeset at which time the GPU should be idle and
	 * should *not* be performing page flips and thus not waiting on
	 * vblanks...
	 * Currently, the result of us stealing a vblank from the irq
	 * handler is that a single frame will be skipped during swapbuffers.
	 */
	I915_WRITE(pipestat_reg,
		   I915_READ(pipestat_reg) | PIPE_VBLANK_INTERRUPT_STATUS);

	/* Wait for vblank interrupt bit to set */
	if (wait_for(I915_READ(pipestat_reg) &
		     PIPE_VBLANK_INTERRUPT_STATUS,
		     50))
		DRM_DEBUG_KMS("vblank wait timed out\n");
}

static bool pipe_dsl_stopped(struct drm_device *dev, enum pipe pipe)
{
	struct drm_i915_private *dev_priv = dev->dev_private;
	u32 reg = PIPEDSL(pipe);
	u32 line1, line2;
	u32 line_mask;

	if (IS_GEN2(dev))
		line_mask = DSL_LINEMASK_GEN2;
	else
		line_mask = DSL_LINEMASK_GEN3;

	line1 = I915_READ(reg) & line_mask;
	mdelay(5);
	line2 = I915_READ(reg) & line_mask;

	return line1 == line2;
}

/*
 * intel_wait_for_pipe_off - wait for pipe to turn off
 * @dev: drm device
 * @pipe: pipe to wait for
 *
 * After disabling a pipe, we can't wait for vblank in the usual way,
 * spinning on the vblank interrupt status bit, since we won't actually
 * see an interrupt when the pipe is disabled.
 *
 * On Gen4 and above:
 *   wait for the pipe register state bit to turn off
 *
 * Otherwise:
 *   wait for the display line value to settle (it usually
 *   ends up stopping at the start of the next frame).
 *
 */
void intel_wait_for_pipe_off(struct drm_device *dev, int pipe)
{
	struct drm_i915_private *dev_priv = dev->dev_private;
	enum transcoder cpu_transcoder = intel_pipe_to_cpu_transcoder(dev_priv,
								      pipe);

	if (INTEL_INFO(dev)->gen >= 4) {
		int reg = PIPECONF(cpu_transcoder);

		/* Wait for the Pipe State to go off */
		if (wait_for((I915_READ(reg) & I965_PIPECONF_ACTIVE) == 0,
			     100))
			WARN(1, "pipe_off wait timed out\n");
	} else {
		/* Wait for the display line to settle */
		if (wait_for(pipe_dsl_stopped(dev, pipe), 100))
			WARN(1, "pipe_off wait timed out\n");
	}
}

/*
 * ibx_digital_port_connected - is the specified port connected?
 * @dev_priv: i915 private structure
 * @port: the port to test
 *
 * Returns true if @port is connected, false otherwise.
 */
bool ibx_digital_port_connected(struct drm_i915_private *dev_priv,
				struct intel_digital_port *port)
{
	u32 bit;

	if (HAS_PCH_IBX(dev_priv->dev)) {
		switch(port->port) {
		case PORT_B:
			bit = SDE_PORTB_HOTPLUG;
			break;
		case PORT_C:
			bit = SDE_PORTC_HOTPLUG;
			break;
		case PORT_D:
			bit = SDE_PORTD_HOTPLUG;
			break;
		default:
			return true;
		}
	} else {
		switch(port->port) {
		case PORT_B:
			bit = SDE_PORTB_HOTPLUG_CPT;
			break;
		case PORT_C:
			bit = SDE_PORTC_HOTPLUG_CPT;
			break;
		case PORT_D:
			bit = SDE_PORTD_HOTPLUG_CPT;
			break;
		default:
			return true;
		}
	}

	return I915_READ(SDEISR) & bit;
}

static const char *state_string(bool enabled)
{
	return enabled ? "on" : "off";
}

/* Only for pre-ILK configs */
void assert_pll(struct drm_i915_private *dev_priv,
		enum pipe pipe, bool state)
{
	int reg;
	u32 val;
	bool cur_state;

	reg = DPLL(pipe);
	val = I915_READ(reg);
	cur_state = !!(val & DPLL_VCO_ENABLE);
	WARN(cur_state != state,
	     "PLL state assertion failure (expected %s, current %s)\n",
	     state_string(state), state_string(cur_state));
}

/* XXX: the dsi pll is shared between MIPI DSI ports */
static void assert_dsi_pll(struct drm_i915_private *dev_priv, bool state)
{
	u32 val;
	bool cur_state;

	mutex_lock(&dev_priv->dpio_lock);
	val = vlv_cck_read(dev_priv, CCK_REG_DSI_PLL_CONTROL);
	mutex_unlock(&dev_priv->dpio_lock);

	cur_state = val & DSI_PLL_VCO_EN;
	WARN(cur_state != state,
	     "DSI PLL state assertion failure (expected %s, current %s)\n",
	     state_string(state), state_string(cur_state));
}
#define assert_dsi_pll_enabled(d) assert_dsi_pll(d, true)
#define assert_dsi_pll_disabled(d) assert_dsi_pll(d, false)

struct intel_shared_dpll *
intel_crtc_to_shared_dpll(struct intel_crtc *crtc)
{
	struct drm_i915_private *dev_priv = crtc->base.dev->dev_private;

	if (crtc->config.shared_dpll < 0)
		return NULL;

	return &dev_priv->shared_dplls[crtc->config.shared_dpll];
}

/* For ILK+ */
void assert_shared_dpll(struct drm_i915_private *dev_priv,
			struct intel_shared_dpll *pll,
			bool state)
{
	bool cur_state;
	struct intel_dpll_hw_state hw_state;

	if (HAS_PCH_LPT(dev_priv->dev)) {
		DRM_DEBUG_DRIVER("LPT detected: skipping PCH PLL test\n");
		return;
	}

	if (WARN (!pll,
		  "asserting DPLL %s with no DPLL\n", state_string(state)))
		return;

	cur_state = pll->get_hw_state(dev_priv, pll, &hw_state);
	WARN(cur_state != state,
	     "%s assertion failure (expected %s, current %s)\n",
	     pll->name, state_string(state), state_string(cur_state));
}

static void assert_fdi_tx(struct drm_i915_private *dev_priv,
			  enum pipe pipe, bool state)
{
	int reg;
	u32 val;
	bool cur_state;
	enum transcoder cpu_transcoder = intel_pipe_to_cpu_transcoder(dev_priv,
								      pipe);

	if (HAS_DDI(dev_priv->dev)) {
		/* DDI does not have a specific FDI_TX register */
		reg = TRANS_DDI_FUNC_CTL(cpu_transcoder);
		val = I915_READ(reg);
		cur_state = !!(val & TRANS_DDI_FUNC_ENABLE);
	} else {
		reg = FDI_TX_CTL(pipe);
		val = I915_READ(reg);
		cur_state = !!(val & FDI_TX_ENABLE);
	}
	WARN(cur_state != state,
	     "FDI TX state assertion failure (expected %s, current %s)\n",
	     state_string(state), state_string(cur_state));
}
#define assert_fdi_tx_enabled(d, p) assert_fdi_tx(d, p, true)
#define assert_fdi_tx_disabled(d, p) assert_fdi_tx(d, p, false)

static void assert_fdi_rx(struct drm_i915_private *dev_priv,
			  enum pipe pipe, bool state)
{
	int reg;
	u32 val;
	bool cur_state;

	reg = FDI_RX_CTL(pipe);
	val = I915_READ(reg);
	cur_state = !!(val & FDI_RX_ENABLE);
	WARN(cur_state != state,
	     "FDI RX state assertion failure (expected %s, current %s)\n",
	     state_string(state), state_string(cur_state));
}
#define assert_fdi_rx_enabled(d, p) assert_fdi_rx(d, p, true)
#define assert_fdi_rx_disabled(d, p) assert_fdi_rx(d, p, false)

static void assert_fdi_tx_pll_enabled(struct drm_i915_private *dev_priv,
				      enum pipe pipe)
{
	int reg;
	u32 val;

	/* ILK FDI PLL is always enabled */
	if (dev_priv->info->gen == 5)
		return;

	/* On Haswell, DDI ports are responsible for the FDI PLL setup */
	if (HAS_DDI(dev_priv->dev))
		return;

	reg = FDI_TX_CTL(pipe);
	val = I915_READ(reg);
	WARN(!(val & FDI_TX_PLL_ENABLE), "FDI TX PLL assertion failure, should be active but is disabled\n");
}

void assert_fdi_rx_pll(struct drm_i915_private *dev_priv,
		       enum pipe pipe, bool state)
{
	int reg;
	u32 val;
	bool cur_state;

	reg = FDI_RX_CTL(pipe);
	val = I915_READ(reg);
	cur_state = !!(val & FDI_RX_PLL_ENABLE);
	WARN(cur_state != state,
	     "FDI RX PLL assertion failure (expected %s, current %s)\n",
	     state_string(state), state_string(cur_state));
}

static void assert_panel_unlocked(struct drm_i915_private *dev_priv,
				  enum pipe pipe)
{
	int pp_reg, lvds_reg;
	u32 val;
	enum pipe panel_pipe = PIPE_A;
	bool locked = true;

	if (HAS_PCH_SPLIT(dev_priv->dev)) {
		pp_reg = PCH_PP_CONTROL;
		lvds_reg = PCH_LVDS;
	} else {
		pp_reg = PP_CONTROL;
		lvds_reg = LVDS;
	}

	val = I915_READ(pp_reg);
	if (!(val & PANEL_POWER_ON) ||
	    ((val & PANEL_UNLOCK_REGS) == PANEL_UNLOCK_REGS))
		locked = false;

	if (I915_READ(lvds_reg) & LVDS_PIPEB_SELECT)
		panel_pipe = PIPE_B;

	WARN(panel_pipe == pipe && locked,
	     "panel assertion failure, pipe %c regs locked\n",
	     pipe_name(pipe));
}

static void assert_cursor(struct drm_i915_private *dev_priv,
			  enum pipe pipe, bool state)
{
	struct drm_device *dev = dev_priv->dev;
	bool cur_state;

	if (IS_IVYBRIDGE(dev) || IS_HASWELL(dev))
		cur_state = I915_READ(CURCNTR_IVB(pipe)) & CURSOR_MODE;
	else if (IS_845G(dev) || IS_I865G(dev))
		cur_state = I915_READ(_CURACNTR) & CURSOR_ENABLE;
	else
		cur_state = I915_READ(CURCNTR(pipe)) & CURSOR_MODE;

	WARN(cur_state != state,
	     "cursor on pipe %c assertion failure (expected %s, current %s)\n",
	     pipe_name(pipe), state_string(state), state_string(cur_state));
}
#define assert_cursor_enabled(d, p) assert_cursor(d, p, true)
#define assert_cursor_disabled(d, p) assert_cursor(d, p, false)

void assert_pipe(struct drm_i915_private *dev_priv,
		 enum pipe pipe, bool state)
{
	int reg;
	u32 val;
	bool cur_state;
	enum transcoder cpu_transcoder = intel_pipe_to_cpu_transcoder(dev_priv,
								      pipe);

	/* if we need the pipe A quirk it must be always on */
	if (pipe == PIPE_A && dev_priv->quirks & QUIRK_PIPEA_FORCE)
		state = true;

	if (!intel_display_power_enabled(dev_priv->dev,
				POWER_DOMAIN_TRANSCODER(cpu_transcoder))) {
		cur_state = false;
	} else {
		reg = PIPECONF(cpu_transcoder);
		val = I915_READ(reg);
		cur_state = !!(val & PIPECONF_ENABLE);
	}

	WARN(cur_state != state,
	     "pipe %c assertion failure (expected %s, current %s)\n",
	     pipe_name(pipe), state_string(state), state_string(cur_state));
}

static void assert_plane(struct drm_i915_private *dev_priv,
			 enum plane plane, bool state)
{
	int reg;
	u32 val;
	bool cur_state;

	reg = DSPCNTR(plane);
	val = I915_READ(reg);
	cur_state = !!(val & DISPLAY_PLANE_ENABLE);
	WARN(cur_state != state,
	     "plane %c assertion failure (expected %s, current %s)\n",
	     plane_name(plane), state_string(state), state_string(cur_state));
}

#define assert_plane_enabled(d, p) assert_plane(d, p, true)
#define assert_plane_disabled(d, p) assert_plane(d, p, false)

static void assert_planes_disabled(struct drm_i915_private *dev_priv,
				   enum pipe pipe)
{
	struct drm_device *dev = dev_priv->dev;
	int reg, i;
	u32 val;
	int cur_pipe;

	/* Primary planes are fixed to pipes on gen4+ */
	if (INTEL_INFO(dev)->gen >= 4) {
		reg = DSPCNTR(pipe);
		val = I915_READ(reg);
		WARN((val & DISPLAY_PLANE_ENABLE),
		     "plane %c assertion failure, should be disabled but not\n",
		     plane_name(pipe));
		return;
	}

	/* Need to check both planes against the pipe */
	for_each_pipe(i) {
		reg = DSPCNTR(i);
		val = I915_READ(reg);
		cur_pipe = (val & DISPPLANE_SEL_PIPE_MASK) >>
			DISPPLANE_SEL_PIPE_SHIFT;
		WARN((val & DISPLAY_PLANE_ENABLE) && pipe == cur_pipe,
		     "plane %c assertion failure, should be off on pipe %c but is still active\n",
		     plane_name(i), pipe_name(pipe));
	}
}

static void assert_sprites_disabled(struct drm_i915_private *dev_priv,
				    enum pipe pipe)
{
	struct drm_device *dev = dev_priv->dev;
	int reg, i;
	u32 val;

	if (IS_VALLEYVIEW(dev)) {
		for (i = 0; i < dev_priv->num_plane; i++) {
			reg = SPCNTR(pipe, i);
			val = I915_READ(reg);
			WARN((val & SP_ENABLE),
			     "sprite %c assertion failure, should be off on pipe %c but is still active\n",
			     sprite_name(pipe, i), pipe_name(pipe));
		}
	} else if (INTEL_INFO(dev)->gen >= 7) {
		reg = SPRCTL(pipe);
		val = I915_READ(reg);
		WARN((val & SPRITE_ENABLE),
		     "sprite %c assertion failure, should be off on pipe %c but is still active\n",
		     plane_name(pipe), pipe_name(pipe));
	} else if (INTEL_INFO(dev)->gen >= 5) {
		reg = DVSCNTR(pipe);
		val = I915_READ(reg);
		WARN((val & DVS_ENABLE),
		     "sprite %c assertion failure, should be off on pipe %c but is still active\n",
		     plane_name(pipe), pipe_name(pipe));
	}
}

static void assert_pch_refclk_enabled(struct drm_i915_private *dev_priv)
{
	u32 val;
	bool enabled;

	if (HAS_PCH_LPT(dev_priv->dev)) {
		DRM_DEBUG_DRIVER("LPT does not has PCH refclk, skipping check\n");
		return;
	}

	val = I915_READ(PCH_DREF_CONTROL);
	enabled = !!(val & (DREF_SSC_SOURCE_MASK | DREF_NONSPREAD_SOURCE_MASK |
			    DREF_SUPERSPREAD_SOURCE_MASK));
	WARN(!enabled, "PCH refclk assertion failure, should be active but is disabled\n");
}

static void assert_pch_transcoder_disabled(struct drm_i915_private *dev_priv,
					   enum pipe pipe)
{
	int reg;
	u32 val;
	bool enabled;

	reg = PCH_TRANSCONF(pipe);
	val = I915_READ(reg);
	enabled = !!(val & TRANS_ENABLE);
	WARN(enabled,
	     "transcoder assertion failed, should be off on pipe %c but is still active\n",
	     pipe_name(pipe));
}

static bool dp_pipe_enabled(struct drm_i915_private *dev_priv,
			    enum pipe pipe, u32 port_sel, u32 val)
{
	if ((val & DP_PORT_EN) == 0)
		return false;

	if (HAS_PCH_CPT(dev_priv->dev)) {
		u32	trans_dp_ctl_reg = TRANS_DP_CTL(pipe);
		u32	trans_dp_ctl = I915_READ(trans_dp_ctl_reg);
		if ((trans_dp_ctl & TRANS_DP_PORT_SEL_MASK) != port_sel)
			return false;
	} else {
		if ((val & DP_PIPE_MASK) != (pipe << 30))
			return false;
	}
	return true;
}

static bool hdmi_pipe_enabled(struct drm_i915_private *dev_priv,
			      enum pipe pipe, u32 val)
{
	if ((val & SDVO_ENABLE) == 0)
		return false;

	if (HAS_PCH_CPT(dev_priv->dev)) {
		if ((val & SDVO_PIPE_SEL_MASK_CPT) != SDVO_PIPE_SEL_CPT(pipe))
			return false;
	} else {
		if ((val & SDVO_PIPE_SEL_MASK) != SDVO_PIPE_SEL(pipe))
			return false;
	}
	return true;
}

static bool lvds_pipe_enabled(struct drm_i915_private *dev_priv,
			      enum pipe pipe, u32 val)
{
	if ((val & LVDS_PORT_EN) == 0)
		return false;

	if (HAS_PCH_CPT(dev_priv->dev)) {
		if ((val & PORT_TRANS_SEL_MASK) != PORT_TRANS_SEL_CPT(pipe))
			return false;
	} else {
		if ((val & LVDS_PIPE_MASK) != LVDS_PIPE(pipe))
			return false;
	}
	return true;
}

static bool adpa_pipe_enabled(struct drm_i915_private *dev_priv,
			      enum pipe pipe, u32 val)
{
	if ((val & ADPA_DAC_ENABLE) == 0)
		return false;
	if (HAS_PCH_CPT(dev_priv->dev)) {
		if ((val & PORT_TRANS_SEL_MASK) != PORT_TRANS_SEL_CPT(pipe))
			return false;
	} else {
		if ((val & ADPA_PIPE_SELECT_MASK) != ADPA_PIPE_SELECT(pipe))
			return false;
	}
	return true;
}

static void assert_pch_dp_disabled(struct drm_i915_private *dev_priv,
				   enum pipe pipe, int reg, u32 port_sel)
{
	u32 val = I915_READ(reg);
	WARN(dp_pipe_enabled(dev_priv, pipe, port_sel, val),
	     "PCH DP (0x%08x) enabled on transcoder %c, should be disabled\n",
	     reg, pipe_name(pipe));

	WARN(HAS_PCH_IBX(dev_priv->dev) && (val & DP_PORT_EN) == 0
	     && (val & DP_PIPEB_SELECT),
	     "IBX PCH dp port still using transcoder B\n");
}

static void assert_pch_hdmi_disabled(struct drm_i915_private *dev_priv,
				     enum pipe pipe, int reg)
{
	u32 val = I915_READ(reg);
	WARN(hdmi_pipe_enabled(dev_priv, pipe, val),
	     "PCH HDMI (0x%08x) enabled on transcoder %c, should be disabled\n",
	     reg, pipe_name(pipe));

	WARN(HAS_PCH_IBX(dev_priv->dev) && (val & SDVO_ENABLE) == 0
	     && (val & SDVO_PIPE_B_SELECT),
	     "IBX PCH hdmi port still using transcoder B\n");
}

static void assert_pch_ports_disabled(struct drm_i915_private *dev_priv,
				      enum pipe pipe)
{
	int reg;
	u32 val;

	assert_pch_dp_disabled(dev_priv, pipe, PCH_DP_B, TRANS_DP_PORT_SEL_B);
	assert_pch_dp_disabled(dev_priv, pipe, PCH_DP_C, TRANS_DP_PORT_SEL_C);
	assert_pch_dp_disabled(dev_priv, pipe, PCH_DP_D, TRANS_DP_PORT_SEL_D);

	reg = PCH_ADPA;
	val = I915_READ(reg);
	WARN(adpa_pipe_enabled(dev_priv, pipe, val),
	     "PCH VGA enabled on transcoder %c, should be disabled\n",
	     pipe_name(pipe));

	reg = PCH_LVDS;
	val = I915_READ(reg);
	WARN(lvds_pipe_enabled(dev_priv, pipe, val),
	     "PCH LVDS enabled on transcoder %c, should be disabled\n",
	     pipe_name(pipe));

	assert_pch_hdmi_disabled(dev_priv, pipe, PCH_HDMIB);
	assert_pch_hdmi_disabled(dev_priv, pipe, PCH_HDMIC);
	assert_pch_hdmi_disabled(dev_priv, pipe, PCH_HDMID);
}

static void intel_init_dpio(struct drm_device *dev)
{
	struct drm_i915_private *dev_priv = dev->dev_private;

	if (!IS_VALLEYVIEW(dev))
		return;

	/*
	 * From VLV2A0_DP_eDP_DPIO_driver_vbios_notes_10.docx -
	 *  6.	De-assert cmn_reset/side_reset. Same as VLV X0.
	 *   a.	GUnit 0x2110 bit[0] set to 1 (def 0)
	 *   b.	The other bits such as sfr settings / modesel may all be set
	 *      to 0.
	 *
	 * This should only be done on init and resume from S3 with both
	 * PLLs disabled, or we risk losing DPIO and PLL synchronization.
	 */
	I915_WRITE(DPIO_CTL, I915_READ(DPIO_CTL) | DPIO_CMNRST);
}

static void vlv_enable_pll(struct intel_crtc *crtc)
{
	struct drm_device *dev = crtc->base.dev;
	struct drm_i915_private *dev_priv = dev->dev_private;
	int reg = DPLL(crtc->pipe);
	u32 dpll = crtc->config.dpll_hw_state.dpll;

	assert_pipe_disabled(dev_priv, crtc->pipe);

	/* No really, not for ILK+ */
	BUG_ON(!IS_VALLEYVIEW(dev_priv->dev));

	/* PLL is protected by panel, make sure we can write it */
	if (IS_MOBILE(dev_priv->dev) && !IS_I830(dev_priv->dev))
		assert_panel_unlocked(dev_priv, crtc->pipe);

	I915_WRITE(reg, dpll);
	POSTING_READ(reg);
	udelay(150);

	if (wait_for(((I915_READ(reg) & DPLL_LOCK_VLV) == DPLL_LOCK_VLV), 1))
		DRM_ERROR("DPLL %d failed to lock\n", crtc->pipe);

	I915_WRITE(DPLL_MD(crtc->pipe), crtc->config.dpll_hw_state.dpll_md);
	POSTING_READ(DPLL_MD(crtc->pipe));

	/* We do this three times for luck */
	I915_WRITE(reg, dpll);
	POSTING_READ(reg);
	udelay(150); /* wait for warmup */
	I915_WRITE(reg, dpll);
	POSTING_READ(reg);
	udelay(150); /* wait for warmup */
	I915_WRITE(reg, dpll);
	POSTING_READ(reg);
	udelay(150); /* wait for warmup */
}

static void i9xx_enable_pll(struct intel_crtc *crtc)
{
	struct drm_device *dev = crtc->base.dev;
	struct drm_i915_private *dev_priv = dev->dev_private;
	int reg = DPLL(crtc->pipe);
	u32 dpll = crtc->config.dpll_hw_state.dpll;

	assert_pipe_disabled(dev_priv, crtc->pipe);

	/* No really, not for ILK+ */
	BUG_ON(dev_priv->info->gen >= 5);

	/* PLL is protected by panel, make sure we can write it */
	if (IS_MOBILE(dev) && !IS_I830(dev))
		assert_panel_unlocked(dev_priv, crtc->pipe);

	I915_WRITE(reg, dpll);

	/* Wait for the clocks to stabilize. */
	POSTING_READ(reg);
	udelay(150);

	if (INTEL_INFO(dev)->gen >= 4) {
		I915_WRITE(DPLL_MD(crtc->pipe),
			   crtc->config.dpll_hw_state.dpll_md);
	} else {
		/* The pixel multiplier can only be updated once the
		 * DPLL is enabled and the clocks are stable.
		 *
		 * So write it again.
		 */
		I915_WRITE(reg, dpll);
	}

	/* We do this three times for luck */
	I915_WRITE(reg, dpll);
	POSTING_READ(reg);
	udelay(150); /* wait for warmup */
	I915_WRITE(reg, dpll);
	POSTING_READ(reg);
	udelay(150); /* wait for warmup */
	I915_WRITE(reg, dpll);
	POSTING_READ(reg);
	udelay(150); /* wait for warmup */
}

/**
 * i9xx_disable_pll - disable a PLL
 * @dev_priv: i915 private structure
 * @pipe: pipe PLL to disable
 *
 * Disable the PLL for @pipe, making sure the pipe is off first.
 *
 * Note!  This is for pre-ILK only.
 */
static void i9xx_disable_pll(struct drm_i915_private *dev_priv, enum pipe pipe)
{
	/* Don't disable pipe A or pipe A PLLs if needed */
	if (pipe == PIPE_A && (dev_priv->quirks & QUIRK_PIPEA_FORCE))
		return;

	/* Make sure the pipe isn't still relying on us */
	assert_pipe_disabled(dev_priv, pipe);

	I915_WRITE(DPLL(pipe), 0);
	POSTING_READ(DPLL(pipe));
}

static void vlv_disable_pll(struct drm_i915_private *dev_priv, enum pipe pipe)
{
	u32 val = 0;

	/* Make sure the pipe isn't still relying on us */
	assert_pipe_disabled(dev_priv, pipe);

	/* Leave integrated clock source enabled */
	if (pipe == PIPE_B)
		val = DPLL_INTEGRATED_CRI_CLK_VLV;
	I915_WRITE(DPLL(pipe), val);
	POSTING_READ(DPLL(pipe));
}

void vlv_wait_port_ready(struct drm_i915_private *dev_priv, int port)
{
	u32 port_mask;

	if (!port)
		port_mask = DPLL_PORTB_READY_MASK;
	else
		port_mask = DPLL_PORTC_READY_MASK;

	if (wait_for((I915_READ(DPLL(0)) & port_mask) == 0, 1000))
		WARN(1, "timed out waiting for port %c ready: 0x%08x\n",
		     'B' + port, I915_READ(DPLL(0)));
}

/**
 * ironlake_enable_shared_dpll - enable PCH PLL
 * @dev_priv: i915 private structure
 * @pipe: pipe PLL to enable
 *
 * The PCH PLL needs to be enabled before the PCH transcoder, since it
 * drives the transcoder clock.
 */
static void ironlake_enable_shared_dpll(struct intel_crtc *crtc)
{
	struct drm_i915_private *dev_priv = crtc->base.dev->dev_private;
	struct intel_shared_dpll *pll = intel_crtc_to_shared_dpll(crtc);

	/* PCH PLLs only available on ILK, SNB and IVB */
	BUG_ON(dev_priv->info->gen < 5);
	if (WARN_ON(pll == NULL))
		return;

	if (WARN_ON(pll->refcount == 0))
		return;

	DRM_DEBUG_KMS("enable %s (active %d, on? %d)for crtc %d\n",
		      pll->name, pll->active, pll->on,
		      crtc->base.base.id);

	if (pll->active++) {
		WARN_ON(!pll->on);
		assert_shared_dpll_enabled(dev_priv, pll);
		return;
	}
	WARN_ON(pll->on);

	DRM_DEBUG_KMS("enabling %s\n", pll->name);
	pll->enable(dev_priv, pll);
	pll->on = true;
}

static void intel_disable_shared_dpll(struct intel_crtc *crtc)
{
	struct drm_i915_private *dev_priv = crtc->base.dev->dev_private;
	struct intel_shared_dpll *pll = intel_crtc_to_shared_dpll(crtc);

	/* PCH only available on ILK+ */
	BUG_ON(dev_priv->info->gen < 5);
	if (WARN_ON(pll == NULL))
	       return;

	if (WARN_ON(pll->refcount == 0))
		return;

	DRM_DEBUG_KMS("disable %s (active %d, on? %d) for crtc %d\n",
		      pll->name, pll->active, pll->on,
		      crtc->base.base.id);

	if (WARN_ON(pll->active == 0)) {
		assert_shared_dpll_disabled(dev_priv, pll);
		return;
	}

	assert_shared_dpll_enabled(dev_priv, pll);
	WARN_ON(!pll->on);
	if (--pll->active)
		return;

	DRM_DEBUG_KMS("disabling %s\n", pll->name);
	pll->disable(dev_priv, pll);
	pll->on = false;
}

static void ironlake_enable_pch_transcoder(struct drm_i915_private *dev_priv,
					   enum pipe pipe)
{
	struct drm_device *dev = dev_priv->dev;
	struct drm_crtc *crtc = dev_priv->pipe_to_crtc_mapping[pipe];
	struct intel_crtc *intel_crtc = to_intel_crtc(crtc);
	uint32_t reg, val, pipeconf_val;

	/* PCH only available on ILK+ */
	BUG_ON(dev_priv->info->gen < 5);

	/* Make sure PCH DPLL is enabled */
	assert_shared_dpll_enabled(dev_priv,
				   intel_crtc_to_shared_dpll(intel_crtc));

	/* FDI must be feeding us bits for PCH ports */
	assert_fdi_tx_enabled(dev_priv, pipe);
	assert_fdi_rx_enabled(dev_priv, pipe);

	if (HAS_PCH_CPT(dev)) {
		/* Workaround: Set the timing override bit before enabling the
		 * pch transcoder. */
		reg = TRANS_CHICKEN2(pipe);
		val = I915_READ(reg);
		val |= TRANS_CHICKEN2_TIMING_OVERRIDE;
		I915_WRITE(reg, val);
	}

	reg = PCH_TRANSCONF(pipe);
	val = I915_READ(reg);
	pipeconf_val = I915_READ(PIPECONF(pipe));

	if (HAS_PCH_IBX(dev_priv->dev)) {
		/*
		 * make the BPC in transcoder be consistent with
		 * that in pipeconf reg.
		 */
		val &= ~PIPECONF_BPC_MASK;
		val |= pipeconf_val & PIPECONF_BPC_MASK;
	}

	val &= ~TRANS_INTERLACE_MASK;
	if ((pipeconf_val & PIPECONF_INTERLACE_MASK) == PIPECONF_INTERLACED_ILK)
		if (HAS_PCH_IBX(dev_priv->dev) &&
		    intel_pipe_has_type(crtc, INTEL_OUTPUT_SDVO))
			val |= TRANS_LEGACY_INTERLACED_ILK;
		else
			val |= TRANS_INTERLACED;
	else
		val |= TRANS_PROGRESSIVE;

	I915_WRITE(reg, val | TRANS_ENABLE);
	if (wait_for(I915_READ(reg) & TRANS_STATE_ENABLE, 100))
		DRM_ERROR("failed to enable transcoder %c\n", pipe_name(pipe));
}

static void lpt_enable_pch_transcoder(struct drm_i915_private *dev_priv,
				      enum transcoder cpu_transcoder)
{
	u32 val, pipeconf_val;

	/* PCH only available on ILK+ */
	BUG_ON(dev_priv->info->gen < 5);

	/* FDI must be feeding us bits for PCH ports */
	assert_fdi_tx_enabled(dev_priv, (enum pipe) cpu_transcoder);
	assert_fdi_rx_enabled(dev_priv, TRANSCODER_A);

	/* Workaround: set timing override bit. */
	val = I915_READ(_TRANSA_CHICKEN2);
	val |= TRANS_CHICKEN2_TIMING_OVERRIDE;
	I915_WRITE(_TRANSA_CHICKEN2, val);

	val = TRANS_ENABLE;
	pipeconf_val = I915_READ(PIPECONF(cpu_transcoder));

	if ((pipeconf_val & PIPECONF_INTERLACE_MASK_HSW) ==
	    PIPECONF_INTERLACED_ILK)
		val |= TRANS_INTERLACED;
	else
		val |= TRANS_PROGRESSIVE;

	I915_WRITE(LPT_TRANSCONF, val);
	if (wait_for(I915_READ(LPT_TRANSCONF) & TRANS_STATE_ENABLE, 100))
		DRM_ERROR("Failed to enable PCH transcoder\n");
}

static void ironlake_disable_pch_transcoder(struct drm_i915_private *dev_priv,
					    enum pipe pipe)
{
	struct drm_device *dev = dev_priv->dev;
	uint32_t reg, val;

	/* FDI relies on the transcoder */
	assert_fdi_tx_disabled(dev_priv, pipe);
	assert_fdi_rx_disabled(dev_priv, pipe);

	/* Ports must be off as well */
	assert_pch_ports_disabled(dev_priv, pipe);

	reg = PCH_TRANSCONF(pipe);
	val = I915_READ(reg);
	val &= ~TRANS_ENABLE;
	I915_WRITE(reg, val);
	/* wait for PCH transcoder off, transcoder state */
	if (wait_for((I915_READ(reg) & TRANS_STATE_ENABLE) == 0, 50))
		DRM_ERROR("failed to disable transcoder %c\n", pipe_name(pipe));

	if (!HAS_PCH_IBX(dev)) {
		/* Workaround: Clear the timing override chicken bit again. */
		reg = TRANS_CHICKEN2(pipe);
		val = I915_READ(reg);
		val &= ~TRANS_CHICKEN2_TIMING_OVERRIDE;
		I915_WRITE(reg, val);
	}
}

static void lpt_disable_pch_transcoder(struct drm_i915_private *dev_priv)
{
	u32 val;

	val = I915_READ(LPT_TRANSCONF);
	val &= ~TRANS_ENABLE;
	I915_WRITE(LPT_TRANSCONF, val);
	/* wait for PCH transcoder off, transcoder state */
	if (wait_for((I915_READ(LPT_TRANSCONF) & TRANS_STATE_ENABLE) == 0, 50))
		DRM_ERROR("Failed to disable PCH transcoder\n");

	/* Workaround: clear timing override bit. */
	val = I915_READ(_TRANSA_CHICKEN2);
	val &= ~TRANS_CHICKEN2_TIMING_OVERRIDE;
	I915_WRITE(_TRANSA_CHICKEN2, val);
}

/**
 * intel_enable_pipe - enable a pipe, asserting requirements
 * @dev_priv: i915 private structure
 * @pipe: pipe to enable
 * @pch_port: on ILK+, is this pipe driving a PCH port or not
 *
 * Enable @pipe, making sure that various hardware specific requirements
 * are met, if applicable, e.g. PLL enabled, LVDS pairs enabled, etc.
 *
 * @pipe should be %PIPE_A or %PIPE_B.
 *
 * Will wait until the pipe is actually running (i.e. first vblank) before
 * returning.
 */
static void intel_enable_pipe(struct drm_i915_private *dev_priv, enum pipe pipe,
			      bool pch_port, bool dsi)
{
	enum transcoder cpu_transcoder = intel_pipe_to_cpu_transcoder(dev_priv,
								      pipe);
	enum pipe pch_transcoder;
	int reg;
	u32 val;

	assert_planes_disabled(dev_priv, pipe);
	assert_cursor_disabled(dev_priv, pipe);
	assert_sprites_disabled(dev_priv, pipe);

	if (HAS_PCH_LPT(dev_priv->dev))
		pch_transcoder = TRANSCODER_A;
	else
		pch_transcoder = pipe;

	/*
	 * A pipe without a PLL won't actually be able to drive bits from
	 * a plane.  On ILK+ the pipe PLLs are integrated, so we don't
	 * need the check.
	 */
	if (!HAS_PCH_SPLIT(dev_priv->dev))
		if (dsi)
			assert_dsi_pll_enabled(dev_priv);
		else
			assert_pll_enabled(dev_priv, pipe);
	else {
		if (pch_port) {
			/* if driving the PCH, we need FDI enabled */
			assert_fdi_rx_pll_enabled(dev_priv, pch_transcoder);
			assert_fdi_tx_pll_enabled(dev_priv,
						  (enum pipe) cpu_transcoder);
		}
		/* FIXME: assert CPU port conditions for SNB+ */
	}

	reg = PIPECONF(cpu_transcoder);
	val = I915_READ(reg);
	if (val & PIPECONF_ENABLE)
		return;

	I915_WRITE(reg, val | PIPECONF_ENABLE);
	intel_wait_for_vblank(dev_priv->dev, pipe);
}

/**
 * intel_disable_pipe - disable a pipe, asserting requirements
 * @dev_priv: i915 private structure
 * @pipe: pipe to disable
 *
 * Disable @pipe, making sure that various hardware specific requirements
 * are met, if applicable, e.g. plane disabled, panel fitter off, etc.
 *
 * @pipe should be %PIPE_A or %PIPE_B.
 *
 * Will wait until the pipe has shut down before returning.
 */
static void intel_disable_pipe(struct drm_i915_private *dev_priv,
			       enum pipe pipe)
{
	enum transcoder cpu_transcoder = intel_pipe_to_cpu_transcoder(dev_priv,
								      pipe);
	int reg;
	u32 val;

	/*
	 * Make sure planes won't keep trying to pump pixels to us,
	 * or we might hang the display.
	 */
	assert_planes_disabled(dev_priv, pipe);
	assert_cursor_disabled(dev_priv, pipe);
	assert_sprites_disabled(dev_priv, pipe);

	/* Don't disable pipe A or pipe A PLLs if needed */
	if (pipe == PIPE_A && (dev_priv->quirks & QUIRK_PIPEA_FORCE))
		return;

	reg = PIPECONF(cpu_transcoder);
	val = I915_READ(reg);
	if ((val & PIPECONF_ENABLE) == 0)
		return;

	I915_WRITE(reg, val & ~PIPECONF_ENABLE);
	intel_wait_for_pipe_off(dev_priv->dev, pipe);
}

/*
 * Plane regs are double buffered, going from enabled->disabled needs a
 * trigger in order to latch.  The display address reg provides this.
 */
void intel_flush_primary_plane(struct drm_i915_private *dev_priv,
			       enum plane plane)
{
	u32 reg = dev_priv->info->gen >= 4 ? DSPSURF(plane) : DSPADDR(plane);

	I915_WRITE(reg, I915_READ(reg));
	POSTING_READ(reg);
}

/**
 * intel_enable_primary_plane - enable the primary plane on a given pipe
 * @dev_priv: i915 private structure
 * @plane: plane to enable
 * @pipe: pipe being fed
 *
 * Enable @plane on @pipe, making sure that @pipe is running first.
 */
static void intel_enable_primary_plane(struct drm_i915_private *dev_priv,
				       enum plane plane, enum pipe pipe)
{
	struct intel_crtc *intel_crtc =
		to_intel_crtc(dev_priv->pipe_to_crtc_mapping[pipe]);
	int reg;
	u32 val;

	/* If the pipe isn't enabled, we can't pump pixels and may hang */
	assert_pipe_enabled(dev_priv, pipe);

	WARN(intel_crtc->primary_enabled, "Primary plane already enabled\n");

	intel_crtc->primary_enabled = true;

	reg = DSPCNTR(plane);
	val = I915_READ(reg);
	if (val & DISPLAY_PLANE_ENABLE)
		return;

	I915_WRITE(reg, val | DISPLAY_PLANE_ENABLE);
	intel_flush_primary_plane(dev_priv, plane);
	intel_wait_for_vblank(dev_priv->dev, pipe);
}

/**
 * intel_disable_primary_plane - disable the primary plane
 * @dev_priv: i915 private structure
 * @plane: plane to disable
 * @pipe: pipe consuming the data
 *
 * Disable @plane; should be an independent operation.
 */
static void intel_disable_primary_plane(struct drm_i915_private *dev_priv,
					enum plane plane, enum pipe pipe)
{
	struct intel_crtc *intel_crtc =
		to_intel_crtc(dev_priv->pipe_to_crtc_mapping[pipe]);
	int reg;
	u32 val;

	WARN(!intel_crtc->primary_enabled, "Primary plane already disabled\n");

	intel_crtc->primary_enabled = false;

	reg = DSPCNTR(plane);
	val = I915_READ(reg);
	if ((val & DISPLAY_PLANE_ENABLE) == 0)
		return;

	I915_WRITE(reg, val & ~DISPLAY_PLANE_ENABLE);
	intel_flush_primary_plane(dev_priv, plane);
	intel_wait_for_vblank(dev_priv->dev, pipe);
}

static bool need_vtd_wa(struct drm_device *dev)
{
#ifdef CONFIG_INTEL_IOMMU
	if (INTEL_INFO(dev)->gen >= 6 && intel_iommu_gfx_mapped)
		return true;
#endif
	return false;
}

int
intel_pin_and_fence_fb_obj(struct drm_device *dev,
			   struct drm_i915_gem_object *obj,
			   struct intel_ring_buffer *pipelined)
{
	struct drm_i915_private *dev_priv = dev->dev_private;
	u32 alignment;
	int ret;

	switch (obj->tiling_mode) {
	case I915_TILING_NONE:
		if (IS_BROADWATER(dev) || IS_CRESTLINE(dev))
			alignment = 128 * 1024;
		else if (INTEL_INFO(dev)->gen >= 4)
			alignment = 4 * 1024;
		else
			alignment = 64 * 1024;
		break;
	case I915_TILING_X:
		/* pin() will align the object as required by fence */
		alignment = 0;
		break;
	case I915_TILING_Y:
		WARN(1, "Y tiled bo slipped through, driver bug!\n");
		return -EINVAL;
	default:
		BUG();
	}

	/* Note that the w/a also requires 64 PTE of padding following the
	 * bo. We currently fill all unused PTE with the shadow page and so
	 * we should always have valid PTE following the scanout preventing
	 * the VT-d warning.
	 */
	if (need_vtd_wa(dev) && alignment < 256 * 1024)
		alignment = 256 * 1024;

	dev_priv->mm.interruptible = false;
	ret = i915_gem_object_pin_to_display_plane(obj, alignment, pipelined);
	if (ret)
		goto err_interruptible;

	/* Install a fence for tiled scan-out. Pre-i965 always needs a
	 * fence, whereas 965+ only requires a fence if using
	 * framebuffer compression.  For simplicity, we always install
	 * a fence as the cost is not that onerous.
	 */
	ret = i915_gem_object_get_fence(obj);
	if (ret)
		goto err_unpin;

	i915_gem_object_pin_fence(obj);

	dev_priv->mm.interruptible = true;
	return 0;

err_unpin:
	i915_gem_object_unpin_from_display_plane(obj);
err_interruptible:
	dev_priv->mm.interruptible = true;
	return ret;
}

void intel_unpin_fb_obj(struct drm_i915_gem_object *obj)
{
	i915_gem_object_unpin_fence(obj);
	i915_gem_object_unpin_from_display_plane(obj);
}

/* Computes the linear offset to the base tile and adjusts x, y. bytes per pixel
 * is assumed to be a power-of-two. */
unsigned long intel_gen4_compute_page_offset(int *x, int *y,
					     unsigned int tiling_mode,
					     unsigned int cpp,
					     unsigned int pitch)
{
	if (tiling_mode != I915_TILING_NONE) {
		unsigned int tile_rows, tiles;

		tile_rows = *y / 8;
		*y %= 8;

		tiles = *x / (512/cpp);
		*x %= 512/cpp;

		return tile_rows * pitch * 8 + tiles * 4096;
	} else {
		unsigned int offset;

		offset = *y * pitch + *x * cpp;
		*y = 0;
		*x = (offset & 4095) / cpp;
		return offset & -4096;
	}
}

static int i9xx_update_plane(struct drm_crtc *crtc, struct drm_framebuffer *fb,
			     int x, int y)
{
	struct drm_device *dev = crtc->dev;
	struct drm_i915_private *dev_priv = dev->dev_private;
	struct intel_crtc *intel_crtc = to_intel_crtc(crtc);
	struct intel_framebuffer *intel_fb;
	struct drm_i915_gem_object *obj;
	int plane = intel_crtc->plane;
	unsigned long linear_offset;
	u32 dspcntr;
	u32 reg;

	switch (plane) {
	case 0:
	case 1:
		break;
	default:
		DRM_ERROR("Can't update plane %c in SAREA\n", plane_name(plane));
		return -EINVAL;
	}

	intel_fb = to_intel_framebuffer(fb);
	obj = intel_fb->obj;

	reg = DSPCNTR(plane);
	dspcntr = I915_READ(reg);
	/* Mask out pixel format bits in case we change it */
	dspcntr &= ~DISPPLANE_PIXFORMAT_MASK;
	switch (fb->pixel_format) {
	case DRM_FORMAT_C8:
		dspcntr |= DISPPLANE_8BPP;
		break;
	case DRM_FORMAT_XRGB1555:
	case DRM_FORMAT_ARGB1555:
		dspcntr |= DISPPLANE_BGRX555;
		break;
	case DRM_FORMAT_RGB565:
		dspcntr |= DISPPLANE_BGRX565;
		break;
	case DRM_FORMAT_XRGB8888:
	case DRM_FORMAT_ARGB8888:
		dspcntr |= DISPPLANE_BGRX888;
		break;
	case DRM_FORMAT_XBGR8888:
	case DRM_FORMAT_ABGR8888:
		dspcntr |= DISPPLANE_RGBX888;
		break;
	case DRM_FORMAT_XRGB2101010:
	case DRM_FORMAT_ARGB2101010:
		dspcntr |= DISPPLANE_BGRX101010;
		break;
	case DRM_FORMAT_XBGR2101010:
	case DRM_FORMAT_ABGR2101010:
		dspcntr |= DISPPLANE_RGBX101010;
		break;
	default:
		BUG();
	}

	if (INTEL_INFO(dev)->gen >= 4) {
		if (obj->tiling_mode != I915_TILING_NONE)
			dspcntr |= DISPPLANE_TILED;
		else
			dspcntr &= ~DISPPLANE_TILED;
	}

	if (IS_G4X(dev))
		dspcntr |= DISPPLANE_TRICKLE_FEED_DISABLE;

	I915_WRITE(reg, dspcntr);

	linear_offset = y * fb->pitches[0] + x * (fb->bits_per_pixel / 8);

	if (INTEL_INFO(dev)->gen >= 4) {
		intel_crtc->dspaddr_offset =
			intel_gen4_compute_page_offset(&x, &y, obj->tiling_mode,
						       fb->bits_per_pixel / 8,
						       fb->pitches[0]);
		linear_offset -= intel_crtc->dspaddr_offset;
	} else {
		intel_crtc->dspaddr_offset = linear_offset;
	}

	DRM_DEBUG_KMS("Writing base %08lX %08lX %d %d %d\n",
		      i915_gem_obj_ggtt_offset(obj), linear_offset, x, y,
		      fb->pitches[0]);
	I915_WRITE(DSPSTRIDE(plane), fb->pitches[0]);
	if (INTEL_INFO(dev)->gen >= 4) {
		I915_MODIFY_DISPBASE(DSPSURF(plane),
				     i915_gem_obj_ggtt_offset(obj) + intel_crtc->dspaddr_offset);
		I915_WRITE(DSPTILEOFF(plane), (y << 16) | x);
		I915_WRITE(DSPLINOFF(plane), linear_offset);
	} else
		I915_WRITE(DSPADDR(plane), i915_gem_obj_ggtt_offset(obj) + linear_offset);
	POSTING_READ(reg);

	return 0;
}

static int ironlake_update_plane(struct drm_crtc *crtc,
				 struct drm_framebuffer *fb, int x, int y)
{
	struct drm_device *dev = crtc->dev;
	struct drm_i915_private *dev_priv = dev->dev_private;
	struct intel_crtc *intel_crtc = to_intel_crtc(crtc);
	struct intel_framebuffer *intel_fb;
	struct drm_i915_gem_object *obj;
	int plane = intel_crtc->plane;
	unsigned long linear_offset;
	u32 dspcntr;
	u32 reg;

	switch (plane) {
	case 0:
	case 1:
	case 2:
		break;
	default:
		DRM_ERROR("Can't update plane %c in SAREA\n", plane_name(plane));
		return -EINVAL;
	}

	intel_fb = to_intel_framebuffer(fb);
	obj = intel_fb->obj;

	reg = DSPCNTR(plane);
	dspcntr = I915_READ(reg);
	/* Mask out pixel format bits in case we change it */
	dspcntr &= ~DISPPLANE_PIXFORMAT_MASK;
	switch (fb->pixel_format) {
	case DRM_FORMAT_C8:
		dspcntr |= DISPPLANE_8BPP;
		break;
	case DRM_FORMAT_RGB565:
		dspcntr |= DISPPLANE_BGRX565;
		break;
	case DRM_FORMAT_XRGB8888:
	case DRM_FORMAT_ARGB8888:
		dspcntr |= DISPPLANE_BGRX888;
		break;
	case DRM_FORMAT_XBGR8888:
	case DRM_FORMAT_ABGR8888:
		dspcntr |= DISPPLANE_RGBX888;
		break;
	case DRM_FORMAT_XRGB2101010:
	case DRM_FORMAT_ARGB2101010:
		dspcntr |= DISPPLANE_BGRX101010;
		break;
	case DRM_FORMAT_XBGR2101010:
	case DRM_FORMAT_ABGR2101010:
		dspcntr |= DISPPLANE_RGBX101010;
		break;
	default:
		BUG();
	}

	if (obj->tiling_mode != I915_TILING_NONE)
		dspcntr |= DISPPLANE_TILED;
	else
		dspcntr &= ~DISPPLANE_TILED;

	if (IS_HASWELL(dev))
		dspcntr &= ~DISPPLANE_TRICKLE_FEED_DISABLE;
	else
		dspcntr |= DISPPLANE_TRICKLE_FEED_DISABLE;

	I915_WRITE(reg, dspcntr);

	linear_offset = y * fb->pitches[0] + x * (fb->bits_per_pixel / 8);
	intel_crtc->dspaddr_offset =
		intel_gen4_compute_page_offset(&x, &y, obj->tiling_mode,
					       fb->bits_per_pixel / 8,
					       fb->pitches[0]);
	linear_offset -= intel_crtc->dspaddr_offset;

	DRM_DEBUG_KMS("Writing base %08lX %08lX %d %d %d\n",
		      i915_gem_obj_ggtt_offset(obj), linear_offset, x, y,
		      fb->pitches[0]);
	I915_WRITE(DSPSTRIDE(plane), fb->pitches[0]);
	I915_MODIFY_DISPBASE(DSPSURF(plane),
			     i915_gem_obj_ggtt_offset(obj) + intel_crtc->dspaddr_offset);
	if (IS_HASWELL(dev)) {
		I915_WRITE(DSPOFFSET(plane), (y << 16) | x);
	} else {
		I915_WRITE(DSPTILEOFF(plane), (y << 16) | x);
		I915_WRITE(DSPLINOFF(plane), linear_offset);
	}
	POSTING_READ(reg);

	return 0;
}

/* Assume fb object is pinned & idle & fenced and just update base pointers */
static int
intel_pipe_set_base_atomic(struct drm_crtc *crtc, struct drm_framebuffer *fb,
			   int x, int y, enum mode_set_atomic state)
{
	struct drm_device *dev = crtc->dev;
	struct drm_i915_private *dev_priv = dev->dev_private;

	if (dev_priv->display.disable_fbc)
		dev_priv->display.disable_fbc(dev);
	intel_increase_pllclock(crtc);

	return dev_priv->display.update_plane(crtc, fb, x, y);
}

void intel_display_handle_reset(struct drm_device *dev)
{
	struct drm_i915_private *dev_priv = dev->dev_private;
	struct drm_crtc *crtc;

	/*
	 * Flips in the rings have been nuked by the reset,
	 * so complete all pending flips so that user space
	 * will get its events and not get stuck.
	 *
	 * Also update the base address of all primary
	 * planes to the the last fb to make sure we're
	 * showing the correct fb after a reset.
	 *
	 * Need to make two loops over the crtcs so that we
	 * don't try to grab a crtc mutex before the
	 * pending_flip_queue really got woken up.
	 */

	list_for_each_entry(crtc, &dev->mode_config.crtc_list, head) {
		struct intel_crtc *intel_crtc = to_intel_crtc(crtc);
		enum plane plane = intel_crtc->plane;

		intel_prepare_page_flip(dev, plane);
		intel_finish_page_flip_plane(dev, plane);
	}

	list_for_each_entry(crtc, &dev->mode_config.crtc_list, head) {
		struct intel_crtc *intel_crtc = to_intel_crtc(crtc);

		mutex_lock(&crtc->mutex);
		if (intel_crtc->active)
			dev_priv->display.update_plane(crtc, crtc->fb,
						       crtc->x, crtc->y);
		mutex_unlock(&crtc->mutex);
	}
}

static int
intel_finish_fb(struct drm_framebuffer *old_fb)
{
	struct drm_i915_gem_object *obj = to_intel_framebuffer(old_fb)->obj;
	struct drm_i915_private *dev_priv = obj->base.dev->dev_private;
	bool was_interruptible = dev_priv->mm.interruptible;
	int ret;

	/* Big Hammer, we also need to ensure that any pending
	 * MI_WAIT_FOR_EVENT inside a user batch buffer on the
	 * current scanout is retired before unpinning the old
	 * framebuffer.
	 *
	 * This should only fail upon a hung GPU, in which case we
	 * can safely continue.
	 */
	dev_priv->mm.interruptible = false;
	ret = i915_gem_object_finish_gpu(obj);
	dev_priv->mm.interruptible = was_interruptible;

	return ret;
}

static void intel_crtc_update_sarea_pos(struct drm_crtc *crtc, int x, int y)
{
	struct drm_device *dev = crtc->dev;
	struct drm_i915_master_private *master_priv;
	struct intel_crtc *intel_crtc = to_intel_crtc(crtc);

	if (!dev->primary->master)
		return;

	master_priv = dev->primary->master->driver_priv;
	if (!master_priv->sarea_priv)
		return;

	switch (intel_crtc->pipe) {
	case 0:
		master_priv->sarea_priv->pipeA_x = x;
		master_priv->sarea_priv->pipeA_y = y;
		break;
	case 1:
		master_priv->sarea_priv->pipeB_x = x;
		master_priv->sarea_priv->pipeB_y = y;
		break;
	default:
		break;
	}
}

static int
intel_pipe_set_base(struct drm_crtc *crtc, int x, int y,
		    struct drm_framebuffer *fb)
{
	struct drm_device *dev = crtc->dev;
	struct drm_i915_private *dev_priv = dev->dev_private;
	struct intel_crtc *intel_crtc = to_intel_crtc(crtc);
	struct drm_framebuffer *old_fb;
	int ret;

	/* no fb bound */
	if (!fb) {
		DRM_ERROR("No FB bound\n");
		return 0;
	}

	if (intel_crtc->plane > INTEL_INFO(dev)->num_pipes) {
		DRM_ERROR("no plane for crtc: plane %c, num_pipes %d\n",
			  plane_name(intel_crtc->plane),
			  INTEL_INFO(dev)->num_pipes);
		return -EINVAL;
	}

	mutex_lock(&dev->struct_mutex);
	ret = intel_pin_and_fence_fb_obj(dev,
					 to_intel_framebuffer(fb)->obj,
					 NULL);
	if (ret != 0) {
		mutex_unlock(&dev->struct_mutex);
		DRM_ERROR("pin & fence failed\n");
		return ret;
	}

	/*
	 * Update pipe size and adjust fitter if needed: the reason for this is
	 * that in compute_mode_changes we check the native mode (not the pfit
	 * mode) to see if we can flip rather than do a full mode set. In the
	 * fastboot case, we'll flip, but if we don't update the pipesrc and
	 * pfit state, we'll end up with a big fb scanned out into the wrong
	 * sized surface.
	 *
	 * To fix this properly, we need to hoist the checks up into
	 * compute_mode_changes (or above), check the actual pfit state and
	 * whether the platform allows pfit disable with pipe active, and only
	 * then update the pipesrc and pfit state, even on the flip path.
	 */
	if (i915_fastboot) {
		const struct drm_display_mode *adjusted_mode =
			&intel_crtc->config.adjusted_mode;

		I915_WRITE(PIPESRC(intel_crtc->pipe),
			   ((adjusted_mode->crtc_hdisplay - 1) << 16) |
			   (adjusted_mode->crtc_vdisplay - 1));
		if (!intel_crtc->config.pch_pfit.enabled &&
		    (intel_pipe_has_type(crtc, INTEL_OUTPUT_LVDS) ||
		     intel_pipe_has_type(crtc, INTEL_OUTPUT_EDP))) {
			I915_WRITE(PF_CTL(intel_crtc->pipe), 0);
			I915_WRITE(PF_WIN_POS(intel_crtc->pipe), 0);
			I915_WRITE(PF_WIN_SZ(intel_crtc->pipe), 0);
		}
	}

	ret = dev_priv->display.update_plane(crtc, fb, x, y);
	if (ret) {
		intel_unpin_fb_obj(to_intel_framebuffer(fb)->obj);
		mutex_unlock(&dev->struct_mutex);
		DRM_ERROR("failed to update base address\n");
		return ret;
	}

	old_fb = crtc->fb;
	crtc->fb = fb;
	crtc->x = x;
	crtc->y = y;

	if (old_fb) {
		if (intel_crtc->active && old_fb != fb)
			intel_wait_for_vblank(dev, intel_crtc->pipe);
		intel_unpin_fb_obj(to_intel_framebuffer(old_fb)->obj);
	}

	intel_update_fbc(dev);
	intel_edp_psr_update(dev);
	mutex_unlock(&dev->struct_mutex);

	intel_crtc_update_sarea_pos(crtc, x, y);

	return 0;
}

static void intel_fdi_normal_train(struct drm_crtc *crtc)
{
	struct drm_device *dev = crtc->dev;
	struct drm_i915_private *dev_priv = dev->dev_private;
	struct intel_crtc *intel_crtc = to_intel_crtc(crtc);
	int pipe = intel_crtc->pipe;
	u32 reg, temp;

	/* enable normal train */
	reg = FDI_TX_CTL(pipe);
	temp = I915_READ(reg);
	if (IS_IVYBRIDGE(dev)) {
		temp &= ~FDI_LINK_TRAIN_NONE_IVB;
		temp |= FDI_LINK_TRAIN_NONE_IVB | FDI_TX_ENHANCE_FRAME_ENABLE;
	} else {
		temp &= ~FDI_LINK_TRAIN_NONE;
		temp |= FDI_LINK_TRAIN_NONE | FDI_TX_ENHANCE_FRAME_ENABLE;
	}
	I915_WRITE(reg, temp);

	reg = FDI_RX_CTL(pipe);
	temp = I915_READ(reg);
	if (HAS_PCH_CPT(dev)) {
		temp &= ~FDI_LINK_TRAIN_PATTERN_MASK_CPT;
		temp |= FDI_LINK_TRAIN_NORMAL_CPT;
	} else {
		temp &= ~FDI_LINK_TRAIN_NONE;
		temp |= FDI_LINK_TRAIN_NONE;
	}
	I915_WRITE(reg, temp | FDI_RX_ENHANCE_FRAME_ENABLE);

	/* wait one idle pattern time */
	POSTING_READ(reg);
	udelay(1000);

	/* IVB wants error correction enabled */
	if (IS_IVYBRIDGE(dev))
		I915_WRITE(reg, I915_READ(reg) | FDI_FS_ERRC_ENABLE |
			   FDI_FE_ERRC_ENABLE);
}

static bool pipe_has_enabled_pch(struct intel_crtc *crtc)
{
	return crtc->base.enabled && crtc->active &&
		crtc->config.has_pch_encoder;
}

static void ivb_modeset_global_resources(struct drm_device *dev)
{
	struct drm_i915_private *dev_priv = dev->dev_private;
	struct intel_crtc *pipe_B_crtc =
		to_intel_crtc(dev_priv->pipe_to_crtc_mapping[PIPE_B]);
	struct intel_crtc *pipe_C_crtc =
		to_intel_crtc(dev_priv->pipe_to_crtc_mapping[PIPE_C]);
	uint32_t temp;

	/*
	 * When everything is off disable fdi C so that we could enable fdi B
	 * with all lanes. Note that we don't care about enabled pipes without
	 * an enabled pch encoder.
	 */
	if (!pipe_has_enabled_pch(pipe_B_crtc) &&
	    !pipe_has_enabled_pch(pipe_C_crtc)) {
		WARN_ON(I915_READ(FDI_RX_CTL(PIPE_B)) & FDI_RX_ENABLE);
		WARN_ON(I915_READ(FDI_RX_CTL(PIPE_C)) & FDI_RX_ENABLE);

		temp = I915_READ(SOUTH_CHICKEN1);
		temp &= ~FDI_BC_BIFURCATION_SELECT;
		DRM_DEBUG_KMS("disabling fdi C rx\n");
		I915_WRITE(SOUTH_CHICKEN1, temp);
	}
}

/* The FDI link training functions for ILK/Ibexpeak. */
static void ironlake_fdi_link_train(struct drm_crtc *crtc)
{
	struct drm_device *dev = crtc->dev;
	struct drm_i915_private *dev_priv = dev->dev_private;
	struct intel_crtc *intel_crtc = to_intel_crtc(crtc);
	int pipe = intel_crtc->pipe;
	int plane = intel_crtc->plane;
	u32 reg, temp, tries;

	/* FDI needs bits from pipe & plane first */
	assert_pipe_enabled(dev_priv, pipe);
	assert_plane_enabled(dev_priv, plane);

	/* Train 1: umask FDI RX Interrupt symbol_lock and bit_lock bit
	   for train result */
	reg = FDI_RX_IMR(pipe);
	temp = I915_READ(reg);
	temp &= ~FDI_RX_SYMBOL_LOCK;
	temp &= ~FDI_RX_BIT_LOCK;
	I915_WRITE(reg, temp);
	I915_READ(reg);
	udelay(150);

	/* enable CPU FDI TX and PCH FDI RX */
	reg = FDI_TX_CTL(pipe);
	temp = I915_READ(reg);
	temp &= ~FDI_DP_PORT_WIDTH_MASK;
	temp |= FDI_DP_PORT_WIDTH(intel_crtc->config.fdi_lanes);
	temp &= ~FDI_LINK_TRAIN_NONE;
	temp |= FDI_LINK_TRAIN_PATTERN_1;
	I915_WRITE(reg, temp | FDI_TX_ENABLE);

	reg = FDI_RX_CTL(pipe);
	temp = I915_READ(reg);
	temp &= ~FDI_LINK_TRAIN_NONE;
	temp |= FDI_LINK_TRAIN_PATTERN_1;
	I915_WRITE(reg, temp | FDI_RX_ENABLE);

	POSTING_READ(reg);
	udelay(150);

	/* Ironlake workaround, enable clock pointer after FDI enable*/
	I915_WRITE(FDI_RX_CHICKEN(pipe), FDI_RX_PHASE_SYNC_POINTER_OVR);
	I915_WRITE(FDI_RX_CHICKEN(pipe), FDI_RX_PHASE_SYNC_POINTER_OVR |
		   FDI_RX_PHASE_SYNC_POINTER_EN);

	reg = FDI_RX_IIR(pipe);
	for (tries = 0; tries < 5; tries++) {
		temp = I915_READ(reg);
		DRM_DEBUG_KMS("FDI_RX_IIR 0x%x\n", temp);

		if ((temp & FDI_RX_BIT_LOCK)) {
			DRM_DEBUG_KMS("FDI train 1 done.\n");
			I915_WRITE(reg, temp | FDI_RX_BIT_LOCK);
			break;
		}
	}
	if (tries == 5)
		DRM_ERROR("FDI train 1 fail!\n");

	/* Train 2 */
	reg = FDI_TX_CTL(pipe);
	temp = I915_READ(reg);
	temp &= ~FDI_LINK_TRAIN_NONE;
	temp |= FDI_LINK_TRAIN_PATTERN_2;
	I915_WRITE(reg, temp);

	reg = FDI_RX_CTL(pipe);
	temp = I915_READ(reg);
	temp &= ~FDI_LINK_TRAIN_NONE;
	temp |= FDI_LINK_TRAIN_PATTERN_2;
	I915_WRITE(reg, temp);

	POSTING_READ(reg);
	udelay(150);

	reg = FDI_RX_IIR(pipe);
	for (tries = 0; tries < 5; tries++) {
		temp = I915_READ(reg);
		DRM_DEBUG_KMS("FDI_RX_IIR 0x%x\n", temp);

		if (temp & FDI_RX_SYMBOL_LOCK) {
			I915_WRITE(reg, temp | FDI_RX_SYMBOL_LOCK);
			DRM_DEBUG_KMS("FDI train 2 done.\n");
			break;
		}
	}
	if (tries == 5)
		DRM_ERROR("FDI train 2 fail!\n");

	DRM_DEBUG_KMS("FDI train done\n");

}

static const int snb_b_fdi_train_param[] = {
	FDI_LINK_TRAIN_400MV_0DB_SNB_B,
	FDI_LINK_TRAIN_400MV_6DB_SNB_B,
	FDI_LINK_TRAIN_600MV_3_5DB_SNB_B,
	FDI_LINK_TRAIN_800MV_0DB_SNB_B,
};

/* The FDI link training functions for SNB/Cougarpoint. */
static void gen6_fdi_link_train(struct drm_crtc *crtc)
{
	struct drm_device *dev = crtc->dev;
	struct drm_i915_private *dev_priv = dev->dev_private;
	struct intel_crtc *intel_crtc = to_intel_crtc(crtc);
	int pipe = intel_crtc->pipe;
	u32 reg, temp, i, retry;

	/* Train 1: umask FDI RX Interrupt symbol_lock and bit_lock bit
	   for train result */
	reg = FDI_RX_IMR(pipe);
	temp = I915_READ(reg);
	temp &= ~FDI_RX_SYMBOL_LOCK;
	temp &= ~FDI_RX_BIT_LOCK;
	I915_WRITE(reg, temp);

	POSTING_READ(reg);
	udelay(150);

	/* enable CPU FDI TX and PCH FDI RX */
	reg = FDI_TX_CTL(pipe);
	temp = I915_READ(reg);
	temp &= ~FDI_DP_PORT_WIDTH_MASK;
	temp |= FDI_DP_PORT_WIDTH(intel_crtc->config.fdi_lanes);
	temp &= ~FDI_LINK_TRAIN_NONE;
	temp |= FDI_LINK_TRAIN_PATTERN_1;
	temp &= ~FDI_LINK_TRAIN_VOL_EMP_MASK;
	/* SNB-B */
	temp |= FDI_LINK_TRAIN_400MV_0DB_SNB_B;
	I915_WRITE(reg, temp | FDI_TX_ENABLE);

	I915_WRITE(FDI_RX_MISC(pipe),
		   FDI_RX_TP1_TO_TP2_48 | FDI_RX_FDI_DELAY_90);

	reg = FDI_RX_CTL(pipe);
	temp = I915_READ(reg);
	if (HAS_PCH_CPT(dev)) {
		temp &= ~FDI_LINK_TRAIN_PATTERN_MASK_CPT;
		temp |= FDI_LINK_TRAIN_PATTERN_1_CPT;
	} else {
		temp &= ~FDI_LINK_TRAIN_NONE;
		temp |= FDI_LINK_TRAIN_PATTERN_1;
	}
	I915_WRITE(reg, temp | FDI_RX_ENABLE);

	POSTING_READ(reg);
	udelay(150);

	for (i = 0; i < 4; i++) {
		reg = FDI_TX_CTL(pipe);
		temp = I915_READ(reg);
		temp &= ~FDI_LINK_TRAIN_VOL_EMP_MASK;
		temp |= snb_b_fdi_train_param[i];
		I915_WRITE(reg, temp);

		POSTING_READ(reg);
		udelay(500);

		for (retry = 0; retry < 5; retry++) {
			reg = FDI_RX_IIR(pipe);
			temp = I915_READ(reg);
			DRM_DEBUG_KMS("FDI_RX_IIR 0x%x\n", temp);
			if (temp & FDI_RX_BIT_LOCK) {
				I915_WRITE(reg, temp | FDI_RX_BIT_LOCK);
				DRM_DEBUG_KMS("FDI train 1 done.\n");
				break;
			}
			udelay(50);
		}
		if (retry < 5)
			break;
	}
	if (i == 4)
		DRM_ERROR("FDI train 1 fail!\n");

	/* Train 2 */
	reg = FDI_TX_CTL(pipe);
	temp = I915_READ(reg);
	temp &= ~FDI_LINK_TRAIN_NONE;
	temp |= FDI_LINK_TRAIN_PATTERN_2;
	if (IS_GEN6(dev)) {
		temp &= ~FDI_LINK_TRAIN_VOL_EMP_MASK;
		/* SNB-B */
		temp |= FDI_LINK_TRAIN_400MV_0DB_SNB_B;
	}
	I915_WRITE(reg, temp);

	reg = FDI_RX_CTL(pipe);
	temp = I915_READ(reg);
	if (HAS_PCH_CPT(dev)) {
		temp &= ~FDI_LINK_TRAIN_PATTERN_MASK_CPT;
		temp |= FDI_LINK_TRAIN_PATTERN_2_CPT;
	} else {
		temp &= ~FDI_LINK_TRAIN_NONE;
		temp |= FDI_LINK_TRAIN_PATTERN_2;
	}
	I915_WRITE(reg, temp);

	POSTING_READ(reg);
	udelay(150);

	for (i = 0; i < 4; i++) {
		reg = FDI_TX_CTL(pipe);
		temp = I915_READ(reg);
		temp &= ~FDI_LINK_TRAIN_VOL_EMP_MASK;
		temp |= snb_b_fdi_train_param[i];
		I915_WRITE(reg, temp);

		POSTING_READ(reg);
		udelay(500);

		for (retry = 0; retry < 5; retry++) {
			reg = FDI_RX_IIR(pipe);
			temp = I915_READ(reg);
			DRM_DEBUG_KMS("FDI_RX_IIR 0x%x\n", temp);
			if (temp & FDI_RX_SYMBOL_LOCK) {
				I915_WRITE(reg, temp | FDI_RX_SYMBOL_LOCK);
				DRM_DEBUG_KMS("FDI train 2 done.\n");
				break;
			}
			udelay(50);
		}
		if (retry < 5)
			break;
	}
	if (i == 4)
		DRM_ERROR("FDI train 2 fail!\n");

	DRM_DEBUG_KMS("FDI train done.\n");
}

/* Manual link training for Ivy Bridge A0 parts */
static void ivb_manual_fdi_link_train(struct drm_crtc *crtc)
{
	struct drm_device *dev = crtc->dev;
	struct drm_i915_private *dev_priv = dev->dev_private;
	struct intel_crtc *intel_crtc = to_intel_crtc(crtc);
	int pipe = intel_crtc->pipe;
	u32 reg, temp, i, j;

	/* Train 1: umask FDI RX Interrupt symbol_lock and bit_lock bit
	   for train result */
	reg = FDI_RX_IMR(pipe);
	temp = I915_READ(reg);
	temp &= ~FDI_RX_SYMBOL_LOCK;
	temp &= ~FDI_RX_BIT_LOCK;
	I915_WRITE(reg, temp);

	POSTING_READ(reg);
	udelay(150);

	DRM_DEBUG_KMS("FDI_RX_IIR before link train 0x%x\n",
		      I915_READ(FDI_RX_IIR(pipe)));

	/* Try each vswing and preemphasis setting twice before moving on */
	for (j = 0; j < ARRAY_SIZE(snb_b_fdi_train_param) * 2; j++) {
		/* disable first in case we need to retry */
		reg = FDI_TX_CTL(pipe);
		temp = I915_READ(reg);
		temp &= ~(FDI_LINK_TRAIN_AUTO | FDI_LINK_TRAIN_NONE_IVB);
		temp &= ~FDI_TX_ENABLE;
		I915_WRITE(reg, temp);

		reg = FDI_RX_CTL(pipe);
		temp = I915_READ(reg);
		temp &= ~FDI_LINK_TRAIN_AUTO;
		temp &= ~FDI_LINK_TRAIN_PATTERN_MASK_CPT;
		temp &= ~FDI_RX_ENABLE;
		I915_WRITE(reg, temp);

		/* enable CPU FDI TX and PCH FDI RX */
		reg = FDI_TX_CTL(pipe);
		temp = I915_READ(reg);
		temp &= ~FDI_DP_PORT_WIDTH_MASK;
		temp |= FDI_DP_PORT_WIDTH(intel_crtc->config.fdi_lanes);
		temp |= FDI_LINK_TRAIN_PATTERN_1_IVB;
		temp &= ~FDI_LINK_TRAIN_VOL_EMP_MASK;
		temp |= snb_b_fdi_train_param[j/2];
		temp |= FDI_COMPOSITE_SYNC;
		I915_WRITE(reg, temp | FDI_TX_ENABLE);

		I915_WRITE(FDI_RX_MISC(pipe),
			   FDI_RX_TP1_TO_TP2_48 | FDI_RX_FDI_DELAY_90);

		reg = FDI_RX_CTL(pipe);
		temp = I915_READ(reg);
		temp |= FDI_LINK_TRAIN_PATTERN_1_CPT;
		temp |= FDI_COMPOSITE_SYNC;
		I915_WRITE(reg, temp | FDI_RX_ENABLE);

		POSTING_READ(reg);
		udelay(1); /* should be 0.5us */

		for (i = 0; i < 4; i++) {
			reg = FDI_RX_IIR(pipe);
			temp = I915_READ(reg);
			DRM_DEBUG_KMS("FDI_RX_IIR 0x%x\n", temp);

			if (temp & FDI_RX_BIT_LOCK ||
			    (I915_READ(reg) & FDI_RX_BIT_LOCK)) {
				I915_WRITE(reg, temp | FDI_RX_BIT_LOCK);
				DRM_DEBUG_KMS("FDI train 1 done, level %i.\n",
					      i);
				break;
			}
			udelay(1); /* should be 0.5us */
		}
		if (i == 4) {
			DRM_DEBUG_KMS("FDI train 1 fail on vswing %d\n", j / 2);
			continue;
		}

		/* Train 2 */
		reg = FDI_TX_CTL(pipe);
		temp = I915_READ(reg);
		temp &= ~FDI_LINK_TRAIN_NONE_IVB;
		temp |= FDI_LINK_TRAIN_PATTERN_2_IVB;
		I915_WRITE(reg, temp);

		reg = FDI_RX_CTL(pipe);
		temp = I915_READ(reg);
		temp &= ~FDI_LINK_TRAIN_PATTERN_MASK_CPT;
		temp |= FDI_LINK_TRAIN_PATTERN_2_CPT;
		I915_WRITE(reg, temp);

		POSTING_READ(reg);
		udelay(2); /* should be 1.5us */

		for (i = 0; i < 4; i++) {
			reg = FDI_RX_IIR(pipe);
			temp = I915_READ(reg);
			DRM_DEBUG_KMS("FDI_RX_IIR 0x%x\n", temp);

			if (temp & FDI_RX_SYMBOL_LOCK ||
			    (I915_READ(reg) & FDI_RX_SYMBOL_LOCK)) {
				I915_WRITE(reg, temp | FDI_RX_SYMBOL_LOCK);
				DRM_DEBUG_KMS("FDI train 2 done, level %i.\n",
					      i);
				goto train_done;
			}
			udelay(2); /* should be 1.5us */
		}
		if (i == 4)
			DRM_DEBUG_KMS("FDI train 2 fail on vswing %d\n", j / 2);
	}

train_done:
	DRM_DEBUG_KMS("FDI train done.\n");
}

static void ironlake_fdi_pll_enable(struct intel_crtc *intel_crtc)
{
	struct drm_device *dev = intel_crtc->base.dev;
	struct drm_i915_private *dev_priv = dev->dev_private;
	int pipe = intel_crtc->pipe;
	u32 reg, temp;


	/* enable PCH FDI RX PLL, wait warmup plus DMI latency */
	reg = FDI_RX_CTL(pipe);
	temp = I915_READ(reg);
	temp &= ~(FDI_DP_PORT_WIDTH_MASK | (0x7 << 16));
	temp |= FDI_DP_PORT_WIDTH(intel_crtc->config.fdi_lanes);
	temp |= (I915_READ(PIPECONF(pipe)) & PIPECONF_BPC_MASK) << 11;
	I915_WRITE(reg, temp | FDI_RX_PLL_ENABLE);

	POSTING_READ(reg);
	udelay(200);

	/* Switch from Rawclk to PCDclk */
	temp = I915_READ(reg);
	I915_WRITE(reg, temp | FDI_PCDCLK);

	POSTING_READ(reg);
	udelay(200);

	/* Enable CPU FDI TX PLL, always on for Ironlake */
	reg = FDI_TX_CTL(pipe);
	temp = I915_READ(reg);
	if ((temp & FDI_TX_PLL_ENABLE) == 0) {
		I915_WRITE(reg, temp | FDI_TX_PLL_ENABLE);

		POSTING_READ(reg);
		udelay(100);
	}
}

static void ironlake_fdi_pll_disable(struct intel_crtc *intel_crtc)
{
	struct drm_device *dev = intel_crtc->base.dev;
	struct drm_i915_private *dev_priv = dev->dev_private;
	int pipe = intel_crtc->pipe;
	u32 reg, temp;

	/* Switch from PCDclk to Rawclk */
	reg = FDI_RX_CTL(pipe);
	temp = I915_READ(reg);
	I915_WRITE(reg, temp & ~FDI_PCDCLK);

	/* Disable CPU FDI TX PLL */
	reg = FDI_TX_CTL(pipe);
	temp = I915_READ(reg);
	I915_WRITE(reg, temp & ~FDI_TX_PLL_ENABLE);

	POSTING_READ(reg);
	udelay(100);

	reg = FDI_RX_CTL(pipe);
	temp = I915_READ(reg);
	I915_WRITE(reg, temp & ~FDI_RX_PLL_ENABLE);

	/* Wait for the clocks to turn off. */
	POSTING_READ(reg);
	udelay(100);
}

static void ironlake_fdi_disable(struct drm_crtc *crtc)
{
	struct drm_device *dev = crtc->dev;
	struct drm_i915_private *dev_priv = dev->dev_private;
	struct intel_crtc *intel_crtc = to_intel_crtc(crtc);
	int pipe = intel_crtc->pipe;
	u32 reg, temp;

	/* disable CPU FDI tx and PCH FDI rx */
	reg = FDI_TX_CTL(pipe);
	temp = I915_READ(reg);
	I915_WRITE(reg, temp & ~FDI_TX_ENABLE);
	POSTING_READ(reg);

	reg = FDI_RX_CTL(pipe);
	temp = I915_READ(reg);
	temp &= ~(0x7 << 16);
	temp |= (I915_READ(PIPECONF(pipe)) & PIPECONF_BPC_MASK) << 11;
	I915_WRITE(reg, temp & ~FDI_RX_ENABLE);

	POSTING_READ(reg);
	udelay(100);

	/* Ironlake workaround, disable clock pointer after downing FDI */
	if (HAS_PCH_IBX(dev)) {
		I915_WRITE(FDI_RX_CHICKEN(pipe), FDI_RX_PHASE_SYNC_POINTER_OVR);
	}

	/* still set train pattern 1 */
	reg = FDI_TX_CTL(pipe);
	temp = I915_READ(reg);
	temp &= ~FDI_LINK_TRAIN_NONE;
	temp |= FDI_LINK_TRAIN_PATTERN_1;
	I915_WRITE(reg, temp);

	reg = FDI_RX_CTL(pipe);
	temp = I915_READ(reg);
	if (HAS_PCH_CPT(dev)) {
		temp &= ~FDI_LINK_TRAIN_PATTERN_MASK_CPT;
		temp |= FDI_LINK_TRAIN_PATTERN_1_CPT;
	} else {
		temp &= ~FDI_LINK_TRAIN_NONE;
		temp |= FDI_LINK_TRAIN_PATTERN_1;
	}
	/* BPC in FDI rx is consistent with that in PIPECONF */
	temp &= ~(0x07 << 16);
	temp |= (I915_READ(PIPECONF(pipe)) & PIPECONF_BPC_MASK) << 11;
	I915_WRITE(reg, temp);

	POSTING_READ(reg);
	udelay(100);
}

static bool intel_crtc_has_pending_flip(struct drm_crtc *crtc)
{
	struct drm_device *dev = crtc->dev;
	struct drm_i915_private *dev_priv = dev->dev_private;
	struct intel_crtc *intel_crtc = to_intel_crtc(crtc);
	unsigned long flags;
	bool pending;

	if (i915_reset_in_progress(&dev_priv->gpu_error) ||
	    intel_crtc->reset_counter != atomic_read(&dev_priv->gpu_error.reset_counter))
		return false;

	spin_lock_irqsave(&dev->event_lock, flags);
	pending = to_intel_crtc(crtc)->unpin_work != NULL;
	spin_unlock_irqrestore(&dev->event_lock, flags);

	return pending;
}

static void intel_crtc_wait_for_pending_flips(struct drm_crtc *crtc)
{
	struct drm_device *dev = crtc->dev;
	struct drm_i915_private *dev_priv = dev->dev_private;

	if (crtc->fb == NULL)
		return;

	WARN_ON(waitqueue_active(&dev_priv->pending_flip_queue));

	wait_event(dev_priv->pending_flip_queue,
		   !intel_crtc_has_pending_flip(crtc));

	mutex_lock(&dev->struct_mutex);
	intel_finish_fb(crtc->fb);
	mutex_unlock(&dev->struct_mutex);
}

/* Program iCLKIP clock to the desired frequency */
static void lpt_program_iclkip(struct drm_crtc *crtc)
{
	struct drm_device *dev = crtc->dev;
	struct drm_i915_private *dev_priv = dev->dev_private;
	int clock = to_intel_crtc(crtc)->config.adjusted_mode.crtc_clock;
	u32 divsel, phaseinc, auxdiv, phasedir = 0;
	u32 temp;

	mutex_lock(&dev_priv->dpio_lock);

	/* It is necessary to ungate the pixclk gate prior to programming
	 * the divisors, and gate it back when it is done.
	 */
	I915_WRITE(PIXCLK_GATE, PIXCLK_GATE_GATE);

	/* Disable SSCCTL */
	intel_sbi_write(dev_priv, SBI_SSCCTL6,
			intel_sbi_read(dev_priv, SBI_SSCCTL6, SBI_ICLK) |
				SBI_SSCCTL_DISABLE,
			SBI_ICLK);

	/* 20MHz is a corner case which is out of range for the 7-bit divisor */
	if (clock == 20000) {
		auxdiv = 1;
		divsel = 0x41;
		phaseinc = 0x20;
	} else {
		/* The iCLK virtual clock root frequency is in MHz,
		 * but the adjusted_mode->crtc_clock in in KHz. To get the
		 * divisors, it is necessary to divide one by another, so we
		 * convert the virtual clock precision to KHz here for higher
		 * precision.
		 */
		u32 iclk_virtual_root_freq = 172800 * 1000;
		u32 iclk_pi_range = 64;
		u32 desired_divisor, msb_divisor_value, pi_value;

		desired_divisor = (iclk_virtual_root_freq / clock);
		msb_divisor_value = desired_divisor / iclk_pi_range;
		pi_value = desired_divisor % iclk_pi_range;

		auxdiv = 0;
		divsel = msb_divisor_value - 2;
		phaseinc = pi_value;
	}

	/* This should not happen with any sane values */
	WARN_ON(SBI_SSCDIVINTPHASE_DIVSEL(divsel) &
		~SBI_SSCDIVINTPHASE_DIVSEL_MASK);
	WARN_ON(SBI_SSCDIVINTPHASE_DIR(phasedir) &
		~SBI_SSCDIVINTPHASE_INCVAL_MASK);

	DRM_DEBUG_KMS("iCLKIP clock: found settings for %dKHz refresh rate: auxdiv=%x, divsel=%x, phasedir=%x, phaseinc=%x\n",
			clock,
			auxdiv,
			divsel,
			phasedir,
			phaseinc);

	/* Program SSCDIVINTPHASE6 */
	temp = intel_sbi_read(dev_priv, SBI_SSCDIVINTPHASE6, SBI_ICLK);
	temp &= ~SBI_SSCDIVINTPHASE_DIVSEL_MASK;
	temp |= SBI_SSCDIVINTPHASE_DIVSEL(divsel);
	temp &= ~SBI_SSCDIVINTPHASE_INCVAL_MASK;
	temp |= SBI_SSCDIVINTPHASE_INCVAL(phaseinc);
	temp |= SBI_SSCDIVINTPHASE_DIR(phasedir);
	temp |= SBI_SSCDIVINTPHASE_PROPAGATE;
	intel_sbi_write(dev_priv, SBI_SSCDIVINTPHASE6, temp, SBI_ICLK);

	/* Program SSCAUXDIV */
	temp = intel_sbi_read(dev_priv, SBI_SSCAUXDIV6, SBI_ICLK);
	temp &= ~SBI_SSCAUXDIV_FINALDIV2SEL(1);
	temp |= SBI_SSCAUXDIV_FINALDIV2SEL(auxdiv);
	intel_sbi_write(dev_priv, SBI_SSCAUXDIV6, temp, SBI_ICLK);

	/* Enable modulator and associated divider */
	temp = intel_sbi_read(dev_priv, SBI_SSCCTL6, SBI_ICLK);
	temp &= ~SBI_SSCCTL_DISABLE;
	intel_sbi_write(dev_priv, SBI_SSCCTL6, temp, SBI_ICLK);

	/* Wait for initialization time */
	udelay(24);

	I915_WRITE(PIXCLK_GATE, PIXCLK_GATE_UNGATE);

	mutex_unlock(&dev_priv->dpio_lock);
}

static void ironlake_pch_transcoder_set_timings(struct intel_crtc *crtc,
						enum pipe pch_transcoder)
{
	struct drm_device *dev = crtc->base.dev;
	struct drm_i915_private *dev_priv = dev->dev_private;
	enum transcoder cpu_transcoder = crtc->config.cpu_transcoder;

	I915_WRITE(PCH_TRANS_HTOTAL(pch_transcoder),
		   I915_READ(HTOTAL(cpu_transcoder)));
	I915_WRITE(PCH_TRANS_HBLANK(pch_transcoder),
		   I915_READ(HBLANK(cpu_transcoder)));
	I915_WRITE(PCH_TRANS_HSYNC(pch_transcoder),
		   I915_READ(HSYNC(cpu_transcoder)));

	I915_WRITE(PCH_TRANS_VTOTAL(pch_transcoder),
		   I915_READ(VTOTAL(cpu_transcoder)));
	I915_WRITE(PCH_TRANS_VBLANK(pch_transcoder),
		   I915_READ(VBLANK(cpu_transcoder)));
	I915_WRITE(PCH_TRANS_VSYNC(pch_transcoder),
		   I915_READ(VSYNC(cpu_transcoder)));
	I915_WRITE(PCH_TRANS_VSYNCSHIFT(pch_transcoder),
		   I915_READ(VSYNCSHIFT(cpu_transcoder)));
}

static void cpt_enable_fdi_bc_bifurcation(struct drm_device *dev)
{
	struct drm_i915_private *dev_priv = dev->dev_private;
	uint32_t temp;

	temp = I915_READ(SOUTH_CHICKEN1);
	if (temp & FDI_BC_BIFURCATION_SELECT)
		return;

	WARN_ON(I915_READ(FDI_RX_CTL(PIPE_B)) & FDI_RX_ENABLE);
	WARN_ON(I915_READ(FDI_RX_CTL(PIPE_C)) & FDI_RX_ENABLE);

	temp |= FDI_BC_BIFURCATION_SELECT;
	DRM_DEBUG_KMS("enabling fdi C rx\n");
	I915_WRITE(SOUTH_CHICKEN1, temp);
	POSTING_READ(SOUTH_CHICKEN1);
}

static void ivybridge_update_fdi_bc_bifurcation(struct intel_crtc *intel_crtc)
{
	struct drm_device *dev = intel_crtc->base.dev;
	struct drm_i915_private *dev_priv = dev->dev_private;

	switch (intel_crtc->pipe) {
	case PIPE_A:
		break;
	case PIPE_B:
		if (intel_crtc->config.fdi_lanes > 2)
			WARN_ON(I915_READ(SOUTH_CHICKEN1) & FDI_BC_BIFURCATION_SELECT);
		else
			cpt_enable_fdi_bc_bifurcation(dev);

		break;
	case PIPE_C:
		cpt_enable_fdi_bc_bifurcation(dev);

		break;
	default:
		BUG();
	}
}

/*
 * Enable PCH resources required for PCH ports:
 *   - PCH PLLs
 *   - FDI training & RX/TX
 *   - update transcoder timings
 *   - DP transcoding bits
 *   - transcoder
 */
static void ironlake_pch_enable(struct drm_crtc *crtc)
{
	struct drm_device *dev = crtc->dev;
	struct drm_i915_private *dev_priv = dev->dev_private;
	struct intel_crtc *intel_crtc = to_intel_crtc(crtc);
	int pipe = intel_crtc->pipe;
	u32 reg, temp;

	assert_pch_transcoder_disabled(dev_priv, pipe);

	if (IS_IVYBRIDGE(dev))
		ivybridge_update_fdi_bc_bifurcation(intel_crtc);

	/* Write the TU size bits before fdi link training, so that error
	 * detection works. */
	I915_WRITE(FDI_RX_TUSIZE1(pipe),
		   I915_READ(PIPE_DATA_M1(pipe)) & TU_SIZE_MASK);

	/* For PCH output, training FDI link */
	dev_priv->display.fdi_link_train(crtc);

	/* We need to program the right clock selection before writing the pixel
	 * mutliplier into the DPLL. */
	if (HAS_PCH_CPT(dev)) {
		u32 sel;

		temp = I915_READ(PCH_DPLL_SEL);
		temp |= TRANS_DPLL_ENABLE(pipe);
		sel = TRANS_DPLLB_SEL(pipe);
		if (intel_crtc->config.shared_dpll == DPLL_ID_PCH_PLL_B)
			temp |= sel;
		else
			temp &= ~sel;
		I915_WRITE(PCH_DPLL_SEL, temp);
	}

	/* XXX: pch pll's can be enabled any time before we enable the PCH
	 * transcoder, and we actually should do this to not upset any PCH
	 * transcoder that already use the clock when we share it.
	 *
	 * Note that enable_shared_dpll tries to do the right thing, but
	 * get_shared_dpll unconditionally resets the pll - we need that to have
	 * the right LVDS enable sequence. */
	ironlake_enable_shared_dpll(intel_crtc);

	/* set transcoder timing, panel must allow it */
	assert_panel_unlocked(dev_priv, pipe);
	ironlake_pch_transcoder_set_timings(intel_crtc, pipe);

	intel_fdi_normal_train(crtc);

	/* For PCH DP, enable TRANS_DP_CTL */
	if (HAS_PCH_CPT(dev) &&
	    (intel_pipe_has_type(crtc, INTEL_OUTPUT_DISPLAYPORT) ||
	     intel_pipe_has_type(crtc, INTEL_OUTPUT_EDP))) {
		u32 bpc = (I915_READ(PIPECONF(pipe)) & PIPECONF_BPC_MASK) >> 5;
		reg = TRANS_DP_CTL(pipe);
		temp = I915_READ(reg);
		temp &= ~(TRANS_DP_PORT_SEL_MASK |
			  TRANS_DP_SYNC_MASK |
			  TRANS_DP_BPC_MASK);
		temp |= (TRANS_DP_OUTPUT_ENABLE |
			 TRANS_DP_ENH_FRAMING);
		temp |= bpc << 9; /* same format but at 11:9 */

		if (crtc->mode.flags & DRM_MODE_FLAG_PHSYNC)
			temp |= TRANS_DP_HSYNC_ACTIVE_HIGH;
		if (crtc->mode.flags & DRM_MODE_FLAG_PVSYNC)
			temp |= TRANS_DP_VSYNC_ACTIVE_HIGH;

		switch (intel_trans_dp_port_sel(crtc)) {
		case PCH_DP_B:
			temp |= TRANS_DP_PORT_SEL_B;
			break;
		case PCH_DP_C:
			temp |= TRANS_DP_PORT_SEL_C;
			break;
		case PCH_DP_D:
			temp |= TRANS_DP_PORT_SEL_D;
			break;
		default:
			BUG();
		}

		I915_WRITE(reg, temp);
	}

	ironlake_enable_pch_transcoder(dev_priv, pipe);
}

static void lpt_pch_enable(struct drm_crtc *crtc)
{
	struct drm_device *dev = crtc->dev;
	struct drm_i915_private *dev_priv = dev->dev_private;
	struct intel_crtc *intel_crtc = to_intel_crtc(crtc);
	enum transcoder cpu_transcoder = intel_crtc->config.cpu_transcoder;

	assert_pch_transcoder_disabled(dev_priv, TRANSCODER_A);

	lpt_program_iclkip(crtc);

	/* Set transcoder timing. */
	ironlake_pch_transcoder_set_timings(intel_crtc, PIPE_A);

	lpt_enable_pch_transcoder(dev_priv, cpu_transcoder);
}

static void intel_put_shared_dpll(struct intel_crtc *crtc)
{
	struct intel_shared_dpll *pll = intel_crtc_to_shared_dpll(crtc);

	if (pll == NULL)
		return;

	if (pll->refcount == 0) {
		WARN(1, "bad %s refcount\n", pll->name);
		return;
	}

	if (--pll->refcount == 0) {
		WARN_ON(pll->on);
		WARN_ON(pll->active);
	}

	crtc->config.shared_dpll = DPLL_ID_PRIVATE;
}

static struct intel_shared_dpll *intel_get_shared_dpll(struct intel_crtc *crtc)
{
	struct drm_i915_private *dev_priv = crtc->base.dev->dev_private;
	struct intel_shared_dpll *pll = intel_crtc_to_shared_dpll(crtc);
	enum intel_dpll_id i;

	if (pll) {
		DRM_DEBUG_KMS("CRTC:%d dropping existing %s\n",
			      crtc->base.base.id, pll->name);
		intel_put_shared_dpll(crtc);
	}

	if (HAS_PCH_IBX(dev_priv->dev)) {
		/* Ironlake PCH has a fixed PLL->PCH pipe mapping. */
		i = (enum intel_dpll_id) crtc->pipe;
		pll = &dev_priv->shared_dplls[i];

		DRM_DEBUG_KMS("CRTC:%d using pre-allocated %s\n",
			      crtc->base.base.id, pll->name);

		goto found;
	}

	for (i = 0; i < dev_priv->num_shared_dpll; i++) {
		pll = &dev_priv->shared_dplls[i];

		/* Only want to check enabled timings first */
		if (pll->refcount == 0)
			continue;

		if (memcmp(&crtc->config.dpll_hw_state, &pll->hw_state,
			   sizeof(pll->hw_state)) == 0) {
			DRM_DEBUG_KMS("CRTC:%d sharing existing %s (refcount %d, ative %d)\n",
				      crtc->base.base.id,
				      pll->name, pll->refcount, pll->active);

			goto found;
		}
	}

	/* Ok no matching timings, maybe there's a free one? */
	for (i = 0; i < dev_priv->num_shared_dpll; i++) {
		pll = &dev_priv->shared_dplls[i];
		if (pll->refcount == 0) {
			DRM_DEBUG_KMS("CRTC:%d allocated %s\n",
				      crtc->base.base.id, pll->name);
			goto found;
		}
	}

	return NULL;

found:
	crtc->config.shared_dpll = i;
	DRM_DEBUG_DRIVER("using %s for pipe %c\n", pll->name,
			 pipe_name(crtc->pipe));

	if (pll->active == 0) {
		memcpy(&pll->hw_state, &crtc->config.dpll_hw_state,
		       sizeof(pll->hw_state));

		DRM_DEBUG_DRIVER("setting up %s\n", pll->name);
		WARN_ON(pll->on);
		assert_shared_dpll_disabled(dev_priv, pll);

		pll->mode_set(dev_priv, pll);
	}
	pll->refcount++;

	return pll;
}

static void cpt_verify_modeset(struct drm_device *dev, int pipe)
{
	struct drm_i915_private *dev_priv = dev->dev_private;
	int dslreg = PIPEDSL(pipe);
	u32 temp;

	temp = I915_READ(dslreg);
	udelay(500);
	if (wait_for(I915_READ(dslreg) != temp, 5)) {
		if (wait_for(I915_READ(dslreg) != temp, 5))
			DRM_ERROR("mode set failed: pipe %c stuck\n", pipe_name(pipe));
	}
}

static void ironlake_pfit_enable(struct intel_crtc *crtc)
{
	struct drm_device *dev = crtc->base.dev;
	struct drm_i915_private *dev_priv = dev->dev_private;
	int pipe = crtc->pipe;

	if (crtc->config.pch_pfit.enabled) {
		/* Force use of hard-coded filter coefficients
		 * as some pre-programmed values are broken,
		 * e.g. x201.
		 */
		if (IS_IVYBRIDGE(dev) || IS_HASWELL(dev))
			I915_WRITE(PF_CTL(pipe), PF_ENABLE | PF_FILTER_MED_3x3 |
						 PF_PIPE_SEL_IVB(pipe));
		else
			I915_WRITE(PF_CTL(pipe), PF_ENABLE | PF_FILTER_MED_3x3);
		I915_WRITE(PF_WIN_POS(pipe), crtc->config.pch_pfit.pos);
		I915_WRITE(PF_WIN_SZ(pipe), crtc->config.pch_pfit.size);
	}
}

static void intel_enable_planes(struct drm_crtc *crtc)
{
	struct drm_device *dev = crtc->dev;
	enum pipe pipe = to_intel_crtc(crtc)->pipe;
	struct intel_plane *intel_plane;

	list_for_each_entry(intel_plane, &dev->mode_config.plane_list, base.head)
		if (intel_plane->pipe == pipe)
			intel_plane_restore(&intel_plane->base);
}

static void intel_disable_planes(struct drm_crtc *crtc)
{
	struct drm_device *dev = crtc->dev;
	enum pipe pipe = to_intel_crtc(crtc)->pipe;
	struct intel_plane *intel_plane;

	list_for_each_entry(intel_plane, &dev->mode_config.plane_list, base.head)
		if (intel_plane->pipe == pipe)
			intel_plane_disable(&intel_plane->base);
}

void hsw_enable_ips(struct intel_crtc *crtc)
{
	struct drm_i915_private *dev_priv = crtc->base.dev->dev_private;

	if (!crtc->config.ips_enabled)
		return;

	/* We can only enable IPS after we enable a plane and wait for a vblank.
	 * We guarantee that the plane is enabled by calling intel_enable_ips
	 * only after intel_enable_plane. And intel_enable_plane already waits
	 * for a vblank, so all we need to do here is to enable the IPS bit. */
	assert_plane_enabled(dev_priv, crtc->plane);
	I915_WRITE(IPS_CTL, IPS_ENABLE);

	/* The bit only becomes 1 in the next vblank, so this wait here is
	 * essentially intel_wait_for_vblank. If we don't have this and don't
	 * wait for vblanks until the end of crtc_enable, then the HW state
	 * readout code will complain that the expected IPS_CTL value is not the
	 * one we read. */
	if (wait_for(I915_READ_NOTRACE(IPS_CTL) & IPS_ENABLE, 50))
		DRM_ERROR("Timed out waiting for IPS enable\n");
}

void hsw_disable_ips(struct intel_crtc *crtc)
{
	struct drm_device *dev = crtc->base.dev;
	struct drm_i915_private *dev_priv = dev->dev_private;

	if (!crtc->config.ips_enabled)
		return;

	assert_plane_enabled(dev_priv, crtc->plane);
	I915_WRITE(IPS_CTL, 0);
	POSTING_READ(IPS_CTL);

	/* We need to wait for a vblank before we can disable the plane. */
	intel_wait_for_vblank(dev, crtc->pipe);
}

/** Loads the palette/gamma unit for the CRTC with the prepared values */
static void intel_crtc_load_lut(struct drm_crtc *crtc)
{
	struct drm_device *dev = crtc->dev;
	struct drm_i915_private *dev_priv = dev->dev_private;
	struct intel_crtc *intel_crtc = to_intel_crtc(crtc);
	enum pipe pipe = intel_crtc->pipe;
	int palreg = PALETTE(pipe);
	int i;
	bool reenable_ips = false;

	/* The clocks have to be on to load the palette. */
	if (!crtc->enabled || !intel_crtc->active)
		return;

	if (!HAS_PCH_SPLIT(dev_priv->dev)) {
		if (intel_pipe_has_type(crtc, INTEL_OUTPUT_DSI))
			assert_dsi_pll_enabled(dev_priv);
		else
			assert_pll_enabled(dev_priv, pipe);
	}

	/* use legacy palette for Ironlake */
	if (HAS_PCH_SPLIT(dev))
		palreg = LGC_PALETTE(pipe);

	/* Workaround : Do not read or write the pipe palette/gamma data while
	 * GAMMA_MODE is configured for split gamma and IPS_CTL has IPS enabled.
	 */
	if (intel_crtc->config.ips_enabled &&
	    ((I915_READ(GAMMA_MODE(pipe)) & GAMMA_MODE_MODE_MASK) ==
	     GAMMA_MODE_MODE_SPLIT)) {
		hsw_disable_ips(intel_crtc);
		reenable_ips = true;
	}

	for (i = 0; i < 256; i++) {
		I915_WRITE(palreg + 4 * i,
			   (intel_crtc->lut_r[i] << 16) |
			   (intel_crtc->lut_g[i] << 8) |
			   intel_crtc->lut_b[i]);
	}

	if (reenable_ips)
		hsw_enable_ips(intel_crtc);
}

static void ironlake_crtc_enable(struct drm_crtc *crtc)
{
	struct drm_device *dev = crtc->dev;
	struct drm_i915_private *dev_priv = dev->dev_private;
	struct intel_crtc *intel_crtc = to_intel_crtc(crtc);
	struct intel_encoder *encoder;
	int pipe = intel_crtc->pipe;
	int plane = intel_crtc->plane;

	WARN_ON(!crtc->enabled);

	if (intel_crtc->active)
		return;

	intel_crtc->active = true;

	intel_set_cpu_fifo_underrun_reporting(dev, pipe, true);
	intel_set_pch_fifo_underrun_reporting(dev, pipe, true);

	for_each_encoder_on_crtc(dev, crtc, encoder)
		if (encoder->pre_enable)
			encoder->pre_enable(encoder);

	if (intel_crtc->config.has_pch_encoder) {
		/* Note: FDI PLL enabling _must_ be done before we enable the
		 * cpu pipes, hence this is separate from all the other fdi/pch
		 * enabling. */
		ironlake_fdi_pll_enable(intel_crtc);
	} else {
		assert_fdi_tx_disabled(dev_priv, pipe);
		assert_fdi_rx_disabled(dev_priv, pipe);
	}

	ironlake_pfit_enable(intel_crtc);

	/*
	 * On ILK+ LUT must be loaded before the pipe is running but with
	 * clocks enabled
	 */
	intel_crtc_load_lut(crtc);

	intel_update_watermarks(crtc);
	intel_enable_pipe(dev_priv, pipe,
			  intel_crtc->config.has_pch_encoder, false);
	intel_enable_primary_plane(dev_priv, plane, pipe);
	intel_enable_planes(crtc);
	intel_crtc_update_cursor(crtc, true);

	if (intel_crtc->config.has_pch_encoder)
		ironlake_pch_enable(crtc);

	mutex_lock(&dev->struct_mutex);
	intel_update_fbc(dev);
	mutex_unlock(&dev->struct_mutex);

	for_each_encoder_on_crtc(dev, crtc, encoder)
		encoder->enable(encoder);

	if (HAS_PCH_CPT(dev))
		cpt_verify_modeset(dev, intel_crtc->pipe);

	/*
	 * There seems to be a race in PCH platform hw (at least on some
	 * outputs) where an enabled pipe still completes any pageflip right
	 * away (as if the pipe is off) instead of waiting for vblank. As soon
	 * as the first vblank happend, everything works as expected. Hence just
	 * wait for one vblank before returning to avoid strange things
	 * happening.
	 */
	intel_wait_for_vblank(dev, intel_crtc->pipe);
}

/* IPS only exists on ULT machines and is tied to pipe A. */
static bool hsw_crtc_supports_ips(struct intel_crtc *crtc)
{
	return HAS_IPS(crtc->base.dev) && crtc->pipe == PIPE_A;
}

static void haswell_crtc_enable_planes(struct drm_crtc *crtc)
{
	struct drm_device *dev = crtc->dev;
	struct drm_i915_private *dev_priv = dev->dev_private;
	struct intel_crtc *intel_crtc = to_intel_crtc(crtc);
	int pipe = intel_crtc->pipe;
	int plane = intel_crtc->plane;

	intel_enable_primary_plane(dev_priv, plane, pipe);
	intel_enable_planes(crtc);
	intel_crtc_update_cursor(crtc, true);

	hsw_enable_ips(intel_crtc);

	mutex_lock(&dev->struct_mutex);
	intel_update_fbc(dev);
	mutex_unlock(&dev->struct_mutex);
}

static void haswell_crtc_disable_planes(struct drm_crtc *crtc)
{
	struct drm_device *dev = crtc->dev;
	struct drm_i915_private *dev_priv = dev->dev_private;
	struct intel_crtc *intel_crtc = to_intel_crtc(crtc);
	int pipe = intel_crtc->pipe;
	int plane = intel_crtc->plane;

	intel_crtc_wait_for_pending_flips(crtc);
	drm_vblank_off(dev, pipe);

	/* FBC must be disabled before disabling the plane on HSW. */
	if (dev_priv->fbc.plane == plane)
		intel_disable_fbc(dev);

	hsw_disable_ips(intel_crtc);

	intel_crtc_update_cursor(crtc, false);
	intel_disable_planes(crtc);
	intel_disable_primary_plane(dev_priv, plane, pipe);
}

/*
 * This implements the workaround described in the "notes" section of the mode
 * set sequence documentation. When going from no pipes or single pipe to
 * multiple pipes, and planes are enabled after the pipe, we need to wait at
 * least 2 vblanks on the first pipe before enabling planes on the second pipe.
 */
static void haswell_mode_set_planes_workaround(struct intel_crtc *crtc)
{
	struct drm_device *dev = crtc->base.dev;
	struct intel_crtc *crtc_it, *other_active_crtc = NULL;

	/* We want to get the other_active_crtc only if there's only 1 other
	 * active crtc. */
	list_for_each_entry(crtc_it, &dev->mode_config.crtc_list, base.head) {
		if (!crtc_it->active || crtc_it == crtc)
			continue;

		if (other_active_crtc)
			return;

		other_active_crtc = crtc_it;
	}
	if (!other_active_crtc)
		return;

	intel_wait_for_vblank(dev, other_active_crtc->pipe);
	intel_wait_for_vblank(dev, other_active_crtc->pipe);
}

static void haswell_crtc_enable(struct drm_crtc *crtc)
{
	struct drm_device *dev = crtc->dev;
	struct drm_i915_private *dev_priv = dev->dev_private;
	struct intel_crtc *intel_crtc = to_intel_crtc(crtc);
	struct intel_encoder *encoder;
	int pipe = intel_crtc->pipe;

	WARN_ON(!crtc->enabled);

	if (intel_crtc->active)
		return;

	intel_crtc->active = true;

	intel_set_cpu_fifo_underrun_reporting(dev, pipe, true);
	if (intel_crtc->config.has_pch_encoder)
		intel_set_pch_fifo_underrun_reporting(dev, TRANSCODER_A, true);

	if (intel_crtc->config.has_pch_encoder)
		dev_priv->display.fdi_link_train(crtc);

	for_each_encoder_on_crtc(dev, crtc, encoder)
		if (encoder->pre_enable)
			encoder->pre_enable(encoder);

	intel_ddi_enable_pipe_clock(intel_crtc);

	ironlake_pfit_enable(intel_crtc);

	/*
	 * On ILK+ LUT must be loaded before the pipe is running but with
	 * clocks enabled
	 */
	intel_crtc_load_lut(crtc);

	intel_ddi_set_pipe_settings(crtc);
	intel_ddi_enable_transcoder_func(crtc);

	intel_update_watermarks(crtc);
	intel_enable_pipe(dev_priv, pipe,
			  intel_crtc->config.has_pch_encoder, false);

	if (intel_crtc->config.has_pch_encoder)
		lpt_pch_enable(crtc);

	for_each_encoder_on_crtc(dev, crtc, encoder) {
		encoder->enable(encoder);
		intel_opregion_notify_encoder(encoder, true);
	}

	/* If we change the relative order between pipe/planes enabling, we need
	 * to change the workaround. */
	haswell_mode_set_planes_workaround(intel_crtc);
	haswell_crtc_enable_planes(crtc);

	/*
	 * There seems to be a race in PCH platform hw (at least on some
	 * outputs) where an enabled pipe still completes any pageflip right
	 * away (as if the pipe is off) instead of waiting for vblank. As soon
	 * as the first vblank happend, everything works as expected. Hence just
	 * wait for one vblank before returning to avoid strange things
	 * happening.
	 */
	intel_wait_for_vblank(dev, intel_crtc->pipe);
}

static void ironlake_pfit_disable(struct intel_crtc *crtc)
{
	struct drm_device *dev = crtc->base.dev;
	struct drm_i915_private *dev_priv = dev->dev_private;
	int pipe = crtc->pipe;

	/* To avoid upsetting the power well on haswell only disable the pfit if
	 * it's in use. The hw state code will make sure we get this right. */
	if (crtc->config.pch_pfit.enabled) {
		I915_WRITE(PF_CTL(pipe), 0);
		I915_WRITE(PF_WIN_POS(pipe), 0);
		I915_WRITE(PF_WIN_SZ(pipe), 0);
	}
}

static void ironlake_crtc_disable(struct drm_crtc *crtc)
{
	struct drm_device *dev = crtc->dev;
	struct drm_i915_private *dev_priv = dev->dev_private;
	struct intel_crtc *intel_crtc = to_intel_crtc(crtc);
	struct intel_encoder *encoder;
	int pipe = intel_crtc->pipe;
	int plane = intel_crtc->plane;
	u32 reg, temp;


	if (!intel_crtc->active)
		return;

	for_each_encoder_on_crtc(dev, crtc, encoder)
		encoder->disable(encoder);

	intel_crtc_wait_for_pending_flips(crtc);
	drm_vblank_off(dev, pipe);

	if (dev_priv->fbc.plane == plane)
		intel_disable_fbc(dev);

	intel_crtc_update_cursor(crtc, false);
	intel_disable_planes(crtc);
	intel_disable_primary_plane(dev_priv, plane, pipe);

	if (intel_crtc->config.has_pch_encoder)
		intel_set_pch_fifo_underrun_reporting(dev, pipe, false);

	intel_disable_pipe(dev_priv, pipe);

	ironlake_pfit_disable(intel_crtc);

	for_each_encoder_on_crtc(dev, crtc, encoder)
		if (encoder->post_disable)
			encoder->post_disable(encoder);

	if (intel_crtc->config.has_pch_encoder) {
		ironlake_fdi_disable(crtc);

		ironlake_disable_pch_transcoder(dev_priv, pipe);
		intel_set_pch_fifo_underrun_reporting(dev, pipe, true);

		if (HAS_PCH_CPT(dev)) {
			/* disable TRANS_DP_CTL */
			reg = TRANS_DP_CTL(pipe);
			temp = I915_READ(reg);
			temp &= ~(TRANS_DP_OUTPUT_ENABLE |
				  TRANS_DP_PORT_SEL_MASK);
			temp |= TRANS_DP_PORT_SEL_NONE;
			I915_WRITE(reg, temp);

			/* disable DPLL_SEL */
			temp = I915_READ(PCH_DPLL_SEL);
			temp &= ~(TRANS_DPLL_ENABLE(pipe) | TRANS_DPLLB_SEL(pipe));
			I915_WRITE(PCH_DPLL_SEL, temp);
		}

		/* disable PCH DPLL */
		intel_disable_shared_dpll(intel_crtc);

		ironlake_fdi_pll_disable(intel_crtc);
	}

	intel_crtc->active = false;
	intel_update_watermarks(crtc);

	mutex_lock(&dev->struct_mutex);
	intel_update_fbc(dev);
	mutex_unlock(&dev->struct_mutex);
}

static void haswell_crtc_disable(struct drm_crtc *crtc)
{
	struct drm_device *dev = crtc->dev;
	struct drm_i915_private *dev_priv = dev->dev_private;
	struct intel_crtc *intel_crtc = to_intel_crtc(crtc);
	struct intel_encoder *encoder;
	int pipe = intel_crtc->pipe;
	enum transcoder cpu_transcoder = intel_crtc->config.cpu_transcoder;

	if (!intel_crtc->active)
		return;

	haswell_crtc_disable_planes(crtc);

	for_each_encoder_on_crtc(dev, crtc, encoder) {
		intel_opregion_notify_encoder(encoder, false);
		encoder->disable(encoder);
	}

	if (intel_crtc->config.has_pch_encoder)
		intel_set_pch_fifo_underrun_reporting(dev, TRANSCODER_A, false);
	intel_disable_pipe(dev_priv, pipe);

	intel_ddi_disable_transcoder_func(dev_priv, cpu_transcoder);

	ironlake_pfit_disable(intel_crtc);

	intel_ddi_disable_pipe_clock(intel_crtc);

	for_each_encoder_on_crtc(dev, crtc, encoder)
		if (encoder->post_disable)
			encoder->post_disable(encoder);

	if (intel_crtc->config.has_pch_encoder) {
		lpt_disable_pch_transcoder(dev_priv);
		intel_set_pch_fifo_underrun_reporting(dev, TRANSCODER_A, true);
		intel_ddi_fdi_disable(crtc);
	}

	intel_crtc->active = false;
	intel_update_watermarks(crtc);

	mutex_lock(&dev->struct_mutex);
	intel_update_fbc(dev);
	mutex_unlock(&dev->struct_mutex);
}

static void ironlake_crtc_off(struct drm_crtc *crtc)
{
	struct intel_crtc *intel_crtc = to_intel_crtc(crtc);
	intel_put_shared_dpll(intel_crtc);
}

static void haswell_crtc_off(struct drm_crtc *crtc)
{
	intel_ddi_put_crtc_pll(crtc);
}

static void intel_crtc_dpms_overlay(struct intel_crtc *intel_crtc, bool enable)
{
	if (!enable && intel_crtc->overlay) {
		struct drm_device *dev = intel_crtc->base.dev;
		struct drm_i915_private *dev_priv = dev->dev_private;

		mutex_lock(&dev->struct_mutex);
		dev_priv->mm.interruptible = false;
		(void) intel_overlay_switch_off(intel_crtc->overlay);
		dev_priv->mm.interruptible = true;
		mutex_unlock(&dev->struct_mutex);
	}

	/* Let userspace switch the overlay on again. In most cases userspace
	 * has to recompute where to put it anyway.
	 */
}

/**
 * i9xx_fixup_plane - ugly workaround for G45 to fire up the hardware
 * cursor plane briefly if not already running after enabling the display
 * plane.
 * This workaround avoids occasional blank screens when self refresh is
 * enabled.
 */
static void
g4x_fixup_plane(struct drm_i915_private *dev_priv, enum pipe pipe)
{
	u32 cntl = I915_READ(CURCNTR(pipe));

	if ((cntl & CURSOR_MODE) == 0) {
		u32 fw_bcl_self = I915_READ(FW_BLC_SELF);

		I915_WRITE(FW_BLC_SELF, fw_bcl_self & ~FW_BLC_SELF_EN);
		I915_WRITE(CURCNTR(pipe), CURSOR_MODE_64_ARGB_AX);
		intel_wait_for_vblank(dev_priv->dev, pipe);
		I915_WRITE(CURCNTR(pipe), cntl);
		I915_WRITE(CURBASE(pipe), I915_READ(CURBASE(pipe)));
		I915_WRITE(FW_BLC_SELF, fw_bcl_self);
	}
}

static void i9xx_pfit_enable(struct intel_crtc *crtc)
{
	struct drm_device *dev = crtc->base.dev;
	struct drm_i915_private *dev_priv = dev->dev_private;
	struct intel_crtc_config *pipe_config = &crtc->config;

	if (!crtc->config.gmch_pfit.control)
		return;

	/*
	 * The panel fitter should only be adjusted whilst the pipe is disabled,
	 * according to register description and PRM.
	 */
	WARN_ON(I915_READ(PFIT_CONTROL) & PFIT_ENABLE);
	assert_pipe_disabled(dev_priv, crtc->pipe);

	I915_WRITE(PFIT_PGM_RATIOS, pipe_config->gmch_pfit.pgm_ratios);
	I915_WRITE(PFIT_CONTROL, pipe_config->gmch_pfit.control);

	/* Border color in case we don't scale up to the full screen. Black by
	 * default, change to something else for debugging. */
	I915_WRITE(BCLRPAT(crtc->pipe), 0);
}

static void valleyview_crtc_enable(struct drm_crtc *crtc)
{
	struct drm_device *dev = crtc->dev;
	struct drm_i915_private *dev_priv = dev->dev_private;
	struct intel_crtc *intel_crtc = to_intel_crtc(crtc);
	struct intel_encoder *encoder;
	int pipe = intel_crtc->pipe;
	int plane = intel_crtc->plane;
	bool is_dsi;

	WARN_ON(!crtc->enabled);

	if (intel_crtc->active)
		return;

	intel_crtc->active = true;

	for_each_encoder_on_crtc(dev, crtc, encoder)
		if (encoder->pre_pll_enable)
			encoder->pre_pll_enable(encoder);

	is_dsi = intel_pipe_has_type(crtc, INTEL_OUTPUT_DSI);

	if (!is_dsi)
		vlv_enable_pll(intel_crtc);

	for_each_encoder_on_crtc(dev, crtc, encoder)
		if (encoder->pre_enable)
			encoder->pre_enable(encoder);

	i9xx_pfit_enable(intel_crtc);

	intel_crtc_load_lut(crtc);

	intel_update_watermarks(crtc);
	intel_enable_pipe(dev_priv, pipe, false, is_dsi);
	intel_enable_primary_plane(dev_priv, plane, pipe);
	intel_enable_planes(crtc);
	intel_crtc_update_cursor(crtc, true);

	intel_update_fbc(dev);

	for_each_encoder_on_crtc(dev, crtc, encoder)
		encoder->enable(encoder);
}

static void i9xx_crtc_enable(struct drm_crtc *crtc)
{
	struct drm_device *dev = crtc->dev;
	struct drm_i915_private *dev_priv = dev->dev_private;
	struct intel_crtc *intel_crtc = to_intel_crtc(crtc);
	struct intel_encoder *encoder;
	int pipe = intel_crtc->pipe;
	int plane = intel_crtc->plane;

	WARN_ON(!crtc->enabled);

	if (intel_crtc->active)
		return;

	intel_crtc->active = true;

	for_each_encoder_on_crtc(dev, crtc, encoder)
		if (encoder->pre_enable)
			encoder->pre_enable(encoder);

	i9xx_enable_pll(intel_crtc);

	i9xx_pfit_enable(intel_crtc);

	intel_crtc_load_lut(crtc);

	intel_update_watermarks(crtc);
	intel_enable_pipe(dev_priv, pipe, false, false);
	intel_enable_primary_plane(dev_priv, plane, pipe);
	intel_enable_planes(crtc);
	/* The fixup needs to happen before cursor is enabled */
	if (IS_G4X(dev))
		g4x_fixup_plane(dev_priv, pipe);
	intel_crtc_update_cursor(crtc, true);

	/* Give the overlay scaler a chance to enable if it's on this pipe */
	intel_crtc_dpms_overlay(intel_crtc, true);

	intel_update_fbc(dev);

	for_each_encoder_on_crtc(dev, crtc, encoder)
		encoder->enable(encoder);
}

static void i9xx_pfit_disable(struct intel_crtc *crtc)
{
	struct drm_device *dev = crtc->base.dev;
	struct drm_i915_private *dev_priv = dev->dev_private;

	if (!crtc->config.gmch_pfit.control)
		return;

	assert_pipe_disabled(dev_priv, crtc->pipe);

	DRM_DEBUG_DRIVER("disabling pfit, current: 0x%08x\n",
			 I915_READ(PFIT_CONTROL));
	I915_WRITE(PFIT_CONTROL, 0);
}

static void i9xx_crtc_disable(struct drm_crtc *crtc)
{
	struct drm_device *dev = crtc->dev;
	struct drm_i915_private *dev_priv = dev->dev_private;
	struct intel_crtc *intel_crtc = to_intel_crtc(crtc);
	struct intel_encoder *encoder;
	int pipe = intel_crtc->pipe;
	int plane = intel_crtc->plane;

	if (!intel_crtc->active)
		return;

	for_each_encoder_on_crtc(dev, crtc, encoder)
		encoder->disable(encoder);

	/* Give the overlay scaler a chance to disable if it's on this pipe */
	intel_crtc_wait_for_pending_flips(crtc);
	drm_vblank_off(dev, pipe);

	if (dev_priv->fbc.plane == plane)
		intel_disable_fbc(dev);

	intel_crtc_dpms_overlay(intel_crtc, false);
	intel_crtc_update_cursor(crtc, false);
	intel_disable_planes(crtc);
	intel_disable_primary_plane(dev_priv, plane, pipe);

	intel_disable_pipe(dev_priv, pipe);

	i9xx_pfit_disable(intel_crtc);

	for_each_encoder_on_crtc(dev, crtc, encoder)
		if (encoder->post_disable)
			encoder->post_disable(encoder);

	if (IS_VALLEYVIEW(dev) && !intel_pipe_has_type(crtc, INTEL_OUTPUT_DSI))
		vlv_disable_pll(dev_priv, pipe);
	else if (!IS_VALLEYVIEW(dev))
		i9xx_disable_pll(dev_priv, pipe);

	intel_crtc->active = false;
	intel_update_watermarks(crtc);

	intel_update_fbc(dev);
}

static void i9xx_crtc_off(struct drm_crtc *crtc)
{
}

static void intel_crtc_update_sarea(struct drm_crtc *crtc,
				    bool enabled)
{
	struct drm_device *dev = crtc->dev;
	struct drm_i915_master_private *master_priv;
	struct intel_crtc *intel_crtc = to_intel_crtc(crtc);
	int pipe = intel_crtc->pipe;

	if (!dev->primary->master)
		return;

	master_priv = dev->primary->master->driver_priv;
	if (!master_priv->sarea_priv)
		return;

	switch (pipe) {
	case 0:
		master_priv->sarea_priv->pipeA_w = enabled ? crtc->mode.hdisplay : 0;
		master_priv->sarea_priv->pipeA_h = enabled ? crtc->mode.vdisplay : 0;
		break;
	case 1:
		master_priv->sarea_priv->pipeB_w = enabled ? crtc->mode.hdisplay : 0;
		master_priv->sarea_priv->pipeB_h = enabled ? crtc->mode.vdisplay : 0;
		break;
	default:
		DRM_ERROR("Can't update pipe %c in SAREA\n", pipe_name(pipe));
		break;
	}
}

/**
 * Sets the power management mode of the pipe and plane.
 */
void intel_crtc_update_dpms(struct drm_crtc *crtc)
{
	struct drm_device *dev = crtc->dev;
	struct drm_i915_private *dev_priv = dev->dev_private;
	struct intel_encoder *intel_encoder;
	bool enable = false;

	for_each_encoder_on_crtc(dev, crtc, intel_encoder)
		enable |= intel_encoder->connectors_active;

	if (enable)
		dev_priv->display.crtc_enable(crtc);
	else
		dev_priv->display.crtc_disable(crtc);

	intel_crtc_update_sarea(crtc, enable);
}

static void intel_crtc_disable(struct drm_crtc *crtc)
{
	struct drm_device *dev = crtc->dev;
	struct drm_connector *connector;
	struct drm_i915_private *dev_priv = dev->dev_private;
	struct intel_crtc *intel_crtc = to_intel_crtc(crtc);

	/* crtc should still be enabled when we disable it. */
	WARN_ON(!crtc->enabled);

	dev_priv->display.crtc_disable(crtc);
	intel_crtc->eld_vld = false;
	intel_crtc_update_sarea(crtc, false);
	dev_priv->display.off(crtc);

	assert_plane_disabled(dev->dev_private, to_intel_crtc(crtc)->plane);
	assert_cursor_disabled(dev_priv, to_intel_crtc(crtc)->pipe);
	assert_pipe_disabled(dev->dev_private, to_intel_crtc(crtc)->pipe);

	if (crtc->fb) {
		mutex_lock(&dev->struct_mutex);
		intel_unpin_fb_obj(to_intel_framebuffer(crtc->fb)->obj);
		mutex_unlock(&dev->struct_mutex);
		crtc->fb = NULL;
	}

	/* Update computed state. */
	list_for_each_entry(connector, &dev->mode_config.connector_list, head) {
		if (!connector->encoder || !connector->encoder->crtc)
			continue;

		if (connector->encoder->crtc != crtc)
			continue;

		connector->dpms = DRM_MODE_DPMS_OFF;
		to_intel_encoder(connector->encoder)->connectors_active = false;
	}
}

void intel_encoder_destroy(struct drm_encoder *encoder)
{
	struct intel_encoder *intel_encoder = to_intel_encoder(encoder);

	drm_encoder_cleanup(encoder);
	kfree(intel_encoder);
}

/* Simple dpms helper for encoders with just one connector, no cloning and only
 * one kind of off state. It clamps all !ON modes to fully OFF and changes the
 * state of the entire output pipe. */
static void intel_encoder_dpms(struct intel_encoder *encoder, int mode)
{
	if (mode == DRM_MODE_DPMS_ON) {
		encoder->connectors_active = true;

		intel_crtc_update_dpms(encoder->base.crtc);
	} else {
		encoder->connectors_active = false;

		intel_crtc_update_dpms(encoder->base.crtc);
	}
}

/* Cross check the actual hw state with our own modeset state tracking (and it's
 * internal consistency). */
static void intel_connector_check_state(struct intel_connector *connector)
{
	if (connector->get_hw_state(connector)) {
		struct intel_encoder *encoder = connector->encoder;
		struct drm_crtc *crtc;
		bool encoder_enabled;
		enum pipe pipe;

		DRM_DEBUG_KMS("[CONNECTOR:%d:%s]\n",
			      connector->base.base.id,
			      drm_get_connector_name(&connector->base));

		WARN(connector->base.dpms == DRM_MODE_DPMS_OFF,
		     "wrong connector dpms state\n");
		WARN(connector->base.encoder != &encoder->base,
		     "active connector not linked to encoder\n");
		WARN(!encoder->connectors_active,
		     "encoder->connectors_active not set\n");

		encoder_enabled = encoder->get_hw_state(encoder, &pipe);
		WARN(!encoder_enabled, "encoder not enabled\n");
		if (WARN_ON(!encoder->base.crtc))
			return;

		crtc = encoder->base.crtc;

		WARN(!crtc->enabled, "crtc not enabled\n");
		WARN(!to_intel_crtc(crtc)->active, "crtc not active\n");
		WARN(pipe != to_intel_crtc(crtc)->pipe,
		     "encoder active on the wrong pipe\n");
	}
}

/* Even simpler default implementation, if there's really no special case to
 * consider. */
void intel_connector_dpms(struct drm_connector *connector, int mode)
{
	/* All the simple cases only support two dpms states. */
	if (mode != DRM_MODE_DPMS_ON)
		mode = DRM_MODE_DPMS_OFF;

	if (mode == connector->dpms)
		return;

	connector->dpms = mode;

	/* Only need to change hw state when actually enabled */
	if (connector->encoder)
		intel_encoder_dpms(to_intel_encoder(connector->encoder), mode);

	intel_modeset_check_state(connector->dev);
}

/* Simple connector->get_hw_state implementation for encoders that support only
 * one connector and no cloning and hence the encoder state determines the state
 * of the connector. */
bool intel_connector_get_hw_state(struct intel_connector *connector)
{
	enum pipe pipe = 0;
	struct intel_encoder *encoder = connector->encoder;

	return encoder->get_hw_state(encoder, &pipe);
}

static bool ironlake_check_fdi_lanes(struct drm_device *dev, enum pipe pipe,
				     struct intel_crtc_config *pipe_config)
{
	struct drm_i915_private *dev_priv = dev->dev_private;
	struct intel_crtc *pipe_B_crtc =
		to_intel_crtc(dev_priv->pipe_to_crtc_mapping[PIPE_B]);

	DRM_DEBUG_KMS("checking fdi config on pipe %c, lanes %i\n",
		      pipe_name(pipe), pipe_config->fdi_lanes);
	if (pipe_config->fdi_lanes > 4) {
		DRM_DEBUG_KMS("invalid fdi lane config on pipe %c: %i lanes\n",
			      pipe_name(pipe), pipe_config->fdi_lanes);
		return false;
	}

	if (IS_HASWELL(dev)) {
		if (pipe_config->fdi_lanes > 2) {
			DRM_DEBUG_KMS("only 2 lanes on haswell, required: %i lanes\n",
				      pipe_config->fdi_lanes);
			return false;
		} else {
			return true;
		}
	}

	if (INTEL_INFO(dev)->num_pipes == 2)
		return true;

	/* Ivybridge 3 pipe is really complicated */
	switch (pipe) {
	case PIPE_A:
		return true;
	case PIPE_B:
		if (dev_priv->pipe_to_crtc_mapping[PIPE_C]->enabled &&
		    pipe_config->fdi_lanes > 2) {
			DRM_DEBUG_KMS("invalid shared fdi lane config on pipe %c: %i lanes\n",
				      pipe_name(pipe), pipe_config->fdi_lanes);
			return false;
		}
		return true;
	case PIPE_C:
		if (!pipe_has_enabled_pch(pipe_B_crtc) ||
		    pipe_B_crtc->config.fdi_lanes <= 2) {
			if (pipe_config->fdi_lanes > 2) {
				DRM_DEBUG_KMS("invalid shared fdi lane config on pipe %c: %i lanes\n",
					      pipe_name(pipe), pipe_config->fdi_lanes);
				return false;
			}
		} else {
			DRM_DEBUG_KMS("fdi link B uses too many lanes to enable link C\n");
			return false;
		}
		return true;
	default:
		BUG();
	}
}

#define RETRY 1
static int ironlake_fdi_compute_config(struct intel_crtc *intel_crtc,
				       struct intel_crtc_config *pipe_config)
{
	struct drm_device *dev = intel_crtc->base.dev;
	struct drm_display_mode *adjusted_mode = &pipe_config->adjusted_mode;
	int lane, link_bw, fdi_dotclock;
	bool setup_ok, needs_recompute = false;

retry:
	/* FDI is a binary signal running at ~2.7GHz, encoding
	 * each output octet as 10 bits. The actual frequency
	 * is stored as a divider into a 100MHz clock, and the
	 * mode pixel clock is stored in units of 1KHz.
	 * Hence the bw of each lane in terms of the mode signal
	 * is:
	 */
	link_bw = intel_fdi_link_freq(dev) * MHz(100)/KHz(1)/10;

	fdi_dotclock = adjusted_mode->crtc_clock;

	lane = ironlake_get_lanes_required(fdi_dotclock, link_bw,
					   pipe_config->pipe_bpp);

	pipe_config->fdi_lanes = lane;

	intel_link_compute_m_n(pipe_config->pipe_bpp, lane, fdi_dotclock,
			       link_bw, &pipe_config->fdi_m_n);

	setup_ok = ironlake_check_fdi_lanes(intel_crtc->base.dev,
					    intel_crtc->pipe, pipe_config);
	if (!setup_ok && pipe_config->pipe_bpp > 6*3) {
		pipe_config->pipe_bpp -= 2*3;
		DRM_DEBUG_KMS("fdi link bw constraint, reducing pipe bpp to %i\n",
			      pipe_config->pipe_bpp);
		needs_recompute = true;
		pipe_config->bw_constrained = true;

		goto retry;
	}

	if (needs_recompute)
		return RETRY;

	return setup_ok ? 0 : -EINVAL;
}

static void hsw_compute_ips_config(struct intel_crtc *crtc,
				   struct intel_crtc_config *pipe_config)
{
	pipe_config->ips_enabled = i915_enable_ips &&
				   hsw_crtc_supports_ips(crtc) &&
				   pipe_config->pipe_bpp <= 24;
}

static int intel_crtc_compute_config(struct intel_crtc *crtc,
				     struct intel_crtc_config *pipe_config)
{
	struct drm_device *dev = crtc->base.dev;
	struct drm_display_mode *adjusted_mode = &pipe_config->adjusted_mode;

	/* FIXME should check pixel clock limits on all platforms */
	if (INTEL_INFO(dev)->gen < 4) {
		struct drm_i915_private *dev_priv = dev->dev_private;
		int clock_limit =
			dev_priv->display.get_display_clock_speed(dev);

		/*
		 * Enable pixel doubling when the dot clock
		 * is > 90% of the (display) core speed.
		 *
		 * GDG double wide on either pipe,
		 * otherwise pipe A only.
		 */
		if ((crtc->pipe == PIPE_A || IS_I915G(dev)) &&
		    adjusted_mode->crtc_clock > clock_limit * 9 / 10) {
			clock_limit *= 2;
			pipe_config->double_wide = true;
		}

		if (adjusted_mode->crtc_clock > clock_limit * 9 / 10)
			return -EINVAL;
	}

	/*
	 * Pipe horizontal size must be even in:
	 * - DVO ganged mode
	 * - LVDS dual channel mode
	 * - Double wide pipe
	 */
	if ((intel_pipe_has_type(&crtc->base, INTEL_OUTPUT_LVDS) &&
	     intel_is_dual_link_lvds(dev)) || pipe_config->double_wide)
		pipe_config->pipe_src_w &= ~1;

	/* Cantiga+ cannot handle modes with a hsync front porch of 0.
	 * WaPruneModeWithIncorrectHsyncOffset:ctg,elk,ilk,snb,ivb,vlv,hsw.
	 */
	if ((INTEL_INFO(dev)->gen > 4 || IS_G4X(dev)) &&
		adjusted_mode->hsync_start == adjusted_mode->hdisplay)
		return -EINVAL;

	if ((IS_G4X(dev) || IS_VALLEYVIEW(dev)) && pipe_config->pipe_bpp > 10*3) {
		pipe_config->pipe_bpp = 10*3; /* 12bpc is gen5+ */
	} else if (INTEL_INFO(dev)->gen <= 4 && pipe_config->pipe_bpp > 8*3) {
		/* only a 8bpc pipe, with 6bpc dither through the panel fitter
		 * for lvds. */
		pipe_config->pipe_bpp = 8*3;
	}

	if (HAS_IPS(dev))
		hsw_compute_ips_config(crtc, pipe_config);

	/* XXX: PCH clock sharing is done in ->mode_set, so make sure the old
	 * clock survives for now. */
	if (HAS_PCH_IBX(dev) || HAS_PCH_CPT(dev))
		pipe_config->shared_dpll = crtc->config.shared_dpll;

	if (pipe_config->has_pch_encoder)
		return ironlake_fdi_compute_config(crtc, pipe_config);

	return 0;
}

static int valleyview_get_display_clock_speed(struct drm_device *dev)
{
	return 400000; /* FIXME */
}

static int i945_get_display_clock_speed(struct drm_device *dev)
{
	return 400000;
}

static int i915_get_display_clock_speed(struct drm_device *dev)
{
	return 333000;
}

static int i9xx_misc_get_display_clock_speed(struct drm_device *dev)
{
	return 200000;
}

static int pnv_get_display_clock_speed(struct drm_device *dev)
{
	u16 gcfgc = 0;

	pci_read_config_word(dev->pdev, GCFGC, &gcfgc);

	switch (gcfgc & GC_DISPLAY_CLOCK_MASK) {
	case GC_DISPLAY_CLOCK_267_MHZ_PNV:
		return 267000;
	case GC_DISPLAY_CLOCK_333_MHZ_PNV:
		return 333000;
	case GC_DISPLAY_CLOCK_444_MHZ_PNV:
		return 444000;
	case GC_DISPLAY_CLOCK_200_MHZ_PNV:
		return 200000;
	default:
		DRM_ERROR("Unknown pnv display core clock 0x%04x\n", gcfgc);
	case GC_DISPLAY_CLOCK_133_MHZ_PNV:
		return 133000;
	case GC_DISPLAY_CLOCK_167_MHZ_PNV:
		return 167000;
	}
}

static int i915gm_get_display_clock_speed(struct drm_device *dev)
{
	u16 gcfgc = 0;

	pci_read_config_word(dev->pdev, GCFGC, &gcfgc);

	if (gcfgc & GC_LOW_FREQUENCY_ENABLE)
		return 133000;
	else {
		switch (gcfgc & GC_DISPLAY_CLOCK_MASK) {
		case GC_DISPLAY_CLOCK_333_MHZ:
			return 333000;
		default:
		case GC_DISPLAY_CLOCK_190_200_MHZ:
			return 190000;
		}
	}
}

static int i865_get_display_clock_speed(struct drm_device *dev)
{
	return 266000;
}

static int i855_get_display_clock_speed(struct drm_device *dev)
{
	u16 hpllcc = 0;
	/* Assume that the hardware is in the high speed state.  This
	 * should be the default.
	 */
	switch (hpllcc & GC_CLOCK_CONTROL_MASK) {
	case GC_CLOCK_133_200:
	case GC_CLOCK_100_200:
		return 200000;
	case GC_CLOCK_166_250:
		return 250000;
	case GC_CLOCK_100_133:
		return 133000;
	}

	/* Shouldn't happen */
	return 0;
}

static int i830_get_display_clock_speed(struct drm_device *dev)
{
	return 133000;
}

static void
intel_reduce_m_n_ratio(uint32_t *num, uint32_t *den)
{
	while (*num > DATA_LINK_M_N_MASK ||
	       *den > DATA_LINK_M_N_MASK) {
		*num >>= 1;
		*den >>= 1;
	}
}

static void compute_m_n(unsigned int m, unsigned int n,
			uint32_t *ret_m, uint32_t *ret_n)
{
	*ret_n = min_t(unsigned int, roundup_pow_of_two(n), DATA_LINK_N_MAX);
	*ret_m = div_u64((uint64_t) m * *ret_n, n);
	intel_reduce_m_n_ratio(ret_m, ret_n);
}

void
intel_link_compute_m_n(int bits_per_pixel, int nlanes,
		       int pixel_clock, int link_clock,
		       struct intel_link_m_n *m_n)
{
	m_n->tu = 64;

	compute_m_n(bits_per_pixel * pixel_clock,
		    link_clock * nlanes * 8,
		    &m_n->gmch_m, &m_n->gmch_n);

	compute_m_n(pixel_clock, link_clock,
		    &m_n->link_m, &m_n->link_n);
}

static inline bool intel_panel_use_ssc(struct drm_i915_private *dev_priv)
{
	if (i915_panel_use_ssc >= 0)
		return i915_panel_use_ssc != 0;
	return dev_priv->vbt.lvds_use_ssc
		&& !(dev_priv->quirks & QUIRK_LVDS_SSC_DISABLE);
}

static int i9xx_get_refclk(struct drm_crtc *crtc, int num_connectors)
{
	struct drm_device *dev = crtc->dev;
	struct drm_i915_private *dev_priv = dev->dev_private;
	int refclk;

	if (IS_VALLEYVIEW(dev)) {
		refclk = 100000;
	} else if (intel_pipe_has_type(crtc, INTEL_OUTPUT_LVDS) &&
	    intel_panel_use_ssc(dev_priv) && num_connectors < 2) {
		refclk = dev_priv->vbt.lvds_ssc_freq * 1000;
		DRM_DEBUG_KMS("using SSC reference clock of %d MHz\n",
			      refclk / 1000);
	} else if (!IS_GEN2(dev)) {
		refclk = 96000;
	} else {
		refclk = 48000;
	}

	return refclk;
}

static uint32_t pnv_dpll_compute_fp(struct dpll *dpll)
{
	return (1 << dpll->n) << 16 | dpll->m2;
}

static uint32_t i9xx_dpll_compute_fp(struct dpll *dpll)
{
	return dpll->n << 16 | dpll->m1 << 8 | dpll->m2;
}

static void i9xx_update_pll_dividers(struct intel_crtc *crtc,
				     intel_clock_t *reduced_clock)
{
	struct drm_device *dev = crtc->base.dev;
	struct drm_i915_private *dev_priv = dev->dev_private;
	int pipe = crtc->pipe;
	u32 fp, fp2 = 0;

	if (IS_PINEVIEW(dev)) {
		fp = pnv_dpll_compute_fp(&crtc->config.dpll);
		if (reduced_clock)
			fp2 = pnv_dpll_compute_fp(reduced_clock);
	} else {
		fp = i9xx_dpll_compute_fp(&crtc->config.dpll);
		if (reduced_clock)
			fp2 = i9xx_dpll_compute_fp(reduced_clock);
	}

	I915_WRITE(FP0(pipe), fp);
	crtc->config.dpll_hw_state.fp0 = fp;

	crtc->lowfreq_avail = false;
	if (intel_pipe_has_type(&crtc->base, INTEL_OUTPUT_LVDS) &&
	    reduced_clock && i915_powersave) {
		I915_WRITE(FP1(pipe), fp2);
		crtc->config.dpll_hw_state.fp1 = fp2;
		crtc->lowfreq_avail = true;
	} else {
		I915_WRITE(FP1(pipe), fp);
		crtc->config.dpll_hw_state.fp1 = fp;
	}
}

static void vlv_pllb_recal_opamp(struct drm_i915_private *dev_priv, enum pipe
		pipe)
{
	u32 reg_val;

	/*
	 * PLLB opamp always calibrates to max value of 0x3f, force enable it
	 * and set it to a reasonable value instead.
	 */
	reg_val = vlv_dpio_read(dev_priv, pipe, DPIO_IREF(1));
	reg_val &= 0xffffff00;
	reg_val |= 0x00000030;
	vlv_dpio_write(dev_priv, pipe, DPIO_IREF(1), reg_val);

	reg_val = vlv_dpio_read(dev_priv, pipe, DPIO_CALIBRATION);
	reg_val &= 0x8cffffff;
	reg_val = 0x8c000000;
	vlv_dpio_write(dev_priv, pipe, DPIO_CALIBRATION, reg_val);

	reg_val = vlv_dpio_read(dev_priv, pipe, DPIO_IREF(1));
	reg_val &= 0xffffff00;
	vlv_dpio_write(dev_priv, pipe, DPIO_IREF(1), reg_val);

	reg_val = vlv_dpio_read(dev_priv, pipe, DPIO_CALIBRATION);
	reg_val &= 0x00ffffff;
	reg_val |= 0xb0000000;
	vlv_dpio_write(dev_priv, pipe, DPIO_CALIBRATION, reg_val);
}

static void intel_pch_transcoder_set_m_n(struct intel_crtc *crtc,
					 struct intel_link_m_n *m_n)
{
	struct drm_device *dev = crtc->base.dev;
	struct drm_i915_private *dev_priv = dev->dev_private;
	int pipe = crtc->pipe;

	I915_WRITE(PCH_TRANS_DATA_M1(pipe), TU_SIZE(m_n->tu) | m_n->gmch_m);
	I915_WRITE(PCH_TRANS_DATA_N1(pipe), m_n->gmch_n);
	I915_WRITE(PCH_TRANS_LINK_M1(pipe), m_n->link_m);
	I915_WRITE(PCH_TRANS_LINK_N1(pipe), m_n->link_n);
}

static void intel_cpu_transcoder_set_m_n(struct intel_crtc *crtc,
					 struct intel_link_m_n *m_n)
{
	struct drm_device *dev = crtc->base.dev;
	struct drm_i915_private *dev_priv = dev->dev_private;
	int pipe = crtc->pipe;
	enum transcoder transcoder = crtc->config.cpu_transcoder;

	if (INTEL_INFO(dev)->gen >= 5) {
		I915_WRITE(PIPE_DATA_M1(transcoder), TU_SIZE(m_n->tu) | m_n->gmch_m);
		I915_WRITE(PIPE_DATA_N1(transcoder), m_n->gmch_n);
		I915_WRITE(PIPE_LINK_M1(transcoder), m_n->link_m);
		I915_WRITE(PIPE_LINK_N1(transcoder), m_n->link_n);
	} else {
		I915_WRITE(PIPE_DATA_M_G4X(pipe), TU_SIZE(m_n->tu) | m_n->gmch_m);
		I915_WRITE(PIPE_DATA_N_G4X(pipe), m_n->gmch_n);
		I915_WRITE(PIPE_LINK_M_G4X(pipe), m_n->link_m);
		I915_WRITE(PIPE_LINK_N_G4X(pipe), m_n->link_n);
	}
}

static void intel_dp_set_m_n(struct intel_crtc *crtc)
{
	if (crtc->config.has_pch_encoder)
		intel_pch_transcoder_set_m_n(crtc, &crtc->config.dp_m_n);
	else
		intel_cpu_transcoder_set_m_n(crtc, &crtc->config.dp_m_n);
}

static void vlv_update_pll(struct intel_crtc *crtc)
{
	struct drm_device *dev = crtc->base.dev;
	struct drm_i915_private *dev_priv = dev->dev_private;
	int pipe = crtc->pipe;
	u32 dpll, mdiv;
	u32 bestn, bestm1, bestm2, bestp1, bestp2;
	u32 coreclk, reg_val, dpll_md;

	mutex_lock(&dev_priv->dpio_lock);

	bestn = crtc->config.dpll.n;
	bestm1 = crtc->config.dpll.m1;
	bestm2 = crtc->config.dpll.m2;
	bestp1 = crtc->config.dpll.p1;
	bestp2 = crtc->config.dpll.p2;

	/* See eDP HDMI DPIO driver vbios notes doc */

	/* PLL B needs special handling */
	if (pipe)
		vlv_pllb_recal_opamp(dev_priv, pipe);

	/* Set up Tx target for periodic Rcomp update */
	vlv_dpio_write(dev_priv, pipe, DPIO_IREF_BCAST, 0x0100000f);

	/* Disable target IRef on PLL */
	reg_val = vlv_dpio_read(dev_priv, pipe, DPIO_IREF_CTL(pipe));
	reg_val &= 0x00ffffff;
	vlv_dpio_write(dev_priv, pipe, DPIO_IREF_CTL(pipe), reg_val);

	/* Disable fast lock */
	vlv_dpio_write(dev_priv, pipe, DPIO_FASTCLK_DISABLE, 0x610);

	/* Set idtafcrecal before PLL is enabled */
	mdiv = ((bestm1 << DPIO_M1DIV_SHIFT) | (bestm2 & DPIO_M2DIV_MASK));
	mdiv |= ((bestp1 << DPIO_P1_SHIFT) | (bestp2 << DPIO_P2_SHIFT));
	mdiv |= ((bestn << DPIO_N_SHIFT));
	mdiv |= (1 << DPIO_K_SHIFT);

	/*
	 * Post divider depends on pixel clock rate, DAC vs digital (and LVDS,
	 * but we don't support that).
	 * Note: don't use the DAC post divider as it seems unstable.
	 */
	mdiv |= (DPIO_POST_DIV_HDMIDP << DPIO_POST_DIV_SHIFT);
	vlv_dpio_write(dev_priv, pipe, DPIO_DIV(pipe), mdiv);

	mdiv |= DPIO_ENABLE_CALIBRATION;
	vlv_dpio_write(dev_priv, pipe, DPIO_DIV(pipe), mdiv);

	/* Set HBR and RBR LPF coefficients */
	if (crtc->config.port_clock == 162000 ||
	    intel_pipe_has_type(&crtc->base, INTEL_OUTPUT_ANALOG) ||
	    intel_pipe_has_type(&crtc->base, INTEL_OUTPUT_HDMI))
		vlv_dpio_write(dev_priv, pipe, DPIO_LPF_COEFF(pipe),
				 0x009f0003);
	else
		vlv_dpio_write(dev_priv, pipe, DPIO_LPF_COEFF(pipe),
				 0x00d0000f);

	if (intel_pipe_has_type(&crtc->base, INTEL_OUTPUT_EDP) ||
	    intel_pipe_has_type(&crtc->base, INTEL_OUTPUT_DISPLAYPORT)) {
		/* Use SSC source */
		if (!pipe)
			vlv_dpio_write(dev_priv, pipe, DPIO_REFSFR(pipe),
					 0x0df40000);
		else
			vlv_dpio_write(dev_priv, pipe, DPIO_REFSFR(pipe),
					 0x0df70000);
	} else { /* HDMI or VGA */
		/* Use bend source */
		if (!pipe)
			vlv_dpio_write(dev_priv, pipe, DPIO_REFSFR(pipe),
					 0x0df70000);
		else
			vlv_dpio_write(dev_priv, pipe, DPIO_REFSFR(pipe),
					 0x0df40000);
	}

	coreclk = vlv_dpio_read(dev_priv, pipe, DPIO_CORE_CLK(pipe));
	coreclk = (coreclk & 0x0000ff00) | 0x01c00000;
	if (intel_pipe_has_type(&crtc->base, INTEL_OUTPUT_DISPLAYPORT) ||
	    intel_pipe_has_type(&crtc->base, INTEL_OUTPUT_EDP))
		coreclk |= 0x01000000;
	vlv_dpio_write(dev_priv, pipe, DPIO_CORE_CLK(pipe), coreclk);

	vlv_dpio_write(dev_priv, pipe, DPIO_PLL_CML(pipe), 0x87871000);

	/* Enable DPIO clock input */
	dpll = DPLL_EXT_BUFFER_ENABLE_VLV | DPLL_REFA_CLK_ENABLE_VLV |
		DPLL_VGA_MODE_DIS | DPLL_INTEGRATED_CLOCK_VLV;
	/* We should never disable this, set it here for state tracking */
	if (pipe == PIPE_B)
		dpll |= DPLL_INTEGRATED_CRI_CLK_VLV;
	dpll |= DPLL_VCO_ENABLE;
	crtc->config.dpll_hw_state.dpll = dpll;

	dpll_md = (crtc->config.pixel_multiplier - 1)
		<< DPLL_MD_UDI_MULTIPLIER_SHIFT;
	crtc->config.dpll_hw_state.dpll_md = dpll_md;

	if (crtc->config.has_dp_encoder)
		intel_dp_set_m_n(crtc);

	mutex_unlock(&dev_priv->dpio_lock);
}

static void i9xx_update_pll(struct intel_crtc *crtc,
			    intel_clock_t *reduced_clock,
			    int num_connectors)
{
	struct drm_device *dev = crtc->base.dev;
	struct drm_i915_private *dev_priv = dev->dev_private;
	u32 dpll;
	bool is_sdvo;
	struct dpll *clock = &crtc->config.dpll;

	i9xx_update_pll_dividers(crtc, reduced_clock);

	is_sdvo = intel_pipe_has_type(&crtc->base, INTEL_OUTPUT_SDVO) ||
		intel_pipe_has_type(&crtc->base, INTEL_OUTPUT_HDMI);

	dpll = DPLL_VGA_MODE_DIS;

	if (intel_pipe_has_type(&crtc->base, INTEL_OUTPUT_LVDS))
		dpll |= DPLLB_MODE_LVDS;
	else
		dpll |= DPLLB_MODE_DAC_SERIAL;

	if (IS_I945G(dev) || IS_I945GM(dev) || IS_G33(dev)) {
		dpll |= (crtc->config.pixel_multiplier - 1)
			<< SDVO_MULTIPLIER_SHIFT_HIRES;
	}

	if (is_sdvo)
		dpll |= DPLL_SDVO_HIGH_SPEED;

	if (intel_pipe_has_type(&crtc->base, INTEL_OUTPUT_DISPLAYPORT))
		dpll |= DPLL_SDVO_HIGH_SPEED;

	/* compute bitmask from p1 value */
	if (IS_PINEVIEW(dev))
		dpll |= (1 << (clock->p1 - 1)) << DPLL_FPA01_P1_POST_DIV_SHIFT_PINEVIEW;
	else {
		dpll |= (1 << (clock->p1 - 1)) << DPLL_FPA01_P1_POST_DIV_SHIFT;
		if (IS_G4X(dev) && reduced_clock)
			dpll |= (1 << (reduced_clock->p1 - 1)) << DPLL_FPA1_P1_POST_DIV_SHIFT;
	}
	switch (clock->p2) {
	case 5:
		dpll |= DPLL_DAC_SERIAL_P2_CLOCK_DIV_5;
		break;
	case 7:
		dpll |= DPLLB_LVDS_P2_CLOCK_DIV_7;
		break;
	case 10:
		dpll |= DPLL_DAC_SERIAL_P2_CLOCK_DIV_10;
		break;
	case 14:
		dpll |= DPLLB_LVDS_P2_CLOCK_DIV_14;
		break;
	}
	if (INTEL_INFO(dev)->gen >= 4)
		dpll |= (6 << PLL_LOAD_PULSE_PHASE_SHIFT);

	if (crtc->config.sdvo_tv_clock)
		dpll |= PLL_REF_INPUT_TVCLKINBC;
	else if (intel_pipe_has_type(&crtc->base, INTEL_OUTPUT_LVDS) &&
		 intel_panel_use_ssc(dev_priv) && num_connectors < 2)
		dpll |= PLLB_REF_INPUT_SPREADSPECTRUMIN;
	else
		dpll |= PLL_REF_INPUT_DREFCLK;

	dpll |= DPLL_VCO_ENABLE;
	crtc->config.dpll_hw_state.dpll = dpll;

	if (INTEL_INFO(dev)->gen >= 4) {
		u32 dpll_md = (crtc->config.pixel_multiplier - 1)
			<< DPLL_MD_UDI_MULTIPLIER_SHIFT;
		crtc->config.dpll_hw_state.dpll_md = dpll_md;
	}

	if (crtc->config.has_dp_encoder)
		intel_dp_set_m_n(crtc);
}

static void i8xx_update_pll(struct intel_crtc *crtc,
			    intel_clock_t *reduced_clock,
			    int num_connectors)
{
	struct drm_device *dev = crtc->base.dev;
	struct drm_i915_private *dev_priv = dev->dev_private;
	u32 dpll;
	struct dpll *clock = &crtc->config.dpll;

	i9xx_update_pll_dividers(crtc, reduced_clock);

	dpll = DPLL_VGA_MODE_DIS;

	if (intel_pipe_has_type(&crtc->base, INTEL_OUTPUT_LVDS)) {
		dpll |= (1 << (clock->p1 - 1)) << DPLL_FPA01_P1_POST_DIV_SHIFT;
	} else {
		if (clock->p1 == 2)
			dpll |= PLL_P1_DIVIDE_BY_TWO;
		else
			dpll |= (clock->p1 - 2) << DPLL_FPA01_P1_POST_DIV_SHIFT;
		if (clock->p2 == 4)
			dpll |= PLL_P2_DIVIDE_BY_4;
	}

	if (intel_pipe_has_type(&crtc->base, INTEL_OUTPUT_DVO))
		dpll |= DPLL_DVO_2X_MODE;

	if (intel_pipe_has_type(&crtc->base, INTEL_OUTPUT_LVDS) &&
		 intel_panel_use_ssc(dev_priv) && num_connectors < 2)
		dpll |= PLLB_REF_INPUT_SPREADSPECTRUMIN;
	else
		dpll |= PLL_REF_INPUT_DREFCLK;

	dpll |= DPLL_VCO_ENABLE;
	crtc->config.dpll_hw_state.dpll = dpll;
}

static void intel_set_pipe_timings(struct intel_crtc *intel_crtc)
{
	struct drm_device *dev = intel_crtc->base.dev;
	struct drm_i915_private *dev_priv = dev->dev_private;
	enum pipe pipe = intel_crtc->pipe;
	enum transcoder cpu_transcoder = intel_crtc->config.cpu_transcoder;
	struct drm_display_mode *adjusted_mode =
		&intel_crtc->config.adjusted_mode;
	uint32_t vsyncshift, crtc_vtotal, crtc_vblank_end;

	/* We need to be careful not to changed the adjusted mode, for otherwise
	 * the hw state checker will get angry at the mismatch. */
	crtc_vtotal = adjusted_mode->crtc_vtotal;
	crtc_vblank_end = adjusted_mode->crtc_vblank_end;

	if (!IS_GEN2(dev) && adjusted_mode->flags & DRM_MODE_FLAG_INTERLACE) {
		/* the chip adds 2 halflines automatically */
		crtc_vtotal -= 1;
		crtc_vblank_end -= 1;
		vsyncshift = adjusted_mode->crtc_hsync_start
			     - adjusted_mode->crtc_htotal / 2;
	} else {
		vsyncshift = 0;
	}

	if (INTEL_INFO(dev)->gen > 3)
		I915_WRITE(VSYNCSHIFT(cpu_transcoder), vsyncshift);

	I915_WRITE(HTOTAL(cpu_transcoder),
		   (adjusted_mode->crtc_hdisplay - 1) |
		   ((adjusted_mode->crtc_htotal - 1) << 16));
	I915_WRITE(HBLANK(cpu_transcoder),
		   (adjusted_mode->crtc_hblank_start - 1) |
		   ((adjusted_mode->crtc_hblank_end - 1) << 16));
	I915_WRITE(HSYNC(cpu_transcoder),
		   (adjusted_mode->crtc_hsync_start - 1) |
		   ((adjusted_mode->crtc_hsync_end - 1) << 16));

	I915_WRITE(VTOTAL(cpu_transcoder),
		   (adjusted_mode->crtc_vdisplay - 1) |
		   ((crtc_vtotal - 1) << 16));
	I915_WRITE(VBLANK(cpu_transcoder),
		   (adjusted_mode->crtc_vblank_start - 1) |
		   ((crtc_vblank_end - 1) << 16));
	I915_WRITE(VSYNC(cpu_transcoder),
		   (adjusted_mode->crtc_vsync_start - 1) |
		   ((adjusted_mode->crtc_vsync_end - 1) << 16));

	/* Workaround: when the EDP input selection is B, the VTOTAL_B must be
	 * programmed with the VTOTAL_EDP value. Same for VTOTAL_C. This is
	 * documented on the DDI_FUNC_CTL register description, EDP Input Select
	 * bits. */
	if (IS_HASWELL(dev) && cpu_transcoder == TRANSCODER_EDP &&
	    (pipe == PIPE_B || pipe == PIPE_C))
		I915_WRITE(VTOTAL(pipe), I915_READ(VTOTAL(cpu_transcoder)));

	/* pipesrc controls the size that is scaled from, which should
	 * always be the user's requested size.
	 */
	I915_WRITE(PIPESRC(pipe),
		   ((intel_crtc->config.pipe_src_w - 1) << 16) |
		   (intel_crtc->config.pipe_src_h - 1));
}

static void intel_get_pipe_timings(struct intel_crtc *crtc,
				   struct intel_crtc_config *pipe_config)
{
	struct drm_device *dev = crtc->base.dev;
	struct drm_i915_private *dev_priv = dev->dev_private;
	enum transcoder cpu_transcoder = pipe_config->cpu_transcoder;
	uint32_t tmp;

	tmp = I915_READ(HTOTAL(cpu_transcoder));
	pipe_config->adjusted_mode.crtc_hdisplay = (tmp & 0xffff) + 1;
	pipe_config->adjusted_mode.crtc_htotal = ((tmp >> 16) & 0xffff) + 1;
	tmp = I915_READ(HBLANK(cpu_transcoder));
	pipe_config->adjusted_mode.crtc_hblank_start = (tmp & 0xffff) + 1;
	pipe_config->adjusted_mode.crtc_hblank_end = ((tmp >> 16) & 0xffff) + 1;
	tmp = I915_READ(HSYNC(cpu_transcoder));
	pipe_config->adjusted_mode.crtc_hsync_start = (tmp & 0xffff) + 1;
	pipe_config->adjusted_mode.crtc_hsync_end = ((tmp >> 16) & 0xffff) + 1;

	tmp = I915_READ(VTOTAL(cpu_transcoder));
	pipe_config->adjusted_mode.crtc_vdisplay = (tmp & 0xffff) + 1;
	pipe_config->adjusted_mode.crtc_vtotal = ((tmp >> 16) & 0xffff) + 1;
	tmp = I915_READ(VBLANK(cpu_transcoder));
	pipe_config->adjusted_mode.crtc_vblank_start = (tmp & 0xffff) + 1;
	pipe_config->adjusted_mode.crtc_vblank_end = ((tmp >> 16) & 0xffff) + 1;
	tmp = I915_READ(VSYNC(cpu_transcoder));
	pipe_config->adjusted_mode.crtc_vsync_start = (tmp & 0xffff) + 1;
	pipe_config->adjusted_mode.crtc_vsync_end = ((tmp >> 16) & 0xffff) + 1;

	if (I915_READ(PIPECONF(cpu_transcoder)) & PIPECONF_INTERLACE_MASK) {
		pipe_config->adjusted_mode.flags |= DRM_MODE_FLAG_INTERLACE;
		pipe_config->adjusted_mode.crtc_vtotal += 1;
		pipe_config->adjusted_mode.crtc_vblank_end += 1;
	}

	tmp = I915_READ(PIPESRC(crtc->pipe));
	pipe_config->pipe_src_h = (tmp & 0xffff) + 1;
	pipe_config->pipe_src_w = ((tmp >> 16) & 0xffff) + 1;

	pipe_config->requested_mode.vdisplay = pipe_config->pipe_src_h;
	pipe_config->requested_mode.hdisplay = pipe_config->pipe_src_w;
}

static void intel_crtc_mode_from_pipe_config(struct intel_crtc *intel_crtc,
					     struct intel_crtc_config *pipe_config)
{
	struct drm_crtc *crtc = &intel_crtc->base;

	crtc->mode.hdisplay = pipe_config->adjusted_mode.crtc_hdisplay;
	crtc->mode.htotal = pipe_config->adjusted_mode.crtc_htotal;
	crtc->mode.hsync_start = pipe_config->adjusted_mode.crtc_hsync_start;
	crtc->mode.hsync_end = pipe_config->adjusted_mode.crtc_hsync_end;

	crtc->mode.vdisplay = pipe_config->adjusted_mode.crtc_vdisplay;
	crtc->mode.vtotal = pipe_config->adjusted_mode.crtc_vtotal;
	crtc->mode.vsync_start = pipe_config->adjusted_mode.crtc_vsync_start;
	crtc->mode.vsync_end = pipe_config->adjusted_mode.crtc_vsync_end;

	crtc->mode.flags = pipe_config->adjusted_mode.flags;

	crtc->mode.clock = pipe_config->adjusted_mode.crtc_clock;
	crtc->mode.flags |= pipe_config->adjusted_mode.flags;
}

static void i9xx_set_pipeconf(struct intel_crtc *intel_crtc)
{
	struct drm_device *dev = intel_crtc->base.dev;
	struct drm_i915_private *dev_priv = dev->dev_private;
	uint32_t pipeconf;

	pipeconf = 0;

	if (dev_priv->quirks & QUIRK_PIPEA_FORCE &&
	    I915_READ(PIPECONF(intel_crtc->pipe)) & PIPECONF_ENABLE)
		pipeconf |= PIPECONF_ENABLE;

	if (intel_crtc->config.double_wide)
		pipeconf |= PIPECONF_DOUBLE_WIDE;

	/* only g4x and later have fancy bpc/dither controls */
	if (IS_G4X(dev) || IS_VALLEYVIEW(dev)) {
		/* Bspec claims that we can't use dithering for 30bpp pipes. */
		if (intel_crtc->config.dither && intel_crtc->config.pipe_bpp != 30)
			pipeconf |= PIPECONF_DITHER_EN |
				    PIPECONF_DITHER_TYPE_SP;

		switch (intel_crtc->config.pipe_bpp) {
		case 18:
			pipeconf |= PIPECONF_6BPC;
			break;
		case 24:
			pipeconf |= PIPECONF_8BPC;
			break;
		case 30:
			pipeconf |= PIPECONF_10BPC;
			break;
		default:
			/* Case prevented by intel_choose_pipe_bpp_dither. */
			BUG();
		}
	}

	if (HAS_PIPE_CXSR(dev)) {
		if (intel_crtc->lowfreq_avail) {
			DRM_DEBUG_KMS("enabling CxSR downclocking\n");
			pipeconf |= PIPECONF_CXSR_DOWNCLOCK;
		} else {
			DRM_DEBUG_KMS("disabling CxSR downclocking\n");
		}
	}

	if (!IS_GEN2(dev) &&
	    intel_crtc->config.adjusted_mode.flags & DRM_MODE_FLAG_INTERLACE)
		pipeconf |= PIPECONF_INTERLACE_W_FIELD_INDICATION;
	else
		pipeconf |= PIPECONF_PROGRESSIVE;

	if (IS_VALLEYVIEW(dev) && intel_crtc->config.limited_color_range)
		pipeconf |= PIPECONF_COLOR_RANGE_SELECT;

	I915_WRITE(PIPECONF(intel_crtc->pipe), pipeconf);
	POSTING_READ(PIPECONF(intel_crtc->pipe));
}

static int i9xx_crtc_mode_set(struct drm_crtc *crtc,
			      int x, int y,
			      struct drm_framebuffer *fb)
{
	struct drm_device *dev = crtc->dev;
	struct drm_i915_private *dev_priv = dev->dev_private;
	struct intel_crtc *intel_crtc = to_intel_crtc(crtc);
	int pipe = intel_crtc->pipe;
	int plane = intel_crtc->plane;
	int refclk, num_connectors = 0;
	intel_clock_t clock, reduced_clock;
	u32 dspcntr;
	bool ok, has_reduced_clock = false;
	bool is_lvds = false, is_dsi = false;
	struct intel_encoder *encoder;
	const intel_limit_t *limit;
	int ret;

	for_each_encoder_on_crtc(dev, crtc, encoder) {
		switch (encoder->type) {
		case INTEL_OUTPUT_LVDS:
			is_lvds = true;
			break;
		case INTEL_OUTPUT_DSI:
			is_dsi = true;
			break;
		}

		num_connectors++;
	}

	if (is_dsi)
		goto skip_dpll;

	if (!intel_crtc->config.clock_set) {
		refclk = i9xx_get_refclk(crtc, num_connectors);

		/*
		 * Returns a set of divisors for the desired target clock with
		 * the given refclk, or FALSE.  The returned values represent
		 * the clock equation: reflck * (5 * (m1 + 2) + (m2 + 2)) / (n +
		 * 2) / p1 / p2.
		 */
		limit = intel_limit(crtc, refclk);
		ok = dev_priv->display.find_dpll(limit, crtc,
						 intel_crtc->config.port_clock,
						 refclk, NULL, &clock);
		if (!ok) {
			DRM_ERROR("Couldn't find PLL settings for mode!\n");
			return -EINVAL;
		}

		if (is_lvds && dev_priv->lvds_downclock_avail) {
			/*
			 * Ensure we match the reduced clock's P to the target
			 * clock.  If the clocks don't match, we can't switch
			 * the display clock by using the FP0/FP1. In such case
			 * we will disable the LVDS downclock feature.
			 */
			has_reduced_clock =
				dev_priv->display.find_dpll(limit, crtc,
							    dev_priv->lvds_downclock,
							    refclk, &clock,
							    &reduced_clock);
		}
		/* Compat-code for transition, will disappear. */
		intel_crtc->config.dpll.n = clock.n;
		intel_crtc->config.dpll.m1 = clock.m1;
		intel_crtc->config.dpll.m2 = clock.m2;
		intel_crtc->config.dpll.p1 = clock.p1;
		intel_crtc->config.dpll.p2 = clock.p2;
	}

	if (IS_GEN2(dev)) {
		i8xx_update_pll(intel_crtc,
				has_reduced_clock ? &reduced_clock : NULL,
				num_connectors);
	} else if (IS_VALLEYVIEW(dev)) {
		vlv_update_pll(intel_crtc);
	} else {
		i9xx_update_pll(intel_crtc,
				has_reduced_clock ? &reduced_clock : NULL,
                                num_connectors);
	}

skip_dpll:
	/* Set up the display plane register */
	dspcntr = DISPPLANE_GAMMA_ENABLE;

	if (!IS_VALLEYVIEW(dev)) {
		if (pipe == 0)
			dspcntr &= ~DISPPLANE_SEL_PIPE_MASK;
		else
			dspcntr |= DISPPLANE_SEL_PIPE_B;
	}

	intel_set_pipe_timings(intel_crtc);

	/* pipesrc and dspsize control the size that is scaled from,
	 * which should always be the user's requested size.
	 */
	I915_WRITE(DSPSIZE(plane),
		   ((intel_crtc->config.pipe_src_h - 1) << 16) |
		   (intel_crtc->config.pipe_src_w - 1));
	I915_WRITE(DSPPOS(plane), 0);

	i9xx_set_pipeconf(intel_crtc);

	I915_WRITE(DSPCNTR(plane), dspcntr);
	POSTING_READ(DSPCNTR(plane));

	ret = intel_pipe_set_base(crtc, x, y, fb);

	return ret;
}

static void i9xx_get_pfit_config(struct intel_crtc *crtc,
				 struct intel_crtc_config *pipe_config)
{
	struct drm_device *dev = crtc->base.dev;
	struct drm_i915_private *dev_priv = dev->dev_private;
	uint32_t tmp;

	tmp = I915_READ(PFIT_CONTROL);
	if (!(tmp & PFIT_ENABLE))
		return;

	/* Check whether the pfit is attached to our pipe. */
	if (INTEL_INFO(dev)->gen < 4) {
		if (crtc->pipe != PIPE_B)
			return;
	} else {
		if ((tmp & PFIT_PIPE_MASK) != (crtc->pipe << PFIT_PIPE_SHIFT))
			return;
	}

	pipe_config->gmch_pfit.control = tmp;
	pipe_config->gmch_pfit.pgm_ratios = I915_READ(PFIT_PGM_RATIOS);
	if (INTEL_INFO(dev)->gen < 5)
		pipe_config->gmch_pfit.lvds_border_bits =
			I915_READ(LVDS) & LVDS_BORDER_ENABLE;
}

static void vlv_crtc_clock_get(struct intel_crtc *crtc,
			       struct intel_crtc_config *pipe_config)
{
	struct drm_device *dev = crtc->base.dev;
	struct drm_i915_private *dev_priv = dev->dev_private;
	int pipe = pipe_config->cpu_transcoder;
	intel_clock_t clock;
	u32 mdiv;
	int refclk = 100000;

	mutex_lock(&dev_priv->dpio_lock);
	mdiv = vlv_dpio_read(dev_priv, pipe, DPIO_DIV(pipe));
	mutex_unlock(&dev_priv->dpio_lock);

	clock.m1 = (mdiv >> DPIO_M1DIV_SHIFT) & 7;
	clock.m2 = mdiv & DPIO_M2DIV_MASK;
	clock.n = (mdiv >> DPIO_N_SHIFT) & 0xf;
	clock.p1 = (mdiv >> DPIO_P1_SHIFT) & 7;
	clock.p2 = (mdiv >> DPIO_P2_SHIFT) & 0x1f;

	vlv_clock(refclk, &clock);

	/* clock.dot is the fast clock */
	pipe_config->port_clock = clock.dot / 5;
}

static bool i9xx_get_pipe_config(struct intel_crtc *crtc,
				 struct intel_crtc_config *pipe_config)
{
	struct drm_device *dev = crtc->base.dev;
	struct drm_i915_private *dev_priv = dev->dev_private;
	uint32_t tmp;

	pipe_config->cpu_transcoder = (enum transcoder) crtc->pipe;
	pipe_config->shared_dpll = DPLL_ID_PRIVATE;

	tmp = I915_READ(PIPECONF(crtc->pipe));
	if (!(tmp & PIPECONF_ENABLE))
		return false;

	if (IS_G4X(dev) || IS_VALLEYVIEW(dev)) {
		switch (tmp & PIPECONF_BPC_MASK) {
		case PIPECONF_6BPC:
			pipe_config->pipe_bpp = 18;
			break;
		case PIPECONF_8BPC:
			pipe_config->pipe_bpp = 24;
			break;
		case PIPECONF_10BPC:
			pipe_config->pipe_bpp = 30;
			break;
		default:
			break;
		}
	}

	if (INTEL_INFO(dev)->gen < 4)
		pipe_config->double_wide = tmp & PIPECONF_DOUBLE_WIDE;

	if (IS_G4X(dev) || IS_VALLEYVIEW(dev)) {
		switch (tmp & PIPECONF_BPC_MASK) {
		case PIPECONF_6BPC:
			pipe_config->pipe_bpp = 18;
			break;
		case PIPECONF_8BPC:
			pipe_config->pipe_bpp = 24;
			break;
		case PIPECONF_10BPC:
			pipe_config->pipe_bpp = 30;
			break;
		default:
			break;
		}
	}

	intel_get_pipe_timings(crtc, pipe_config);

	i9xx_get_pfit_config(crtc, pipe_config);

	if (INTEL_INFO(dev)->gen >= 4) {
		tmp = I915_READ(DPLL_MD(crtc->pipe));
		pipe_config->pixel_multiplier =
			((tmp & DPLL_MD_UDI_MULTIPLIER_MASK)
			 >> DPLL_MD_UDI_MULTIPLIER_SHIFT) + 1;
		pipe_config->dpll_hw_state.dpll_md = tmp;
	} else if (IS_I945G(dev) || IS_I945GM(dev) || IS_G33(dev)) {
		tmp = I915_READ(DPLL(crtc->pipe));
		pipe_config->pixel_multiplier =
			((tmp & SDVO_MULTIPLIER_MASK)
			 >> SDVO_MULTIPLIER_SHIFT_HIRES) + 1;
	} else {
		/* Note that on i915G/GM the pixel multiplier is in the sdvo
		 * port and will be fixed up in the encoder->get_config
		 * function. */
		pipe_config->pixel_multiplier = 1;
	}
	pipe_config->dpll_hw_state.dpll = I915_READ(DPLL(crtc->pipe));
	if (!IS_VALLEYVIEW(dev)) {
		pipe_config->dpll_hw_state.fp0 = I915_READ(FP0(crtc->pipe));
		pipe_config->dpll_hw_state.fp1 = I915_READ(FP1(crtc->pipe));
	} else {
		/* Mask out read-only status bits. */
		pipe_config->dpll_hw_state.dpll &= ~(DPLL_LOCK_VLV |
						     DPLL_PORTC_READY_MASK |
						     DPLL_PORTB_READY_MASK);
	}

	if (IS_VALLEYVIEW(dev))
		vlv_crtc_clock_get(crtc, pipe_config);
	else
		i9xx_crtc_clock_get(crtc, pipe_config);

	return true;
}

static void ironlake_init_pch_refclk(struct drm_device *dev)
{
	struct drm_i915_private *dev_priv = dev->dev_private;
	struct drm_mode_config *mode_config = &dev->mode_config;
	struct intel_encoder *encoder;
	u32 val, final;
	bool has_lvds = false;
	bool has_cpu_edp = false;
	bool has_panel = false;
	bool has_ck505 = false;
	bool can_ssc = false;

	/* We need to take the global config into account */
	list_for_each_entry(encoder, &mode_config->encoder_list,
			    base.head) {
		switch (encoder->type) {
		case INTEL_OUTPUT_LVDS:
			has_panel = true;
			has_lvds = true;
			break;
		case INTEL_OUTPUT_EDP:
			has_panel = true;
			if (enc_to_dig_port(&encoder->base)->port == PORT_A)
				has_cpu_edp = true;
			break;
		}
	}

	if (HAS_PCH_IBX(dev)) {
		has_ck505 = dev_priv->vbt.display_clock_mode;
		can_ssc = has_ck505;
	} else {
		has_ck505 = false;
		can_ssc = true;
	}

	DRM_DEBUG_KMS("has_panel %d has_lvds %d has_ck505 %d\n",
		      has_panel, has_lvds, has_ck505);

	/* Ironlake: try to setup display ref clock before DPLL
	 * enabling. This is only under driver's control after
	 * PCH B stepping, previous chipset stepping should be
	 * ignoring this setting.
	 */
	val = I915_READ(PCH_DREF_CONTROL);

	/* As we must carefully and slowly disable/enable each source in turn,
	 * compute the final state we want first and check if we need to
	 * make any changes at all.
	 */
	final = val;
	final &= ~DREF_NONSPREAD_SOURCE_MASK;
	if (has_ck505)
		final |= DREF_NONSPREAD_CK505_ENABLE;
	else
		final |= DREF_NONSPREAD_SOURCE_ENABLE;

	final &= ~DREF_SSC_SOURCE_MASK;
	final &= ~DREF_CPU_SOURCE_OUTPUT_MASK;
	final &= ~DREF_SSC1_ENABLE;

	if (has_panel) {
		final |= DREF_SSC_SOURCE_ENABLE;

		if (intel_panel_use_ssc(dev_priv) && can_ssc)
			final |= DREF_SSC1_ENABLE;

		if (has_cpu_edp) {
			if (intel_panel_use_ssc(dev_priv) && can_ssc)
				final |= DREF_CPU_SOURCE_OUTPUT_DOWNSPREAD;
			else
				final |= DREF_CPU_SOURCE_OUTPUT_NONSPREAD;
		} else
			final |= DREF_CPU_SOURCE_OUTPUT_DISABLE;
	} else {
		final |= DREF_SSC_SOURCE_DISABLE;
		final |= DREF_CPU_SOURCE_OUTPUT_DISABLE;
	}

	if (final == val)
		return;

	/* Always enable nonspread source */
	val &= ~DREF_NONSPREAD_SOURCE_MASK;

	if (has_ck505)
		val |= DREF_NONSPREAD_CK505_ENABLE;
	else
		val |= DREF_NONSPREAD_SOURCE_ENABLE;

	if (has_panel) {
		val &= ~DREF_SSC_SOURCE_MASK;
		val |= DREF_SSC_SOURCE_ENABLE;

		/* SSC must be turned on before enabling the CPU output  */
		if (intel_panel_use_ssc(dev_priv) && can_ssc) {
			DRM_DEBUG_KMS("Using SSC on panel\n");
			val |= DREF_SSC1_ENABLE;
		} else
			val &= ~DREF_SSC1_ENABLE;

		/* Get SSC going before enabling the outputs */
		I915_WRITE(PCH_DREF_CONTROL, val);
		POSTING_READ(PCH_DREF_CONTROL);
		udelay(200);

		val &= ~DREF_CPU_SOURCE_OUTPUT_MASK;

		/* Enable CPU source on CPU attached eDP */
		if (has_cpu_edp) {
			if (intel_panel_use_ssc(dev_priv) && can_ssc) {
				DRM_DEBUG_KMS("Using SSC on eDP\n");
				val |= DREF_CPU_SOURCE_OUTPUT_DOWNSPREAD;
			}
			else
				val |= DREF_CPU_SOURCE_OUTPUT_NONSPREAD;
		} else
			val |= DREF_CPU_SOURCE_OUTPUT_DISABLE;

		I915_WRITE(PCH_DREF_CONTROL, val);
		POSTING_READ(PCH_DREF_CONTROL);
		udelay(200);
	} else {
		DRM_DEBUG_KMS("Disabling SSC entirely\n");

		val &= ~DREF_CPU_SOURCE_OUTPUT_MASK;

		/* Turn off CPU output */
		val |= DREF_CPU_SOURCE_OUTPUT_DISABLE;

		I915_WRITE(PCH_DREF_CONTROL, val);
		POSTING_READ(PCH_DREF_CONTROL);
		udelay(200);

		/* Turn off the SSC source */
		val &= ~DREF_SSC_SOURCE_MASK;
		val |= DREF_SSC_SOURCE_DISABLE;

		/* Turn off SSC1 */
		val &= ~DREF_SSC1_ENABLE;

		I915_WRITE(PCH_DREF_CONTROL, val);
		POSTING_READ(PCH_DREF_CONTROL);
		udelay(200);
	}

	BUG_ON(val != final);
}

static void lpt_reset_fdi_mphy(struct drm_i915_private *dev_priv)
{
	uint32_t tmp;

	tmp = I915_READ(SOUTH_CHICKEN2);
	tmp |= FDI_MPHY_IOSFSB_RESET_CTL;
	I915_WRITE(SOUTH_CHICKEN2, tmp);

	if (wait_for_atomic_us(I915_READ(SOUTH_CHICKEN2) &
			       FDI_MPHY_IOSFSB_RESET_STATUS, 100))
		DRM_ERROR("FDI mPHY reset assert timeout\n");

	tmp = I915_READ(SOUTH_CHICKEN2);
	tmp &= ~FDI_MPHY_IOSFSB_RESET_CTL;
	I915_WRITE(SOUTH_CHICKEN2, tmp);

	if (wait_for_atomic_us((I915_READ(SOUTH_CHICKEN2) &
				FDI_MPHY_IOSFSB_RESET_STATUS) == 0, 100))
		DRM_ERROR("FDI mPHY reset de-assert timeout\n");
}

/* WaMPhyProgramming:hsw */
static void lpt_program_fdi_mphy(struct drm_i915_private *dev_priv)
{
	uint32_t tmp;

	tmp = intel_sbi_read(dev_priv, 0x8008, SBI_MPHY);
	tmp &= ~(0xFF << 24);
	tmp |= (0x12 << 24);
	intel_sbi_write(dev_priv, 0x8008, tmp, SBI_MPHY);

	tmp = intel_sbi_read(dev_priv, 0x2008, SBI_MPHY);
	tmp |= (1 << 11);
	intel_sbi_write(dev_priv, 0x2008, tmp, SBI_MPHY);

	tmp = intel_sbi_read(dev_priv, 0x2108, SBI_MPHY);
	tmp |= (1 << 11);
	intel_sbi_write(dev_priv, 0x2108, tmp, SBI_MPHY);

	tmp = intel_sbi_read(dev_priv, 0x206C, SBI_MPHY);
	tmp |= (1 << 24) | (1 << 21) | (1 << 18);
	intel_sbi_write(dev_priv, 0x206C, tmp, SBI_MPHY);

	tmp = intel_sbi_read(dev_priv, 0x216C, SBI_MPHY);
	tmp |= (1 << 24) | (1 << 21) | (1 << 18);
	intel_sbi_write(dev_priv, 0x216C, tmp, SBI_MPHY);

	tmp = intel_sbi_read(dev_priv, 0x2080, SBI_MPHY);
	tmp &= ~(7 << 13);
	tmp |= (5 << 13);
	intel_sbi_write(dev_priv, 0x2080, tmp, SBI_MPHY);

	tmp = intel_sbi_read(dev_priv, 0x2180, SBI_MPHY);
	tmp &= ~(7 << 13);
	tmp |= (5 << 13);
	intel_sbi_write(dev_priv, 0x2180, tmp, SBI_MPHY);

	tmp = intel_sbi_read(dev_priv, 0x208C, SBI_MPHY);
	tmp &= ~0xFF;
	tmp |= 0x1C;
	intel_sbi_write(dev_priv, 0x208C, tmp, SBI_MPHY);

	tmp = intel_sbi_read(dev_priv, 0x218C, SBI_MPHY);
	tmp &= ~0xFF;
	tmp |= 0x1C;
	intel_sbi_write(dev_priv, 0x218C, tmp, SBI_MPHY);

	tmp = intel_sbi_read(dev_priv, 0x2098, SBI_MPHY);
	tmp &= ~(0xFF << 16);
	tmp |= (0x1C << 16);
	intel_sbi_write(dev_priv, 0x2098, tmp, SBI_MPHY);

	tmp = intel_sbi_read(dev_priv, 0x2198, SBI_MPHY);
	tmp &= ~(0xFF << 16);
	tmp |= (0x1C << 16);
	intel_sbi_write(dev_priv, 0x2198, tmp, SBI_MPHY);

	tmp = intel_sbi_read(dev_priv, 0x20C4, SBI_MPHY);
	tmp |= (1 << 27);
	intel_sbi_write(dev_priv, 0x20C4, tmp, SBI_MPHY);

	tmp = intel_sbi_read(dev_priv, 0x21C4, SBI_MPHY);
	tmp |= (1 << 27);
	intel_sbi_write(dev_priv, 0x21C4, tmp, SBI_MPHY);

	tmp = intel_sbi_read(dev_priv, 0x20EC, SBI_MPHY);
	tmp &= ~(0xF << 28);
	tmp |= (4 << 28);
	intel_sbi_write(dev_priv, 0x20EC, tmp, SBI_MPHY);

	tmp = intel_sbi_read(dev_priv, 0x21EC, SBI_MPHY);
	tmp &= ~(0xF << 28);
	tmp |= (4 << 28);
	intel_sbi_write(dev_priv, 0x21EC, tmp, SBI_MPHY);
}

/* Implements 3 different sequences from BSpec chapter "Display iCLK
 * Programming" based on the parameters passed:
 * - Sequence to enable CLKOUT_DP
 * - Sequence to enable CLKOUT_DP without spread
 * - Sequence to enable CLKOUT_DP for FDI usage and configure PCH FDI I/O
 */
static void lpt_enable_clkout_dp(struct drm_device *dev, bool with_spread,
				 bool with_fdi)
{
	struct drm_i915_private *dev_priv = dev->dev_private;
	uint32_t reg, tmp;

	if (WARN(with_fdi && !with_spread, "FDI requires downspread\n"))
		with_spread = true;
	if (WARN(dev_priv->pch_id == INTEL_PCH_LPT_LP_DEVICE_ID_TYPE &&
		 with_fdi, "LP PCH doesn't have FDI\n"))
		with_fdi = false;

	mutex_lock(&dev_priv->dpio_lock);

	tmp = intel_sbi_read(dev_priv, SBI_SSCCTL, SBI_ICLK);
	tmp &= ~SBI_SSCCTL_DISABLE;
	tmp |= SBI_SSCCTL_PATHALT;
	intel_sbi_write(dev_priv, SBI_SSCCTL, tmp, SBI_ICLK);

	udelay(24);

	if (with_spread) {
		tmp = intel_sbi_read(dev_priv, SBI_SSCCTL, SBI_ICLK);
		tmp &= ~SBI_SSCCTL_PATHALT;
		intel_sbi_write(dev_priv, SBI_SSCCTL, tmp, SBI_ICLK);

		if (with_fdi) {
			lpt_reset_fdi_mphy(dev_priv);
			lpt_program_fdi_mphy(dev_priv);
		}
	}

	reg = (dev_priv->pch_id == INTEL_PCH_LPT_LP_DEVICE_ID_TYPE) ?
	       SBI_GEN0 : SBI_DBUFF0;
	tmp = intel_sbi_read(dev_priv, reg, SBI_ICLK);
	tmp |= SBI_GEN0_CFG_BUFFENABLE_DISABLE;
	intel_sbi_write(dev_priv, reg, tmp, SBI_ICLK);

	mutex_unlock(&dev_priv->dpio_lock);
}

/* Sequence to disable CLKOUT_DP */
static void lpt_disable_clkout_dp(struct drm_device *dev)
{
	struct drm_i915_private *dev_priv = dev->dev_private;
	uint32_t reg, tmp;

	mutex_lock(&dev_priv->dpio_lock);

	reg = (dev_priv->pch_id == INTEL_PCH_LPT_LP_DEVICE_ID_TYPE) ?
	       SBI_GEN0 : SBI_DBUFF0;
	tmp = intel_sbi_read(dev_priv, reg, SBI_ICLK);
	tmp &= ~SBI_GEN0_CFG_BUFFENABLE_DISABLE;
	intel_sbi_write(dev_priv, reg, tmp, SBI_ICLK);

	tmp = intel_sbi_read(dev_priv, SBI_SSCCTL, SBI_ICLK);
	if (!(tmp & SBI_SSCCTL_DISABLE)) {
		if (!(tmp & SBI_SSCCTL_PATHALT)) {
			tmp |= SBI_SSCCTL_PATHALT;
			intel_sbi_write(dev_priv, SBI_SSCCTL, tmp, SBI_ICLK);
			udelay(32);
		}
		tmp |= SBI_SSCCTL_DISABLE;
		intel_sbi_write(dev_priv, SBI_SSCCTL, tmp, SBI_ICLK);
	}

	mutex_unlock(&dev_priv->dpio_lock);
}

static void lpt_init_pch_refclk(struct drm_device *dev)
{
	struct drm_mode_config *mode_config = &dev->mode_config;
	struct intel_encoder *encoder;
	bool has_vga = false;

	list_for_each_entry(encoder, &mode_config->encoder_list, base.head) {
		switch (encoder->type) {
		case INTEL_OUTPUT_ANALOG:
			has_vga = true;
			break;
		}
	}

	if (has_vga)
		lpt_enable_clkout_dp(dev, true, true);
	else
		lpt_disable_clkout_dp(dev);
}

/*
 * Initialize reference clocks when the driver loads
 */
void intel_init_pch_refclk(struct drm_device *dev)
{
	if (HAS_PCH_IBX(dev) || HAS_PCH_CPT(dev))
		ironlake_init_pch_refclk(dev);
	else if (HAS_PCH_LPT(dev))
		lpt_init_pch_refclk(dev);
}

static int ironlake_get_refclk(struct drm_crtc *crtc)
{
	struct drm_device *dev = crtc->dev;
	struct drm_i915_private *dev_priv = dev->dev_private;
	struct intel_encoder *encoder;
	int num_connectors = 0;
	bool is_lvds = false;

	for_each_encoder_on_crtc(dev, crtc, encoder) {
		switch (encoder->type) {
		case INTEL_OUTPUT_LVDS:
			is_lvds = true;
			break;
		}
		num_connectors++;
	}

	if (is_lvds && intel_panel_use_ssc(dev_priv) && num_connectors < 2) {
		DRM_DEBUG_KMS("using SSC reference clock of %d MHz\n",
			      dev_priv->vbt.lvds_ssc_freq);
		return dev_priv->vbt.lvds_ssc_freq * 1000;
	}

	return 120000;
}

static void ironlake_set_pipeconf(struct drm_crtc *crtc)
{
	struct drm_i915_private *dev_priv = crtc->dev->dev_private;
	struct intel_crtc *intel_crtc = to_intel_crtc(crtc);
	int pipe = intel_crtc->pipe;
	uint32_t val;

	val = 0;

	switch (intel_crtc->config.pipe_bpp) {
	case 18:
		val |= PIPECONF_6BPC;
		break;
	case 24:
		val |= PIPECONF_8BPC;
		break;
	case 30:
		val |= PIPECONF_10BPC;
		break;
	case 36:
		val |= PIPECONF_12BPC;
		break;
	default:
		/* Case prevented by intel_choose_pipe_bpp_dither. */
		BUG();
	}

	if (intel_crtc->config.dither)
		val |= (PIPECONF_DITHER_EN | PIPECONF_DITHER_TYPE_SP);

	if (intel_crtc->config.adjusted_mode.flags & DRM_MODE_FLAG_INTERLACE)
		val |= PIPECONF_INTERLACED_ILK;
	else
		val |= PIPECONF_PROGRESSIVE;

	if (intel_crtc->config.limited_color_range)
		val |= PIPECONF_COLOR_RANGE_SELECT;

	I915_WRITE(PIPECONF(pipe), val);
	POSTING_READ(PIPECONF(pipe));
}

/*
 * Set up the pipe CSC unit.
 *
 * Currently only full range RGB to limited range RGB conversion
 * is supported, but eventually this should handle various
 * RGB<->YCbCr scenarios as well.
 */
static void intel_set_pipe_csc(struct drm_crtc *crtc)
{
	struct drm_device *dev = crtc->dev;
	struct drm_i915_private *dev_priv = dev->dev_private;
	struct intel_crtc *intel_crtc = to_intel_crtc(crtc);
	int pipe = intel_crtc->pipe;
	uint16_t coeff = 0x7800; /* 1.0 */

	/*
	 * TODO: Check what kind of values actually come out of the pipe
	 * with these coeff/postoff values and adjust to get the best
	 * accuracy. Perhaps we even need to take the bpc value into
	 * consideration.
	 */

	if (intel_crtc->config.limited_color_range)
		coeff = ((235 - 16) * (1 << 12) / 255) & 0xff8; /* 0.xxx... */

	/*
	 * GY/GU and RY/RU should be the other way around according
	 * to BSpec, but reality doesn't agree. Just set them up in
	 * a way that results in the correct picture.
	 */
	I915_WRITE(PIPE_CSC_COEFF_RY_GY(pipe), coeff << 16);
	I915_WRITE(PIPE_CSC_COEFF_BY(pipe), 0);

	I915_WRITE(PIPE_CSC_COEFF_RU_GU(pipe), coeff);
	I915_WRITE(PIPE_CSC_COEFF_BU(pipe), 0);

	I915_WRITE(PIPE_CSC_COEFF_RV_GV(pipe), 0);
	I915_WRITE(PIPE_CSC_COEFF_BV(pipe), coeff << 16);

	I915_WRITE(PIPE_CSC_PREOFF_HI(pipe), 0);
	I915_WRITE(PIPE_CSC_PREOFF_ME(pipe), 0);
	I915_WRITE(PIPE_CSC_PREOFF_LO(pipe), 0);

	if (INTEL_INFO(dev)->gen > 6) {
		uint16_t postoff = 0;

		if (intel_crtc->config.limited_color_range)
			postoff = (16 * (1 << 13) / 255) & 0x1fff;

		I915_WRITE(PIPE_CSC_POSTOFF_HI(pipe), postoff);
		I915_WRITE(PIPE_CSC_POSTOFF_ME(pipe), postoff);
		I915_WRITE(PIPE_CSC_POSTOFF_LO(pipe), postoff);

		I915_WRITE(PIPE_CSC_MODE(pipe), 0);
	} else {
		uint32_t mode = CSC_MODE_YUV_TO_RGB;

		if (intel_crtc->config.limited_color_range)
			mode |= CSC_BLACK_SCREEN_OFFSET;

		I915_WRITE(PIPE_CSC_MODE(pipe), mode);
	}
}

static void haswell_set_pipeconf(struct drm_crtc *crtc)
{
	struct drm_i915_private *dev_priv = crtc->dev->dev_private;
	struct intel_crtc *intel_crtc = to_intel_crtc(crtc);
	enum transcoder cpu_transcoder = intel_crtc->config.cpu_transcoder;
	uint32_t val;

	val = 0;

	if (intel_crtc->config.dither)
		val |= (PIPECONF_DITHER_EN | PIPECONF_DITHER_TYPE_SP);

	if (intel_crtc->config.adjusted_mode.flags & DRM_MODE_FLAG_INTERLACE)
		val |= PIPECONF_INTERLACED_ILK;
	else
		val |= PIPECONF_PROGRESSIVE;

	I915_WRITE(PIPECONF(cpu_transcoder), val);
	POSTING_READ(PIPECONF(cpu_transcoder));

	I915_WRITE(GAMMA_MODE(intel_crtc->pipe), GAMMA_MODE_MODE_8BIT);
	POSTING_READ(GAMMA_MODE(intel_crtc->pipe));
}

static bool ironlake_compute_clocks(struct drm_crtc *crtc,
				    intel_clock_t *clock,
				    bool *has_reduced_clock,
				    intel_clock_t *reduced_clock)
{
	struct drm_device *dev = crtc->dev;
	struct drm_i915_private *dev_priv = dev->dev_private;
	struct intel_encoder *intel_encoder;
	int refclk;
	const intel_limit_t *limit;
	bool ret, is_lvds = false;

	for_each_encoder_on_crtc(dev, crtc, intel_encoder) {
		switch (intel_encoder->type) {
		case INTEL_OUTPUT_LVDS:
			is_lvds = true;
			break;
		}
	}

	refclk = ironlake_get_refclk(crtc);

	/*
	 * Returns a set of divisors for the desired target clock with the given
	 * refclk, or FALSE.  The returned values represent the clock equation:
	 * reflck * (5 * (m1 + 2) + (m2 + 2)) / (n + 2) / p1 / p2.
	 */
	limit = intel_limit(crtc, refclk);
	ret = dev_priv->display.find_dpll(limit, crtc,
					  to_intel_crtc(crtc)->config.port_clock,
					  refclk, NULL, clock);
	if (!ret)
		return false;

	if (is_lvds && dev_priv->lvds_downclock_avail) {
		/*
		 * Ensure we match the reduced clock's P to the target clock.
		 * If the clocks don't match, we can't switch the display clock
		 * by using the FP0/FP1. In such case we will disable the LVDS
		 * downclock feature.
		*/
		*has_reduced_clock =
			dev_priv->display.find_dpll(limit, crtc,
						    dev_priv->lvds_downclock,
						    refclk, clock,
						    reduced_clock);
	}

	return true;
}

int ironlake_get_lanes_required(int target_clock, int link_bw, int bpp)
{
	/*
	 * Account for spread spectrum to avoid
	 * oversubscribing the link. Max center spread
	 * is 2.5%; use 5% for safety's sake.
	 */
	u32 bps = target_clock * bpp * 21 / 20;
	return bps / (link_bw * 8) + 1;
}

static bool ironlake_needs_fb_cb_tune(struct dpll *dpll, int factor)
{
	return i9xx_dpll_compute_m(dpll) < factor * dpll->n;
}

static uint32_t ironlake_compute_dpll(struct intel_crtc *intel_crtc,
				      u32 *fp,
				      intel_clock_t *reduced_clock, u32 *fp2)
{
	struct drm_crtc *crtc = &intel_crtc->base;
	struct drm_device *dev = crtc->dev;
	struct drm_i915_private *dev_priv = dev->dev_private;
	struct intel_encoder *intel_encoder;
	uint32_t dpll;
	int factor, num_connectors = 0;
	bool is_lvds = false, is_sdvo = false;

	for_each_encoder_on_crtc(dev, crtc, intel_encoder) {
		switch (intel_encoder->type) {
		case INTEL_OUTPUT_LVDS:
			is_lvds = true;
			break;
		case INTEL_OUTPUT_SDVO:
		case INTEL_OUTPUT_HDMI:
			is_sdvo = true;
			break;
		}

		num_connectors++;
	}

	/* Enable autotuning of the PLL clock (if permissible) */
	factor = 21;
	if (is_lvds) {
		if ((intel_panel_use_ssc(dev_priv) &&
		     dev_priv->vbt.lvds_ssc_freq == 100) ||
		    (HAS_PCH_IBX(dev) && intel_is_dual_link_lvds(dev)))
			factor = 25;
	} else if (intel_crtc->config.sdvo_tv_clock)
		factor = 20;

	if (ironlake_needs_fb_cb_tune(&intel_crtc->config.dpll, factor))
		*fp |= FP_CB_TUNE;

	if (fp2 && (reduced_clock->m < factor * reduced_clock->n))
		*fp2 |= FP_CB_TUNE;

	dpll = 0;

	if (is_lvds)
		dpll |= DPLLB_MODE_LVDS;
	else
		dpll |= DPLLB_MODE_DAC_SERIAL;

	dpll |= (intel_crtc->config.pixel_multiplier - 1)
		<< PLL_REF_SDVO_HDMI_MULTIPLIER_SHIFT;

	if (is_sdvo)
		dpll |= DPLL_SDVO_HIGH_SPEED;
	if (intel_crtc->config.has_dp_encoder)
		dpll |= DPLL_SDVO_HIGH_SPEED;

	/* compute bitmask from p1 value */
	dpll |= (1 << (intel_crtc->config.dpll.p1 - 1)) << DPLL_FPA01_P1_POST_DIV_SHIFT;
	/* also FPA1 */
	dpll |= (1 << (intel_crtc->config.dpll.p1 - 1)) << DPLL_FPA1_P1_POST_DIV_SHIFT;

	switch (intel_crtc->config.dpll.p2) {
	case 5:
		dpll |= DPLL_DAC_SERIAL_P2_CLOCK_DIV_5;
		break;
	case 7:
		dpll |= DPLLB_LVDS_P2_CLOCK_DIV_7;
		break;
	case 10:
		dpll |= DPLL_DAC_SERIAL_P2_CLOCK_DIV_10;
		break;
	case 14:
		dpll |= DPLLB_LVDS_P2_CLOCK_DIV_14;
		break;
	}

	if (is_lvds && intel_panel_use_ssc(dev_priv) && num_connectors < 2)
		dpll |= PLLB_REF_INPUT_SPREADSPECTRUMIN;
	else
		dpll |= PLL_REF_INPUT_DREFCLK;

	return dpll | DPLL_VCO_ENABLE;
}

static int ironlake_crtc_mode_set(struct drm_crtc *crtc,
				  int x, int y,
				  struct drm_framebuffer *fb)
{
	struct drm_device *dev = crtc->dev;
	struct drm_i915_private *dev_priv = dev->dev_private;
	struct intel_crtc *intel_crtc = to_intel_crtc(crtc);
	int pipe = intel_crtc->pipe;
	int plane = intel_crtc->plane;
	int num_connectors = 0;
	intel_clock_t clock, reduced_clock;
	u32 dpll = 0, fp = 0, fp2 = 0;
	bool ok, has_reduced_clock = false;
	bool is_lvds = false;
	struct intel_encoder *encoder;
	struct intel_shared_dpll *pll;
	int ret;

	for_each_encoder_on_crtc(dev, crtc, encoder) {
		switch (encoder->type) {
		case INTEL_OUTPUT_LVDS:
			is_lvds = true;
			break;
		}

		num_connectors++;
	}

	WARN(!(HAS_PCH_IBX(dev) || HAS_PCH_CPT(dev)),
	     "Unexpected PCH type %d\n", INTEL_PCH_TYPE(dev));

	ok = ironlake_compute_clocks(crtc, &clock,
				     &has_reduced_clock, &reduced_clock);
	if (!ok && !intel_crtc->config.clock_set) {
		DRM_ERROR("Couldn't find PLL settings for mode!\n");
		return -EINVAL;
	}
	/* Compat-code for transition, will disappear. */
	if (!intel_crtc->config.clock_set) {
		intel_crtc->config.dpll.n = clock.n;
		intel_crtc->config.dpll.m1 = clock.m1;
		intel_crtc->config.dpll.m2 = clock.m2;
		intel_crtc->config.dpll.p1 = clock.p1;
		intel_crtc->config.dpll.p2 = clock.p2;
	}

	/* CPU eDP is the only output that doesn't need a PCH PLL of its own. */
	if (intel_crtc->config.has_pch_encoder) {
		fp = i9xx_dpll_compute_fp(&intel_crtc->config.dpll);
		if (has_reduced_clock)
			fp2 = i9xx_dpll_compute_fp(&reduced_clock);

		dpll = ironlake_compute_dpll(intel_crtc,
					     &fp, &reduced_clock,
					     has_reduced_clock ? &fp2 : NULL);

		intel_crtc->config.dpll_hw_state.dpll = dpll;
		intel_crtc->config.dpll_hw_state.fp0 = fp;
		if (has_reduced_clock)
			intel_crtc->config.dpll_hw_state.fp1 = fp2;
		else
			intel_crtc->config.dpll_hw_state.fp1 = fp;

		pll = intel_get_shared_dpll(intel_crtc);
		if (pll == NULL) {
			DRM_DEBUG_DRIVER("failed to find PLL for pipe %c\n",
					 pipe_name(pipe));
			return -EINVAL;
		}
	} else
		intel_put_shared_dpll(intel_crtc);

	if (intel_crtc->config.has_dp_encoder)
		intel_dp_set_m_n(intel_crtc);

	if (is_lvds && has_reduced_clock && i915_powersave)
		intel_crtc->lowfreq_avail = true;
	else
		intel_crtc->lowfreq_avail = false;

	intel_set_pipe_timings(intel_crtc);

	if (intel_crtc->config.has_pch_encoder) {
		intel_cpu_transcoder_set_m_n(intel_crtc,
					     &intel_crtc->config.fdi_m_n);
	}

	ironlake_set_pipeconf(crtc);

	/* Set up the display plane register */
	I915_WRITE(DSPCNTR(plane), DISPPLANE_GAMMA_ENABLE);
	POSTING_READ(DSPCNTR(plane));

	ret = intel_pipe_set_base(crtc, x, y, fb);

	return ret;
}

static void intel_pch_transcoder_get_m_n(struct intel_crtc *crtc,
					 struct intel_link_m_n *m_n)
{
	struct drm_device *dev = crtc->base.dev;
	struct drm_i915_private *dev_priv = dev->dev_private;
	enum pipe pipe = crtc->pipe;

	m_n->link_m = I915_READ(PCH_TRANS_LINK_M1(pipe));
	m_n->link_n = I915_READ(PCH_TRANS_LINK_N1(pipe));
	m_n->gmch_m = I915_READ(PCH_TRANS_DATA_M1(pipe))
		& ~TU_SIZE_MASK;
	m_n->gmch_n = I915_READ(PCH_TRANS_DATA_N1(pipe));
	m_n->tu = ((I915_READ(PCH_TRANS_DATA_M1(pipe))
		    & TU_SIZE_MASK) >> TU_SIZE_SHIFT) + 1;
}

static void intel_cpu_transcoder_get_m_n(struct intel_crtc *crtc,
					 enum transcoder transcoder,
					 struct intel_link_m_n *m_n)
{
	struct drm_device *dev = crtc->base.dev;
	struct drm_i915_private *dev_priv = dev->dev_private;
	enum pipe pipe = crtc->pipe;

	if (INTEL_INFO(dev)->gen >= 5) {
		m_n->link_m = I915_READ(PIPE_LINK_M1(transcoder));
		m_n->link_n = I915_READ(PIPE_LINK_N1(transcoder));
		m_n->gmch_m = I915_READ(PIPE_DATA_M1(transcoder))
			& ~TU_SIZE_MASK;
		m_n->gmch_n = I915_READ(PIPE_DATA_N1(transcoder));
		m_n->tu = ((I915_READ(PIPE_DATA_M1(transcoder))
			    & TU_SIZE_MASK) >> TU_SIZE_SHIFT) + 1;
	} else {
		m_n->link_m = I915_READ(PIPE_LINK_M_G4X(pipe));
		m_n->link_n = I915_READ(PIPE_LINK_N_G4X(pipe));
		m_n->gmch_m = I915_READ(PIPE_DATA_M_G4X(pipe))
			& ~TU_SIZE_MASK;
		m_n->gmch_n = I915_READ(PIPE_DATA_N_G4X(pipe));
		m_n->tu = ((I915_READ(PIPE_DATA_M_G4X(pipe))
			    & TU_SIZE_MASK) >> TU_SIZE_SHIFT) + 1;
	}
}

void intel_dp_get_m_n(struct intel_crtc *crtc,
		      struct intel_crtc_config *pipe_config)
{
	if (crtc->config.has_pch_encoder)
		intel_pch_transcoder_get_m_n(crtc, &pipe_config->dp_m_n);
	else
		intel_cpu_transcoder_get_m_n(crtc, pipe_config->cpu_transcoder,
					     &pipe_config->dp_m_n);
}

static void ironlake_get_fdi_m_n_config(struct intel_crtc *crtc,
					struct intel_crtc_config *pipe_config)
{
	intel_cpu_transcoder_get_m_n(crtc, pipe_config->cpu_transcoder,
				     &pipe_config->fdi_m_n);
}

static void ironlake_get_pfit_config(struct intel_crtc *crtc,
				     struct intel_crtc_config *pipe_config)
{
	struct drm_device *dev = crtc->base.dev;
	struct drm_i915_private *dev_priv = dev->dev_private;
	uint32_t tmp;

	tmp = I915_READ(PF_CTL(crtc->pipe));

	if (tmp & PF_ENABLE) {
		pipe_config->pch_pfit.enabled = true;
		pipe_config->pch_pfit.pos = I915_READ(PF_WIN_POS(crtc->pipe));
		pipe_config->pch_pfit.size = I915_READ(PF_WIN_SZ(crtc->pipe));

		/* We currently do not free assignements of panel fitters on
		 * ivb/hsw (since we don't use the higher upscaling modes which
		 * differentiates them) so just WARN about this case for now. */
		if (IS_GEN7(dev)) {
			WARN_ON((tmp & PF_PIPE_SEL_MASK_IVB) !=
				PF_PIPE_SEL_IVB(crtc->pipe));
		}
	}
}

static bool ironlake_get_pipe_config(struct intel_crtc *crtc,
				     struct intel_crtc_config *pipe_config)
{
	struct drm_device *dev = crtc->base.dev;
	struct drm_i915_private *dev_priv = dev->dev_private;
	uint32_t tmp;

	pipe_config->cpu_transcoder = (enum transcoder) crtc->pipe;
	pipe_config->shared_dpll = DPLL_ID_PRIVATE;

	tmp = I915_READ(PIPECONF(crtc->pipe));
	if (!(tmp & PIPECONF_ENABLE))
		return false;

	switch (tmp & PIPECONF_BPC_MASK) {
	case PIPECONF_6BPC:
		pipe_config->pipe_bpp = 18;
		break;
	case PIPECONF_8BPC:
		pipe_config->pipe_bpp = 24;
		break;
	case PIPECONF_10BPC:
		pipe_config->pipe_bpp = 30;
		break;
	case PIPECONF_12BPC:
		pipe_config->pipe_bpp = 36;
		break;
	default:
		break;
	}

	if (I915_READ(PCH_TRANSCONF(crtc->pipe)) & TRANS_ENABLE) {
		struct intel_shared_dpll *pll;

		pipe_config->has_pch_encoder = true;

		tmp = I915_READ(FDI_RX_CTL(crtc->pipe));
		pipe_config->fdi_lanes = ((FDI_DP_PORT_WIDTH_MASK & tmp) >>
					  FDI_DP_PORT_WIDTH_SHIFT) + 1;

		ironlake_get_fdi_m_n_config(crtc, pipe_config);

		if (HAS_PCH_IBX(dev_priv->dev)) {
			pipe_config->shared_dpll =
				(enum intel_dpll_id) crtc->pipe;
		} else {
			tmp = I915_READ(PCH_DPLL_SEL);
			if (tmp & TRANS_DPLLB_SEL(crtc->pipe))
				pipe_config->shared_dpll = DPLL_ID_PCH_PLL_B;
			else
				pipe_config->shared_dpll = DPLL_ID_PCH_PLL_A;
		}

		pll = &dev_priv->shared_dplls[pipe_config->shared_dpll];

		WARN_ON(!pll->get_hw_state(dev_priv, pll,
					   &pipe_config->dpll_hw_state));

		tmp = pipe_config->dpll_hw_state.dpll;
		pipe_config->pixel_multiplier =
			((tmp & PLL_REF_SDVO_HDMI_MULTIPLIER_MASK)
			 >> PLL_REF_SDVO_HDMI_MULTIPLIER_SHIFT) + 1;

		ironlake_pch_clock_get(crtc, pipe_config);
	} else {
		pipe_config->pixel_multiplier = 1;
	}

	intel_get_pipe_timings(crtc, pipe_config);

	ironlake_get_pfit_config(crtc, pipe_config);

	return true;
}

static void assert_can_disable_lcpll(struct drm_i915_private *dev_priv)
{
	struct drm_device *dev = dev_priv->dev;
	struct intel_ddi_plls *plls = &dev_priv->ddi_plls;
	struct intel_crtc *crtc;
	unsigned long irqflags;
	uint32_t val;

	list_for_each_entry(crtc, &dev->mode_config.crtc_list, base.head)
		WARN(crtc->base.enabled, "CRTC for pipe %c enabled\n",
		     pipe_name(crtc->pipe));

	WARN(I915_READ(HSW_PWR_WELL_DRIVER), "Power well on\n");
	WARN(plls->spll_refcount, "SPLL enabled\n");
	WARN(plls->wrpll1_refcount, "WRPLL1 enabled\n");
	WARN(plls->wrpll2_refcount, "WRPLL2 enabled\n");
	WARN(I915_READ(PCH_PP_STATUS) & PP_ON, "Panel power on\n");
	WARN(I915_READ(BLC_PWM_CPU_CTL2) & BLM_PWM_ENABLE,
	     "CPU PWM1 enabled\n");
	WARN(I915_READ(HSW_BLC_PWM2_CTL) & BLM_PWM_ENABLE,
	     "CPU PWM2 enabled\n");
	WARN(I915_READ(BLC_PWM_PCH_CTL1) & BLM_PCH_PWM_ENABLE,
	     "PCH PWM1 enabled\n");
	WARN(I915_READ(UTIL_PIN_CTL) & UTIL_PIN_ENABLE,
	     "Utility pin enabled\n");
	WARN(I915_READ(PCH_GTC_CTL) & PCH_GTC_ENABLE, "PCH GTC enabled\n");

	spin_lock_irqsave(&dev_priv->irq_lock, irqflags);
	val = I915_READ(DEIMR);
	WARN((val & ~DE_PCH_EVENT_IVB) != val,
	     "Unexpected DEIMR bits enabled: 0x%x\n", val);
	val = I915_READ(SDEIMR);
	WARN((val | SDE_HOTPLUG_MASK_CPT) != 0xffffffff,
	     "Unexpected SDEIMR bits enabled: 0x%x\n", val);
	spin_unlock_irqrestore(&dev_priv->irq_lock, irqflags);
}

/*
 * This function implements pieces of two sequences from BSpec:
 * - Sequence for display software to disable LCPLL
 * - Sequence for display software to allow package C8+
 * The steps implemented here are just the steps that actually touch the LCPLL
 * register. Callers should take care of disabling all the display engine
 * functions, doing the mode unset, fixing interrupts, etc.
 */
static void hsw_disable_lcpll(struct drm_i915_private *dev_priv,
			      bool switch_to_fclk, bool allow_power_down)
{
	uint32_t val;

	assert_can_disable_lcpll(dev_priv);

	val = I915_READ(LCPLL_CTL);

	if (switch_to_fclk) {
		val |= LCPLL_CD_SOURCE_FCLK;
		I915_WRITE(LCPLL_CTL, val);

		if (wait_for_atomic_us(I915_READ(LCPLL_CTL) &
				       LCPLL_CD_SOURCE_FCLK_DONE, 1))
			DRM_ERROR("Switching to FCLK failed\n");

		val = I915_READ(LCPLL_CTL);
	}

	val |= LCPLL_PLL_DISABLE;
	I915_WRITE(LCPLL_CTL, val);
	POSTING_READ(LCPLL_CTL);

	if (wait_for((I915_READ(LCPLL_CTL) & LCPLL_PLL_LOCK) == 0, 1))
		DRM_ERROR("LCPLL still locked\n");

	val = I915_READ(D_COMP);
	val |= D_COMP_COMP_DISABLE;
	mutex_lock(&dev_priv->rps.hw_lock);
	if (sandybridge_pcode_write(dev_priv, GEN6_PCODE_WRITE_D_COMP, val))
		DRM_ERROR("Failed to disable D_COMP\n");
	mutex_unlock(&dev_priv->rps.hw_lock);
	POSTING_READ(D_COMP);
	ndelay(100);

	if (wait_for((I915_READ(D_COMP) & D_COMP_RCOMP_IN_PROGRESS) == 0, 1))
		DRM_ERROR("D_COMP RCOMP still in progress\n");

	if (allow_power_down) {
		val = I915_READ(LCPLL_CTL);
		val |= LCPLL_POWER_DOWN_ALLOW;
		I915_WRITE(LCPLL_CTL, val);
		POSTING_READ(LCPLL_CTL);
	}
}

/*
 * Fully restores LCPLL, disallowing power down and switching back to LCPLL
 * source.
 */
static void hsw_restore_lcpll(struct drm_i915_private *dev_priv)
{
	uint32_t val;

	val = I915_READ(LCPLL_CTL);

	if ((val & (LCPLL_PLL_LOCK | LCPLL_PLL_DISABLE | LCPLL_CD_SOURCE_FCLK |
		    LCPLL_POWER_DOWN_ALLOW)) == LCPLL_PLL_LOCK)
		return;

	/* Make sure we're not on PC8 state before disabling PC8, otherwise
	 * we'll hang the machine! */
	dev_priv->uncore.funcs.force_wake_get(dev_priv);

	if (val & LCPLL_POWER_DOWN_ALLOW) {
		val &= ~LCPLL_POWER_DOWN_ALLOW;
		I915_WRITE(LCPLL_CTL, val);
		POSTING_READ(LCPLL_CTL);
	}

	val = I915_READ(D_COMP);
	val |= D_COMP_COMP_FORCE;
	val &= ~D_COMP_COMP_DISABLE;
	mutex_lock(&dev_priv->rps.hw_lock);
	if (sandybridge_pcode_write(dev_priv, GEN6_PCODE_WRITE_D_COMP, val))
		DRM_ERROR("Failed to enable D_COMP\n");
	mutex_unlock(&dev_priv->rps.hw_lock);
	POSTING_READ(D_COMP);

	val = I915_READ(LCPLL_CTL);
	val &= ~LCPLL_PLL_DISABLE;
	I915_WRITE(LCPLL_CTL, val);

	if (wait_for(I915_READ(LCPLL_CTL) & LCPLL_PLL_LOCK, 5))
		DRM_ERROR("LCPLL not locked yet\n");

	if (val & LCPLL_CD_SOURCE_FCLK) {
		val = I915_READ(LCPLL_CTL);
		val &= ~LCPLL_CD_SOURCE_FCLK;
		I915_WRITE(LCPLL_CTL, val);

		if (wait_for_atomic_us((I915_READ(LCPLL_CTL) &
					LCPLL_CD_SOURCE_FCLK_DONE) == 0, 1))
			DRM_ERROR("Switching back to LCPLL failed\n");
	}

	dev_priv->uncore.funcs.force_wake_put(dev_priv);
}

void hsw_enable_pc8_work(struct work_struct *__work)
{
	struct drm_i915_private *dev_priv =
		container_of(to_delayed_work(__work), struct drm_i915_private,
			     pc8.enable_work);
	struct drm_device *dev = dev_priv->dev;
	uint32_t val;

	if (dev_priv->pc8.enabled)
		return;

	DRM_DEBUG_KMS("Enabling package C8+\n");

	dev_priv->pc8.enabled = true;

	if (dev_priv->pch_id == INTEL_PCH_LPT_LP_DEVICE_ID_TYPE) {
		val = I915_READ(SOUTH_DSPCLK_GATE_D);
		val &= ~PCH_LP_PARTITION_LEVEL_DISABLE;
		I915_WRITE(SOUTH_DSPCLK_GATE_D, val);
	}

	lpt_disable_clkout_dp(dev);
	hsw_pc8_disable_interrupts(dev);
	hsw_disable_lcpll(dev_priv, true, true);
}

static void __hsw_enable_package_c8(struct drm_i915_private *dev_priv)
{
	WARN_ON(!mutex_is_locked(&dev_priv->pc8.lock));
	WARN(dev_priv->pc8.disable_count < 1,
	     "pc8.disable_count: %d\n", dev_priv->pc8.disable_count);

	dev_priv->pc8.disable_count--;
	if (dev_priv->pc8.disable_count != 0)
		return;

	schedule_delayed_work(&dev_priv->pc8.enable_work,
			      msecs_to_jiffies(i915_pc8_timeout));
}

static void __hsw_disable_package_c8(struct drm_i915_private *dev_priv)
{
	struct drm_device *dev = dev_priv->dev;
	uint32_t val;

	WARN_ON(!mutex_is_locked(&dev_priv->pc8.lock));
	WARN(dev_priv->pc8.disable_count < 0,
	     "pc8.disable_count: %d\n", dev_priv->pc8.disable_count);

	dev_priv->pc8.disable_count++;
	if (dev_priv->pc8.disable_count != 1)
		return;

	cancel_delayed_work_sync(&dev_priv->pc8.enable_work);
	if (!dev_priv->pc8.enabled)
		return;

	DRM_DEBUG_KMS("Disabling package C8+\n");

	hsw_restore_lcpll(dev_priv);
	hsw_pc8_restore_interrupts(dev);
	lpt_init_pch_refclk(dev);

	if (dev_priv->pch_id == INTEL_PCH_LPT_LP_DEVICE_ID_TYPE) {
		val = I915_READ(SOUTH_DSPCLK_GATE_D);
		val |= PCH_LP_PARTITION_LEVEL_DISABLE;
		I915_WRITE(SOUTH_DSPCLK_GATE_D, val);
	}

	intel_prepare_ddi(dev);
	i915_gem_init_swizzling(dev);
	mutex_lock(&dev_priv->rps.hw_lock);
	gen6_update_ring_freq(dev);
	mutex_unlock(&dev_priv->rps.hw_lock);
	dev_priv->pc8.enabled = false;
}

void hsw_enable_package_c8(struct drm_i915_private *dev_priv)
{
	mutex_lock(&dev_priv->pc8.lock);
	__hsw_enable_package_c8(dev_priv);
	mutex_unlock(&dev_priv->pc8.lock);
}

void hsw_disable_package_c8(struct drm_i915_private *dev_priv)
{
	mutex_lock(&dev_priv->pc8.lock);
	__hsw_disable_package_c8(dev_priv);
	mutex_unlock(&dev_priv->pc8.lock);
}

static bool hsw_can_enable_package_c8(struct drm_i915_private *dev_priv)
{
	struct drm_device *dev = dev_priv->dev;
	struct intel_crtc *crtc;
	uint32_t val;

	list_for_each_entry(crtc, &dev->mode_config.crtc_list, base.head)
		if (crtc->base.enabled)
			return false;

	/* This case is still possible since we have the i915.disable_power_well
	 * parameter and also the KVMr or something else might be requesting the
	 * power well. */
	val = I915_READ(HSW_PWR_WELL_DRIVER);
	if (val != 0) {
		DRM_DEBUG_KMS("Not enabling PC8: power well on\n");
		return false;
	}

	return true;
}

/* Since we're called from modeset_global_resources there's no way to
 * symmetrically increase and decrease the refcount, so we use
 * dev_priv->pc8.requirements_met to track whether we already have the refcount
 * or not.
 */
static void hsw_update_package_c8(struct drm_device *dev)
{
	struct drm_i915_private *dev_priv = dev->dev_private;
	bool allow;

	if (!i915_enable_pc8)
		return;

	mutex_lock(&dev_priv->pc8.lock);

	allow = hsw_can_enable_package_c8(dev_priv);

	if (allow == dev_priv->pc8.requirements_met)
		goto done;

	dev_priv->pc8.requirements_met = allow;

	if (allow)
		__hsw_enable_package_c8(dev_priv);
	else
		__hsw_disable_package_c8(dev_priv);

done:
	mutex_unlock(&dev_priv->pc8.lock);
}

static void hsw_package_c8_gpu_idle(struct drm_i915_private *dev_priv)
{
	if (!dev_priv->pc8.gpu_idle) {
		dev_priv->pc8.gpu_idle = true;
		hsw_enable_package_c8(dev_priv);
	}
}

static void hsw_package_c8_gpu_busy(struct drm_i915_private *dev_priv)
{
	if (dev_priv->pc8.gpu_idle) {
		dev_priv->pc8.gpu_idle = false;
		hsw_disable_package_c8(dev_priv);
	}
}

static void haswell_modeset_global_resources(struct drm_device *dev)
{
	bool enable = false;
	struct intel_crtc *crtc;

	list_for_each_entry(crtc, &dev->mode_config.crtc_list, base.head) {
		if (!crtc->base.enabled)
			continue;

		if (crtc->pipe != PIPE_A || crtc->config.pch_pfit.enabled ||
		    crtc->config.cpu_transcoder != TRANSCODER_EDP)
			enable = true;
	}

	intel_set_power_well(dev, enable);

	hsw_update_package_c8(dev);
}

static int haswell_crtc_mode_set(struct drm_crtc *crtc,
				 int x, int y,
				 struct drm_framebuffer *fb)
{
	struct drm_device *dev = crtc->dev;
	struct drm_i915_private *dev_priv = dev->dev_private;
	struct intel_crtc *intel_crtc = to_intel_crtc(crtc);
	int plane = intel_crtc->plane;
	int ret;

	if (!intel_ddi_pll_mode_set(crtc))
		return -EINVAL;

	if (intel_crtc->config.has_dp_encoder)
		intel_dp_set_m_n(intel_crtc);

	intel_crtc->lowfreq_avail = false;

	intel_set_pipe_timings(intel_crtc);

	if (intel_crtc->config.has_pch_encoder) {
		intel_cpu_transcoder_set_m_n(intel_crtc,
					     &intel_crtc->config.fdi_m_n);
	}

	haswell_set_pipeconf(crtc);

	intel_set_pipe_csc(crtc);

	/* Set up the display plane register */
	I915_WRITE(DSPCNTR(plane), DISPPLANE_GAMMA_ENABLE | DISPPLANE_PIPE_CSC_ENABLE);
	POSTING_READ(DSPCNTR(plane));

	ret = intel_pipe_set_base(crtc, x, y, fb);

	return ret;
}

static bool haswell_get_pipe_config(struct intel_crtc *crtc,
				    struct intel_crtc_config *pipe_config)
{
	struct drm_device *dev = crtc->base.dev;
	struct drm_i915_private *dev_priv = dev->dev_private;
	enum intel_display_power_domain pfit_domain;
	uint32_t tmp;

	pipe_config->cpu_transcoder = (enum transcoder) crtc->pipe;
	pipe_config->shared_dpll = DPLL_ID_PRIVATE;

	tmp = I915_READ(TRANS_DDI_FUNC_CTL(TRANSCODER_EDP));
	if (tmp & TRANS_DDI_FUNC_ENABLE) {
		enum pipe trans_edp_pipe;
		switch (tmp & TRANS_DDI_EDP_INPUT_MASK) {
		default:
			WARN(1, "unknown pipe linked to edp transcoder\n");
		case TRANS_DDI_EDP_INPUT_A_ONOFF:
		case TRANS_DDI_EDP_INPUT_A_ON:
			trans_edp_pipe = PIPE_A;
			break;
		case TRANS_DDI_EDP_INPUT_B_ONOFF:
			trans_edp_pipe = PIPE_B;
			break;
		case TRANS_DDI_EDP_INPUT_C_ONOFF:
			trans_edp_pipe = PIPE_C;
			break;
		}

		if (trans_edp_pipe == crtc->pipe)
			pipe_config->cpu_transcoder = TRANSCODER_EDP;
	}

	if (!intel_display_power_enabled(dev,
			POWER_DOMAIN_TRANSCODER(pipe_config->cpu_transcoder)))
		return false;

	tmp = I915_READ(PIPECONF(pipe_config->cpu_transcoder));
	if (!(tmp & PIPECONF_ENABLE))
		return false;

	/*
	 * Haswell has only FDI/PCH transcoder A. It is which is connected to
	 * DDI E. So just check whether this pipe is wired to DDI E and whether
	 * the PCH transcoder is on.
	 */
	tmp = I915_READ(TRANS_DDI_FUNC_CTL(pipe_config->cpu_transcoder));
	if ((tmp & TRANS_DDI_PORT_MASK) == TRANS_DDI_SELECT_PORT(PORT_E) &&
	    I915_READ(LPT_TRANSCONF) & TRANS_ENABLE) {
		pipe_config->has_pch_encoder = true;

		tmp = I915_READ(FDI_RX_CTL(PIPE_A));
		pipe_config->fdi_lanes = ((FDI_DP_PORT_WIDTH_MASK & tmp) >>
					  FDI_DP_PORT_WIDTH_SHIFT) + 1;

		ironlake_get_fdi_m_n_config(crtc, pipe_config);
	}

	intel_get_pipe_timings(crtc, pipe_config);

	pfit_domain = POWER_DOMAIN_PIPE_PANEL_FITTER(crtc->pipe);
	if (intel_display_power_enabled(dev, pfit_domain))
		ironlake_get_pfit_config(crtc, pipe_config);

	pipe_config->ips_enabled = hsw_crtc_supports_ips(crtc) &&
				   (I915_READ(IPS_CTL) & IPS_ENABLE);

	pipe_config->pixel_multiplier = 1;

	return true;
}

static int intel_crtc_mode_set(struct drm_crtc *crtc,
			       int x, int y,
			       struct drm_framebuffer *fb)
{
	struct drm_device *dev = crtc->dev;
	struct drm_i915_private *dev_priv = dev->dev_private;
	struct intel_encoder *encoder;
	struct intel_crtc *intel_crtc = to_intel_crtc(crtc);
	struct drm_display_mode *mode = &intel_crtc->config.requested_mode;
	int pipe = intel_crtc->pipe;
	int ret;

	drm_vblank_pre_modeset(dev, pipe);

	ret = dev_priv->display.crtc_mode_set(crtc, x, y, fb);

	drm_vblank_post_modeset(dev, pipe);

	if (ret != 0)
		return ret;

	for_each_encoder_on_crtc(dev, crtc, encoder) {
		DRM_DEBUG_KMS("[ENCODER:%d:%s] set [MODE:%d:%s]\n",
			encoder->base.base.id,
			drm_get_encoder_name(&encoder->base),
			mode->base.id, mode->name);
		encoder->mode_set(encoder);
	}

	return 0;
}

static struct {
	int clock;
	u32 config;
} hdmi_audio_clock[] = {
	{ DIV_ROUND_UP(25200 * 1000, 1001), AUD_CONFIG_PIXEL_CLOCK_HDMI_25175 },
	{ 25200, AUD_CONFIG_PIXEL_CLOCK_HDMI_25200 }, /* default per bspec */
	{ 27000, AUD_CONFIG_PIXEL_CLOCK_HDMI_27000 },
	{ 27000 * 1001 / 1000, AUD_CONFIG_PIXEL_CLOCK_HDMI_27027 },
	{ 54000, AUD_CONFIG_PIXEL_CLOCK_HDMI_54000 },
	{ 54000 * 1001 / 1000, AUD_CONFIG_PIXEL_CLOCK_HDMI_54054 },
	{ DIV_ROUND_UP(74250 * 1000, 1001), AUD_CONFIG_PIXEL_CLOCK_HDMI_74176 },
	{ 74250, AUD_CONFIG_PIXEL_CLOCK_HDMI_74250 },
	{ DIV_ROUND_UP(148500 * 1000, 1001), AUD_CONFIG_PIXEL_CLOCK_HDMI_148352 },
	{ 148500, AUD_CONFIG_PIXEL_CLOCK_HDMI_148500 },
};

/* get AUD_CONFIG_PIXEL_CLOCK_HDMI_* value for mode */
static u32 audio_config_hdmi_pixel_clock(struct drm_display_mode *mode)
{
	int i;

	for (i = 0; i < ARRAY_SIZE(hdmi_audio_clock); i++) {
		if (mode->clock == hdmi_audio_clock[i].clock)
			break;
	}

	if (i == ARRAY_SIZE(hdmi_audio_clock)) {
		DRM_DEBUG_KMS("HDMI audio pixel clock setting for %d not found, falling back to defaults\n", mode->clock);
		i = 1;
	}

	DRM_DEBUG_KMS("Configuring HDMI audio for pixel clock %d (0x%08x)\n",
		      hdmi_audio_clock[i].clock,
		      hdmi_audio_clock[i].config);

	return hdmi_audio_clock[i].config;
}

static bool intel_eld_uptodate(struct drm_connector *connector,
			       int reg_eldv, uint32_t bits_eldv,
			       int reg_elda, uint32_t bits_elda,
			       int reg_edid)
{
	struct drm_i915_private *dev_priv = connector->dev->dev_private;
	uint8_t *eld = connector->eld;
	uint32_t i;

	i = I915_READ(reg_eldv);
	i &= bits_eldv;

	if (!eld[0])
		return !i;

	if (!i)
		return false;

	i = I915_READ(reg_elda);
	i &= ~bits_elda;
	I915_WRITE(reg_elda, i);

	for (i = 0; i < eld[2]; i++)
		if (I915_READ(reg_edid) != *((uint32_t *)eld + i))
			return false;

	return true;
}

static void g4x_write_eld(struct drm_connector *connector,
			  struct drm_crtc *crtc,
			  struct drm_display_mode *mode)
{
	struct drm_i915_private *dev_priv = connector->dev->dev_private;
	uint8_t *eld = connector->eld;
	uint32_t eldv;
	uint32_t len;
	uint32_t i;

	i = I915_READ(G4X_AUD_VID_DID);

	if (i == INTEL_AUDIO_DEVBLC || i == INTEL_AUDIO_DEVCL)
		eldv = G4X_ELDV_DEVCL_DEVBLC;
	else
		eldv = G4X_ELDV_DEVCTG;

	if (intel_eld_uptodate(connector,
			       G4X_AUD_CNTL_ST, eldv,
			       G4X_AUD_CNTL_ST, G4X_ELD_ADDR,
			       G4X_HDMIW_HDMIEDID))
		return;

	i = I915_READ(G4X_AUD_CNTL_ST);
	i &= ~(eldv | G4X_ELD_ADDR);
	len = (i >> 9) & 0x1f;		/* ELD buffer size */
	I915_WRITE(G4X_AUD_CNTL_ST, i);

	if (!eld[0])
		return;

	len = min_t(uint8_t, eld[2], len);
	DRM_DEBUG_DRIVER("ELD size %d\n", len);
	for (i = 0; i < len; i++)
		I915_WRITE(G4X_HDMIW_HDMIEDID, *((uint32_t *)eld + i));

	i = I915_READ(G4X_AUD_CNTL_ST);
	i |= eldv;
	I915_WRITE(G4X_AUD_CNTL_ST, i);
}

static void haswell_write_eld(struct drm_connector *connector,
			      struct drm_crtc *crtc,
			      struct drm_display_mode *mode)
{
	struct drm_i915_private *dev_priv = connector->dev->dev_private;
	uint8_t *eld = connector->eld;
	struct drm_device *dev = crtc->dev;
	struct intel_crtc *intel_crtc = to_intel_crtc(crtc);
	uint32_t eldv;
	uint32_t i;
	int len;
	int pipe = to_intel_crtc(crtc)->pipe;
	int tmp;

	int hdmiw_hdmiedid = HSW_AUD_EDID_DATA(pipe);
	int aud_cntl_st = HSW_AUD_DIP_ELD_CTRL(pipe);
	int aud_config = HSW_AUD_CFG(pipe);
	int aud_cntrl_st2 = HSW_AUD_PIN_ELD_CP_VLD;


	DRM_DEBUG_DRIVER("HDMI: Haswell Audio initialize....\n");

	/* Audio output enable */
	DRM_DEBUG_DRIVER("HDMI audio: enable codec\n");
	tmp = I915_READ(aud_cntrl_st2);
	tmp |= (AUDIO_OUTPUT_ENABLE_A << (pipe * 4));
	I915_WRITE(aud_cntrl_st2, tmp);

	/* Wait for 1 vertical blank */
	intel_wait_for_vblank(dev, pipe);

	/* Set ELD valid state */
	tmp = I915_READ(aud_cntrl_st2);
	DRM_DEBUG_DRIVER("HDMI audio: pin eld vld status=0x%08x\n", tmp);
	tmp |= (AUDIO_ELD_VALID_A << (pipe * 4));
	I915_WRITE(aud_cntrl_st2, tmp);
	tmp = I915_READ(aud_cntrl_st2);
	DRM_DEBUG_DRIVER("HDMI audio: eld vld status=0x%08x\n", tmp);

	/* Enable HDMI mode */
	tmp = I915_READ(aud_config);
	DRM_DEBUG_DRIVER("HDMI audio: audio conf: 0x%08x\n", tmp);
	/* clear N_programing_enable and N_value_index */
	tmp &= ~(AUD_CONFIG_N_VALUE_INDEX | AUD_CONFIG_N_PROG_ENABLE);
	I915_WRITE(aud_config, tmp);

	DRM_DEBUG_DRIVER("ELD on pipe %c\n", pipe_name(pipe));

	eldv = AUDIO_ELD_VALID_A << (pipe * 4);
	intel_crtc->eld_vld = true;

	if (intel_pipe_has_type(crtc, INTEL_OUTPUT_DISPLAYPORT)) {
		DRM_DEBUG_DRIVER("ELD: DisplayPort detected\n");
		eld[5] |= (1 << 2);	/* Conn_Type, 0x1 = DisplayPort */
		I915_WRITE(aud_config, AUD_CONFIG_N_VALUE_INDEX); /* 0x1 = DP */
	} else {
		I915_WRITE(aud_config, audio_config_hdmi_pixel_clock(mode));
	}

	if (intel_eld_uptodate(connector,
			       aud_cntrl_st2, eldv,
			       aud_cntl_st, IBX_ELD_ADDRESS,
			       hdmiw_hdmiedid))
		return;

	i = I915_READ(aud_cntrl_st2);
	i &= ~eldv;
	I915_WRITE(aud_cntrl_st2, i);

	if (!eld[0])
		return;

	i = I915_READ(aud_cntl_st);
	i &= ~IBX_ELD_ADDRESS;
	I915_WRITE(aud_cntl_st, i);
	i = (i >> 29) & DIP_PORT_SEL_MASK;		/* DIP_Port_Select, 0x1 = PortB */
	DRM_DEBUG_DRIVER("port num:%d\n", i);

	len = min_t(uint8_t, eld[2], 21);	/* 84 bytes of hw ELD buffer */
	DRM_DEBUG_DRIVER("ELD size %d\n", len);
	for (i = 0; i < len; i++)
		I915_WRITE(hdmiw_hdmiedid, *((uint32_t *)eld + i));

	i = I915_READ(aud_cntrl_st2);
	i |= eldv;
	I915_WRITE(aud_cntrl_st2, i);

}

static void ironlake_write_eld(struct drm_connector *connector,
			       struct drm_crtc *crtc,
			       struct drm_display_mode *mode)
{
	struct drm_i915_private *dev_priv = connector->dev->dev_private;
	uint8_t *eld = connector->eld;
	uint32_t eldv;
	uint32_t i;
	int len;
	int hdmiw_hdmiedid;
	int aud_config;
	int aud_cntl_st;
	int aud_cntrl_st2;
	int pipe = to_intel_crtc(crtc)->pipe;

	if (HAS_PCH_IBX(connector->dev)) {
		hdmiw_hdmiedid = IBX_HDMIW_HDMIEDID(pipe);
		aud_config = IBX_AUD_CFG(pipe);
		aud_cntl_st = IBX_AUD_CNTL_ST(pipe);
		aud_cntrl_st2 = IBX_AUD_CNTL_ST2;
	} else {
		hdmiw_hdmiedid = CPT_HDMIW_HDMIEDID(pipe);
		aud_config = CPT_AUD_CFG(pipe);
		aud_cntl_st = CPT_AUD_CNTL_ST(pipe);
		aud_cntrl_st2 = CPT_AUD_CNTRL_ST2;
	}

	DRM_DEBUG_DRIVER("ELD on pipe %c\n", pipe_name(pipe));

	i = I915_READ(aud_cntl_st);
	i = (i >> 29) & DIP_PORT_SEL_MASK;		/* DIP_Port_Select, 0x1 = PortB */
	if (!i) {
		DRM_DEBUG_DRIVER("Audio directed to unknown port\n");
		/* operate blindly on all ports */
		eldv = IBX_ELD_VALIDB;
		eldv |= IBX_ELD_VALIDB << 4;
		eldv |= IBX_ELD_VALIDB << 8;
	} else {
		DRM_DEBUG_DRIVER("ELD on port %c\n", port_name(i));
		eldv = IBX_ELD_VALIDB << ((i - 1) * 4);
	}

	if (intel_pipe_has_type(crtc, INTEL_OUTPUT_DISPLAYPORT)) {
		DRM_DEBUG_DRIVER("ELD: DisplayPort detected\n");
		eld[5] |= (1 << 2);	/* Conn_Type, 0x1 = DisplayPort */
		I915_WRITE(aud_config, AUD_CONFIG_N_VALUE_INDEX); /* 0x1 = DP */
	} else {
		I915_WRITE(aud_config, audio_config_hdmi_pixel_clock(mode));
	}

	if (intel_eld_uptodate(connector,
			       aud_cntrl_st2, eldv,
			       aud_cntl_st, IBX_ELD_ADDRESS,
			       hdmiw_hdmiedid))
		return;

	i = I915_READ(aud_cntrl_st2);
	i &= ~eldv;
	I915_WRITE(aud_cntrl_st2, i);

	if (!eld[0])
		return;

	i = I915_READ(aud_cntl_st);
	i &= ~IBX_ELD_ADDRESS;
	I915_WRITE(aud_cntl_st, i);

	len = min_t(uint8_t, eld[2], 21);	/* 84 bytes of hw ELD buffer */
	DRM_DEBUG_DRIVER("ELD size %d\n", len);
	for (i = 0; i < len; i++)
		I915_WRITE(hdmiw_hdmiedid, *((uint32_t *)eld + i));

	i = I915_READ(aud_cntrl_st2);
	i |= eldv;
	I915_WRITE(aud_cntrl_st2, i);
}

void intel_write_eld(struct drm_encoder *encoder,
		     struct drm_display_mode *mode)
{
	struct drm_crtc *crtc = encoder->crtc;
	struct drm_connector *connector;
	struct drm_device *dev = encoder->dev;
	struct drm_i915_private *dev_priv = dev->dev_private;

	connector = drm_select_eld(encoder, mode);
	if (!connector)
		return;

	DRM_DEBUG_DRIVER("ELD on [CONNECTOR:%d:%s], [ENCODER:%d:%s]\n",
			 connector->base.id,
			 drm_get_connector_name(connector),
			 connector->encoder->base.id,
			 drm_get_encoder_name(connector->encoder));

	connector->eld[6] = drm_av_sync_delay(connector, mode) / 2;

	if (dev_priv->display.write_eld)
		dev_priv->display.write_eld(connector, crtc, mode);
}

static void i845_update_cursor(struct drm_crtc *crtc, u32 base)
{
	struct drm_device *dev = crtc->dev;
	struct drm_i915_private *dev_priv = dev->dev_private;
	struct intel_crtc *intel_crtc = to_intel_crtc(crtc);
	bool visible = base != 0;
	u32 cntl;

	if (intel_crtc->cursor_visible == visible)
		return;

	cntl = I915_READ(_CURACNTR);
	if (visible) {
		/* On these chipsets we can only modify the base whilst
		 * the cursor is disabled.
		 */
		I915_WRITE(_CURABASE, base);

		cntl &= ~(CURSOR_FORMAT_MASK);
		/* XXX width must be 64, stride 256 => 0x00 << 28 */
		cntl |= CURSOR_ENABLE |
			CURSOR_GAMMA_ENABLE |
			CURSOR_FORMAT_ARGB;
	} else
		cntl &= ~(CURSOR_ENABLE | CURSOR_GAMMA_ENABLE);
	I915_WRITE(_CURACNTR, cntl);

	intel_crtc->cursor_visible = visible;
}

static void i9xx_update_cursor(struct drm_crtc *crtc, u32 base)
{
	struct drm_device *dev = crtc->dev;
	struct drm_i915_private *dev_priv = dev->dev_private;
	struct intel_crtc *intel_crtc = to_intel_crtc(crtc);
	int pipe = intel_crtc->pipe;
	bool visible = base != 0;

	if (intel_crtc->cursor_visible != visible) {
		uint32_t cntl = I915_READ(CURCNTR(pipe));
		if (base) {
			cntl &= ~(CURSOR_MODE | MCURSOR_PIPE_SELECT);
			cntl |= CURSOR_MODE_64_ARGB_AX | MCURSOR_GAMMA_ENABLE;
			cntl |= pipe << 28; /* Connect to correct pipe */
		} else {
			cntl &= ~(CURSOR_MODE | MCURSOR_GAMMA_ENABLE);
			cntl |= CURSOR_MODE_DISABLE;
		}
		I915_WRITE(CURCNTR(pipe), cntl);

		intel_crtc->cursor_visible = visible;
	}
	/* and commit changes on next vblank */
	I915_WRITE(CURBASE(pipe), base);
}

static void ivb_update_cursor(struct drm_crtc *crtc, u32 base)
{
	struct drm_device *dev = crtc->dev;
	struct drm_i915_private *dev_priv = dev->dev_private;
	struct intel_crtc *intel_crtc = to_intel_crtc(crtc);
	int pipe = intel_crtc->pipe;
	bool visible = base != 0;

	if (intel_crtc->cursor_visible != visible) {
		uint32_t cntl = I915_READ(CURCNTR_IVB(pipe));
		if (base) {
			cntl &= ~CURSOR_MODE;
			cntl |= CURSOR_MODE_64_ARGB_AX | MCURSOR_GAMMA_ENABLE;
		} else {
			cntl &= ~(CURSOR_MODE | MCURSOR_GAMMA_ENABLE);
			cntl |= CURSOR_MODE_DISABLE;
		}
		if (IS_HASWELL(dev)) {
			cntl |= CURSOR_PIPE_CSC_ENABLE;
			cntl &= ~CURSOR_TRICKLE_FEED_DISABLE;
		}
		I915_WRITE(CURCNTR_IVB(pipe), cntl);

		intel_crtc->cursor_visible = visible;
	}
	/* and commit changes on next vblank */
	I915_WRITE(CURBASE_IVB(pipe), base);
}

/* If no-part of the cursor is visible on the framebuffer, then the GPU may hang... */
static void intel_crtc_update_cursor(struct drm_crtc *crtc,
				     bool on)
{
	struct drm_device *dev = crtc->dev;
	struct drm_i915_private *dev_priv = dev->dev_private;
	struct intel_crtc *intel_crtc = to_intel_crtc(crtc);
	int pipe = intel_crtc->pipe;
	int x = intel_crtc->cursor_x;
	int y = intel_crtc->cursor_y;
	u32 base = 0, pos = 0;
	bool visible;

	if (on)
		base = intel_crtc->cursor_addr;

	if (x >= intel_crtc->config.pipe_src_w)
		base = 0;

	if (y >= intel_crtc->config.pipe_src_h)
		base = 0;

	if (x < 0) {
		if (x + intel_crtc->cursor_width <= 0)
			base = 0;

		pos |= CURSOR_POS_SIGN << CURSOR_X_SHIFT;
		x = -x;
	}
	pos |= x << CURSOR_X_SHIFT;

	if (y < 0) {
		if (y + intel_crtc->cursor_height <= 0)
			base = 0;

		pos |= CURSOR_POS_SIGN << CURSOR_Y_SHIFT;
		y = -y;
	}
	pos |= y << CURSOR_Y_SHIFT;

	visible = base != 0;
	if (!visible && !intel_crtc->cursor_visible)
		return;

	if (IS_IVYBRIDGE(dev) || IS_HASWELL(dev)) {
		I915_WRITE(CURPOS_IVB(pipe), pos);
		ivb_update_cursor(crtc, base);
	} else {
		I915_WRITE(CURPOS(pipe), pos);
		if (IS_845G(dev) || IS_I865G(dev))
			i845_update_cursor(crtc, base);
		else
			i9xx_update_cursor(crtc, base);
	}
}

static int intel_crtc_cursor_set(struct drm_crtc *crtc,
				 struct drm_file *file,
				 uint32_t handle,
				 uint32_t width, uint32_t height)
{
	struct drm_device *dev = crtc->dev;
	struct drm_i915_private *dev_priv = dev->dev_private;
	struct intel_crtc *intel_crtc = to_intel_crtc(crtc);
	struct drm_i915_gem_object *obj;
	uint32_t addr;
	int ret;

	/* if we want to turn off the cursor ignore width and height */
	if (!handle) {
		DRM_DEBUG_KMS("cursor off\n");
		addr = 0;
		obj = NULL;
		mutex_lock(&dev->struct_mutex);
		goto finish;
	}

	/* Currently we only support 64x64 cursors */
	if (width != 64 || height != 64) {
		DRM_ERROR("we currently only support 64x64 cursors\n");
		return -EINVAL;
	}

	obj = to_intel_bo(drm_gem_object_lookup(dev, file, handle));
	if (&obj->base == NULL)
		return -ENOENT;

	if (obj->base.size < width * height * 4) {
		DRM_ERROR("buffer is to small\n");
		ret = -ENOMEM;
		goto fail;
	}

	/* we only need to pin inside GTT if cursor is non-phy */
	mutex_lock(&dev->struct_mutex);
	if (!dev_priv->info->cursor_needs_physical) {
		unsigned alignment;

		if (obj->tiling_mode) {
			DRM_ERROR("cursor cannot be tiled\n");
			ret = -EINVAL;
			goto fail_locked;
		}

		/* Note that the w/a also requires 2 PTE of padding following
		 * the bo. We currently fill all unused PTE with the shadow
		 * page and so we should always have valid PTE following the
		 * cursor preventing the VT-d warning.
		 */
		alignment = 0;
		if (need_vtd_wa(dev))
			alignment = 64*1024;

		ret = i915_gem_object_pin_to_display_plane(obj, alignment, NULL);
		if (ret) {
			DRM_ERROR("failed to move cursor bo into the GTT\n");
			goto fail_locked;
		}

		ret = i915_gem_object_put_fence(obj);
		if (ret) {
			DRM_ERROR("failed to release fence for cursor");
			goto fail_unpin;
		}

		addr = i915_gem_obj_ggtt_offset(obj);
	} else {
		int align = IS_I830(dev) ? 16 * 1024 : 256;
		ret = i915_gem_attach_phys_object(dev, obj,
						  (intel_crtc->pipe == 0) ? I915_GEM_PHYS_CURSOR_0 : I915_GEM_PHYS_CURSOR_1,
						  align);
		if (ret) {
			DRM_ERROR("failed to attach phys object\n");
			goto fail_locked;
		}
		addr = obj->phys_obj->handle->busaddr;
	}

	if (IS_GEN2(dev))
		I915_WRITE(CURSIZE, (height << 12) | width);

 finish:
	if (intel_crtc->cursor_bo) {
		if (dev_priv->info->cursor_needs_physical) {
			if (intel_crtc->cursor_bo != obj)
				i915_gem_detach_phys_object(dev, intel_crtc->cursor_bo);
		} else
			i915_gem_object_unpin_from_display_plane(intel_crtc->cursor_bo);
		drm_gem_object_unreference(&intel_crtc->cursor_bo->base);
	}

	mutex_unlock(&dev->struct_mutex);

	intel_crtc->cursor_addr = addr;
	intel_crtc->cursor_bo = obj;
	intel_crtc->cursor_width = width;
	intel_crtc->cursor_height = height;

	if (intel_crtc->active)
		intel_crtc_update_cursor(crtc, intel_crtc->cursor_bo != NULL);

	return 0;
fail_unpin:
	i915_gem_object_unpin_from_display_plane(obj);
fail_locked:
	mutex_unlock(&dev->struct_mutex);
fail:
	drm_gem_object_unreference_unlocked(&obj->base);
	return ret;
}

static int intel_crtc_cursor_move(struct drm_crtc *crtc, int x, int y)
{
	struct intel_crtc *intel_crtc = to_intel_crtc(crtc);

	intel_crtc->cursor_x = x;
	intel_crtc->cursor_y = y;

	if (intel_crtc->active)
		intel_crtc_update_cursor(crtc, intel_crtc->cursor_bo != NULL);

	return 0;
}

static void intel_crtc_gamma_set(struct drm_crtc *crtc, u16 *red, u16 *green,
				 u16 *blue, uint32_t start, uint32_t size)
{
	int end = (start + size > 256) ? 256 : start + size, i;
	struct intel_crtc *intel_crtc = to_intel_crtc(crtc);

	for (i = start; i < end; i++) {
		intel_crtc->lut_r[i] = red[i] >> 8;
		intel_crtc->lut_g[i] = green[i] >> 8;
		intel_crtc->lut_b[i] = blue[i] >> 8;
	}

	intel_crtc_load_lut(crtc);
}

/* VESA 640x480x72Hz mode to set on the pipe */
static struct drm_display_mode load_detect_mode = {
	DRM_MODE("640x480", DRM_MODE_TYPE_DEFAULT, 31500, 640, 664,
		 704, 832, 0, 480, 489, 491, 520, 0, DRM_MODE_FLAG_NHSYNC | DRM_MODE_FLAG_NVSYNC),
};

static struct drm_framebuffer *
intel_framebuffer_create(struct drm_device *dev,
			 struct drm_mode_fb_cmd2 *mode_cmd,
			 struct drm_i915_gem_object *obj)
{
	struct intel_framebuffer *intel_fb;
	int ret;

	intel_fb = kzalloc(sizeof(*intel_fb), GFP_KERNEL);
	if (!intel_fb) {
		drm_gem_object_unreference_unlocked(&obj->base);
		return ERR_PTR(-ENOMEM);
	}

	ret = i915_mutex_lock_interruptible(dev);
	if (ret)
		goto err;

	ret = intel_framebuffer_init(dev, intel_fb, mode_cmd, obj);
	mutex_unlock(&dev->struct_mutex);
	if (ret)
		goto err;

	return &intel_fb->base;
err:
	drm_gem_object_unreference_unlocked(&obj->base);
	kfree(intel_fb);

	return ERR_PTR(ret);
}

static u32
intel_framebuffer_pitch_for_width(int width, int bpp)
{
	u32 pitch = DIV_ROUND_UP(width * bpp, 8);
	return ALIGN(pitch, 64);
}

static u32
intel_framebuffer_size_for_mode(struct drm_display_mode *mode, int bpp)
{
	u32 pitch = intel_framebuffer_pitch_for_width(mode->hdisplay, bpp);
	return ALIGN(pitch * mode->vdisplay, PAGE_SIZE);
}

static struct drm_framebuffer *
intel_framebuffer_create_for_mode(struct drm_device *dev,
				  struct drm_display_mode *mode,
				  int depth, int bpp)
{
	struct drm_i915_gem_object *obj;
	struct drm_mode_fb_cmd2 mode_cmd = { 0 };

	obj = i915_gem_alloc_object(dev,
				    intel_framebuffer_size_for_mode(mode, bpp));
	if (obj == NULL)
		return ERR_PTR(-ENOMEM);

	mode_cmd.width = mode->hdisplay;
	mode_cmd.height = mode->vdisplay;
	mode_cmd.pitches[0] = intel_framebuffer_pitch_for_width(mode_cmd.width,
								bpp);
	mode_cmd.pixel_format = drm_mode_legacy_fb_format(bpp, depth);

	return intel_framebuffer_create(dev, &mode_cmd, obj);
}

static struct drm_framebuffer *
mode_fits_in_fbdev(struct drm_device *dev,
		   struct drm_display_mode *mode)
{
#ifdef CONFIG_DRM_I915_FBDEV
	struct drm_i915_private *dev_priv = dev->dev_private;
	struct drm_i915_gem_object *obj;
	struct drm_framebuffer *fb;

	if (dev_priv->fbdev == NULL)
		return NULL;

	obj = dev_priv->fbdev->ifb.obj;
	if (obj == NULL)
		return NULL;

	fb = &dev_priv->fbdev->ifb.base;
	if (fb->pitches[0] < intel_framebuffer_pitch_for_width(mode->hdisplay,
							       fb->bits_per_pixel))
		return NULL;

	if (obj->base.size < mode->vdisplay * fb->pitches[0])
		return NULL;

	return fb;
#else
	return NULL;
#endif
}

bool intel_get_load_detect_pipe(struct drm_connector *connector,
				struct drm_display_mode *mode,
				struct intel_load_detect_pipe *old)
{
	struct intel_crtc *intel_crtc;
	struct intel_encoder *intel_encoder =
		intel_attached_encoder(connector);
	struct drm_crtc *possible_crtc;
	struct drm_encoder *encoder = &intel_encoder->base;
	struct drm_crtc *crtc = NULL;
	struct drm_device *dev = encoder->dev;
	struct drm_framebuffer *fb;
	int i = -1;

	DRM_DEBUG_KMS("[CONNECTOR:%d:%s], [ENCODER:%d:%s]\n",
		      connector->base.id, drm_get_connector_name(connector),
		      encoder->base.id, drm_get_encoder_name(encoder));

	/*
	 * Algorithm gets a little messy:
	 *
	 *   - if the connector already has an assigned crtc, use it (but make
	 *     sure it's on first)
	 *
	 *   - try to find the first unused crtc that can drive this connector,
	 *     and use that if we find one
	 */

	/* See if we already have a CRTC for this connector */
	if (encoder->crtc) {
		crtc = encoder->crtc;

		mutex_lock(&crtc->mutex);

		old->dpms_mode = connector->dpms;
		old->load_detect_temp = false;

		/* Make sure the crtc and connector are running */
		if (connector->dpms != DRM_MODE_DPMS_ON)
			connector->funcs->dpms(connector, DRM_MODE_DPMS_ON);

		return true;
	}

	/* Find an unused one (if possible) */
	list_for_each_entry(possible_crtc, &dev->mode_config.crtc_list, head) {
		i++;
		if (!(encoder->possible_crtcs & (1 << i)))
			continue;
		if (!possible_crtc->enabled) {
			crtc = possible_crtc;
			break;
		}
	}

	/*
	 * If we didn't find an unused CRTC, don't use any.
	 */
	if (!crtc) {
		DRM_DEBUG_KMS("no pipe available for load-detect\n");
		return false;
	}

	mutex_lock(&crtc->mutex);
	intel_encoder->new_crtc = to_intel_crtc(crtc);
	to_intel_connector(connector)->new_encoder = intel_encoder;

	intel_crtc = to_intel_crtc(crtc);
	old->dpms_mode = connector->dpms;
	old->load_detect_temp = true;
	old->release_fb = NULL;

	if (!mode)
		mode = &load_detect_mode;

	/* We need a framebuffer large enough to accommodate all accesses
	 * that the plane may generate whilst we perform load detection.
	 * We can not rely on the fbcon either being present (we get called
	 * during its initialisation to detect all boot displays, or it may
	 * not even exist) or that it is large enough to satisfy the
	 * requested mode.
	 */
	fb = mode_fits_in_fbdev(dev, mode);
	if (fb == NULL) {
		DRM_DEBUG_KMS("creating tmp fb for load-detection\n");
		fb = intel_framebuffer_create_for_mode(dev, mode, 24, 32);
		old->release_fb = fb;
	} else
		DRM_DEBUG_KMS("reusing fbdev for load-detection framebuffer\n");
	if (IS_ERR(fb)) {
		DRM_DEBUG_KMS("failed to allocate framebuffer for load-detection\n");
		mutex_unlock(&crtc->mutex);
		return false;
	}

	if (intel_set_mode(crtc, mode, 0, 0, fb)) {
		DRM_DEBUG_KMS("failed to set mode on load-detect pipe\n");
		if (old->release_fb)
			old->release_fb->funcs->destroy(old->release_fb);
		mutex_unlock(&crtc->mutex);
		return false;
	}

	/* let the connector get through one full cycle before testing */
	intel_wait_for_vblank(dev, intel_crtc->pipe);
	return true;
}

void intel_release_load_detect_pipe(struct drm_connector *connector,
				    struct intel_load_detect_pipe *old)
{
	struct intel_encoder *intel_encoder =
		intel_attached_encoder(connector);
	struct drm_encoder *encoder = &intel_encoder->base;
	struct drm_crtc *crtc = encoder->crtc;

	DRM_DEBUG_KMS("[CONNECTOR:%d:%s], [ENCODER:%d:%s]\n",
		      connector->base.id, drm_get_connector_name(connector),
		      encoder->base.id, drm_get_encoder_name(encoder));

	if (old->load_detect_temp) {
		to_intel_connector(connector)->new_encoder = NULL;
		intel_encoder->new_crtc = NULL;
		intel_set_mode(crtc, NULL, 0, 0, NULL);

		if (old->release_fb) {
			drm_framebuffer_unregister_private(old->release_fb);
			drm_framebuffer_unreference(old->release_fb);
		}

		mutex_unlock(&crtc->mutex);
		return;
	}

	/* Switch crtc and encoder back off if necessary */
	if (old->dpms_mode != DRM_MODE_DPMS_ON)
		connector->funcs->dpms(connector, old->dpms_mode);

	mutex_unlock(&crtc->mutex);
}

static int i9xx_pll_refclk(struct drm_device *dev,
			   const struct intel_crtc_config *pipe_config)
{
	struct drm_i915_private *dev_priv = dev->dev_private;
	u32 dpll = pipe_config->dpll_hw_state.dpll;

	if ((dpll & PLL_REF_INPUT_MASK) == PLLB_REF_INPUT_SPREADSPECTRUMIN)
		return dev_priv->vbt.lvds_ssc_freq * 1000;
	else if (HAS_PCH_SPLIT(dev))
		return 120000;
	else if (!IS_GEN2(dev))
		return 96000;
	else
		return 48000;
}

/* Returns the clock of the currently programmed mode of the given pipe. */
static void i9xx_crtc_clock_get(struct intel_crtc *crtc,
				struct intel_crtc_config *pipe_config)
{
	struct drm_device *dev = crtc->base.dev;
	struct drm_i915_private *dev_priv = dev->dev_private;
	int pipe = pipe_config->cpu_transcoder;
	u32 dpll = pipe_config->dpll_hw_state.dpll;
	u32 fp;
	intel_clock_t clock;
	int refclk = i9xx_pll_refclk(dev, pipe_config);

	if ((dpll & DISPLAY_RATE_SELECT_FPA1) == 0)
		fp = pipe_config->dpll_hw_state.fp0;
	else
		fp = pipe_config->dpll_hw_state.fp1;

	clock.m1 = (fp & FP_M1_DIV_MASK) >> FP_M1_DIV_SHIFT;
	if (IS_PINEVIEW(dev)) {
		clock.n = ffs((fp & FP_N_PINEVIEW_DIV_MASK) >> FP_N_DIV_SHIFT) - 1;
		clock.m2 = (fp & FP_M2_PINEVIEW_DIV_MASK) >> FP_M2_DIV_SHIFT;
	} else {
		clock.n = (fp & FP_N_DIV_MASK) >> FP_N_DIV_SHIFT;
		clock.m2 = (fp & FP_M2_DIV_MASK) >> FP_M2_DIV_SHIFT;
	}

	if (!IS_GEN2(dev)) {
		if (IS_PINEVIEW(dev))
			clock.p1 = ffs((dpll & DPLL_FPA01_P1_POST_DIV_MASK_PINEVIEW) >>
				DPLL_FPA01_P1_POST_DIV_SHIFT_PINEVIEW);
		else
			clock.p1 = ffs((dpll & DPLL_FPA01_P1_POST_DIV_MASK) >>
			       DPLL_FPA01_P1_POST_DIV_SHIFT);

		switch (dpll & DPLL_MODE_MASK) {
		case DPLLB_MODE_DAC_SERIAL:
			clock.p2 = dpll & DPLL_DAC_SERIAL_P2_CLOCK_DIV_5 ?
				5 : 10;
			break;
		case DPLLB_MODE_LVDS:
			clock.p2 = dpll & DPLLB_LVDS_P2_CLOCK_DIV_7 ?
				7 : 14;
			break;
		default:
			DRM_DEBUG_KMS("Unknown DPLL mode %08x in programmed "
				  "mode\n", (int)(dpll & DPLL_MODE_MASK));
			return;
		}

		if (IS_PINEVIEW(dev))
			pineview_clock(refclk, &clock);
		else
			i9xx_clock(refclk, &clock);
	} else {
		bool is_lvds = (pipe == 1) && (I915_READ(LVDS) & LVDS_PORT_EN);

		if (is_lvds) {
			clock.p1 = ffs((dpll & DPLL_FPA01_P1_POST_DIV_MASK_I830_LVDS) >>
				       DPLL_FPA01_P1_POST_DIV_SHIFT);
			clock.p2 = 14;
		} else {
			if (dpll & PLL_P1_DIVIDE_BY_TWO)
				clock.p1 = 2;
			else {
				clock.p1 = ((dpll & DPLL_FPA01_P1_POST_DIV_MASK_I830) >>
					    DPLL_FPA01_P1_POST_DIV_SHIFT) + 2;
			}
			if (dpll & PLL_P2_DIVIDE_BY_4)
				clock.p2 = 4;
			else
				clock.p2 = 2;
		}

		i9xx_clock(refclk, &clock);
	}

	/*
	 * This value includes pixel_multiplier. We will use
	 * port_clock to compute adjusted_mode.crtc_clock in the
	 * encoder's get_config() function.
	 */
	pipe_config->port_clock = clock.dot;
}

int intel_dotclock_calculate(int link_freq,
			     const struct intel_link_m_n *m_n)
{
	/*
	 * The calculation for the data clock is:
	 * pixel_clock = ((m/n)*(link_clock * nr_lanes))/bpp
	 * But we want to avoid losing precison if possible, so:
	 * pixel_clock = ((m * link_clock * nr_lanes)/(n*bpp))
	 *
	 * and the link clock is simpler:
	 * link_clock = (m * link_clock) / n
	 */

	if (!m_n->link_n)
		return 0;

	return div_u64((u64)m_n->link_m * link_freq, m_n->link_n);
}

static void ironlake_pch_clock_get(struct intel_crtc *crtc,
				   struct intel_crtc_config *pipe_config)
{
	struct drm_device *dev = crtc->base.dev;

	/* read out port_clock from the DPLL */
	i9xx_crtc_clock_get(crtc, pipe_config);

	/*
	 * This value does not include pixel_multiplier.
	 * We will check that port_clock and adjusted_mode.crtc_clock
	 * agree once we know their relationship in the encoder's
	 * get_config() function.
	 */
	pipe_config->adjusted_mode.crtc_clock =
		intel_dotclock_calculate(intel_fdi_link_freq(dev) * 10000,
					 &pipe_config->fdi_m_n);
}

/** Returns the currently programmed mode of the given pipe. */
struct drm_display_mode *intel_crtc_mode_get(struct drm_device *dev,
					     struct drm_crtc *crtc)
{
	struct drm_i915_private *dev_priv = dev->dev_private;
	struct intel_crtc *intel_crtc = to_intel_crtc(crtc);
	enum transcoder cpu_transcoder = intel_crtc->config.cpu_transcoder;
	struct drm_display_mode *mode;
	struct intel_crtc_config pipe_config;
	int htot = I915_READ(HTOTAL(cpu_transcoder));
	int hsync = I915_READ(HSYNC(cpu_transcoder));
	int vtot = I915_READ(VTOTAL(cpu_transcoder));
	int vsync = I915_READ(VSYNC(cpu_transcoder));
	enum pipe pipe = intel_crtc->pipe;

	mode = kzalloc(sizeof(*mode), GFP_KERNEL);
	if (!mode)
		return NULL;

	/*
	 * Construct a pipe_config sufficient for getting the clock info
	 * back out of crtc_clock_get.
	 *
	 * Note, if LVDS ever uses a non-1 pixel multiplier, we'll need
	 * to use a real value here instead.
	 */
	pipe_config.cpu_transcoder = (enum transcoder) pipe;
	pipe_config.pixel_multiplier = 1;
	pipe_config.dpll_hw_state.dpll = I915_READ(DPLL(pipe));
	pipe_config.dpll_hw_state.fp0 = I915_READ(FP0(pipe));
	pipe_config.dpll_hw_state.fp1 = I915_READ(FP1(pipe));
	i9xx_crtc_clock_get(intel_crtc, &pipe_config);

	mode->clock = pipe_config.port_clock / pipe_config.pixel_multiplier;
	mode->hdisplay = (htot & 0xffff) + 1;
	mode->htotal = ((htot & 0xffff0000) >> 16) + 1;
	mode->hsync_start = (hsync & 0xffff) + 1;
	mode->hsync_end = ((hsync & 0xffff0000) >> 16) + 1;
	mode->vdisplay = (vtot & 0xffff) + 1;
	mode->vtotal = ((vtot & 0xffff0000) >> 16) + 1;
	mode->vsync_start = (vsync & 0xffff) + 1;
	mode->vsync_end = ((vsync & 0xffff0000) >> 16) + 1;

	drm_mode_set_name(mode);

	return mode;
}

static void intel_increase_pllclock(struct drm_crtc *crtc)
{
	struct drm_device *dev = crtc->dev;
	drm_i915_private_t *dev_priv = dev->dev_private;
	struct intel_crtc *intel_crtc = to_intel_crtc(crtc);
	int pipe = intel_crtc->pipe;
	int dpll_reg = DPLL(pipe);
	int dpll;

	if (HAS_PCH_SPLIT(dev))
		return;

	if (!dev_priv->lvds_downclock_avail)
		return;

	dpll = I915_READ(dpll_reg);
	if (!HAS_PIPE_CXSR(dev) && (dpll & DISPLAY_RATE_SELECT_FPA1)) {
		DRM_DEBUG_DRIVER("upclocking LVDS\n");

		assert_panel_unlocked(dev_priv, pipe);

		dpll &= ~DISPLAY_RATE_SELECT_FPA1;
		I915_WRITE(dpll_reg, dpll);
		intel_wait_for_vblank(dev, pipe);

		dpll = I915_READ(dpll_reg);
		if (dpll & DISPLAY_RATE_SELECT_FPA1)
			DRM_DEBUG_DRIVER("failed to upclock LVDS!\n");
	}
}

static void intel_decrease_pllclock(struct drm_crtc *crtc)
{
	struct drm_device *dev = crtc->dev;
	drm_i915_private_t *dev_priv = dev->dev_private;
	struct intel_crtc *intel_crtc = to_intel_crtc(crtc);

	if (HAS_PCH_SPLIT(dev))
		return;

	if (!dev_priv->lvds_downclock_avail)
		return;

	/*
	 * Since this is called by a timer, we should never get here in
	 * the manual case.
	 */
	if (!HAS_PIPE_CXSR(dev) && intel_crtc->lowfreq_avail) {
		int pipe = intel_crtc->pipe;
		int dpll_reg = DPLL(pipe);
		int dpll;

		DRM_DEBUG_DRIVER("downclocking LVDS\n");

		assert_panel_unlocked(dev_priv, pipe);

		dpll = I915_READ(dpll_reg);
		dpll |= DISPLAY_RATE_SELECT_FPA1;
		I915_WRITE(dpll_reg, dpll);
		intel_wait_for_vblank(dev, pipe);
		dpll = I915_READ(dpll_reg);
		if (!(dpll & DISPLAY_RATE_SELECT_FPA1))
			DRM_DEBUG_DRIVER("failed to downclock LVDS!\n");
	}

}

void intel_mark_busy(struct drm_device *dev)
{
	struct drm_i915_private *dev_priv = dev->dev_private;

	hsw_package_c8_gpu_busy(dev_priv);
	i915_update_gfx_val(dev_priv);
}

void intel_mark_idle(struct drm_device *dev)
{
	struct drm_i915_private *dev_priv = dev->dev_private;
	struct drm_crtc *crtc;

	hsw_package_c8_gpu_idle(dev_priv);

	if (!i915_powersave)
		return;

	list_for_each_entry(crtc, &dev->mode_config.crtc_list, head) {
		if (!crtc->fb)
			continue;

		intel_decrease_pllclock(crtc);
	}

	if (dev_priv->info->gen >= 6)
		gen6_rps_idle(dev->dev_private);
}

void intel_mark_fb_busy(struct drm_i915_gem_object *obj,
			struct intel_ring_buffer *ring)
{
	struct drm_device *dev = obj->base.dev;
	struct drm_crtc *crtc;

	if (!i915_powersave)
		return;

	list_for_each_entry(crtc, &dev->mode_config.crtc_list, head) {
		if (!crtc->fb)
			continue;

		if (to_intel_framebuffer(crtc->fb)->obj != obj)
			continue;

		intel_increase_pllclock(crtc);
		if (ring && intel_fbc_enabled(dev))
			ring->fbc_dirty = true;
	}
}

static void intel_crtc_destroy(struct drm_crtc *crtc)
{
	struct intel_crtc *intel_crtc = to_intel_crtc(crtc);
	struct drm_device *dev = crtc->dev;
	struct intel_unpin_work *work;
	unsigned long flags;

	spin_lock_irqsave(&dev->event_lock, flags);
	work = intel_crtc->unpin_work;
	intel_crtc->unpin_work = NULL;
	spin_unlock_irqrestore(&dev->event_lock, flags);

	if (work) {
		cancel_work_sync(&work->work);
		kfree(work);
	}

	intel_crtc_cursor_set(crtc, NULL, 0, 0, 0);

	drm_crtc_cleanup(crtc);

	kfree(intel_crtc);
}

static void intel_unpin_work_fn(struct work_struct *__work)
{
	struct intel_unpin_work *work =
		container_of(__work, struct intel_unpin_work, work);
	struct drm_device *dev = work->crtc->dev;

	mutex_lock(&dev->struct_mutex);
	intel_unpin_fb_obj(work->old_fb_obj);
	drm_gem_object_unreference(&work->pending_flip_obj->base);
	drm_gem_object_unreference(&work->old_fb_obj->base);

	intel_update_fbc(dev);
	mutex_unlock(&dev->struct_mutex);

	BUG_ON(atomic_read(&to_intel_crtc(work->crtc)->unpin_work_count) == 0);
	atomic_dec(&to_intel_crtc(work->crtc)->unpin_work_count);

	kfree(work);
}

static void do_intel_finish_page_flip(struct drm_device *dev,
				      struct drm_crtc *crtc)
{
	drm_i915_private_t *dev_priv = dev->dev_private;
	struct intel_crtc *intel_crtc = to_intel_crtc(crtc);
	struct intel_unpin_work *work;
	unsigned long flags;

	/* Ignore early vblank irqs */
	if (intel_crtc == NULL)
		return;

	spin_lock_irqsave(&dev->event_lock, flags);
	work = intel_crtc->unpin_work;

	/* Ensure we don't miss a work->pending update ... */
	smp_rmb();

	if (work == NULL || atomic_read(&work->pending) < INTEL_FLIP_COMPLETE) {
		spin_unlock_irqrestore(&dev->event_lock, flags);
		return;
	}

	/* and that the unpin work is consistent wrt ->pending. */
	smp_rmb();

	intel_crtc->unpin_work = NULL;

	if (work->event)
		drm_send_vblank_event(dev, intel_crtc->pipe, work->event);

	drm_vblank_put(dev, intel_crtc->pipe);

	spin_unlock_irqrestore(&dev->event_lock, flags);

	wake_up_all(&dev_priv->pending_flip_queue);

	queue_work(dev_priv->wq, &work->work);

	trace_i915_flip_complete(intel_crtc->plane, work->pending_flip_obj);
}

void intel_finish_page_flip(struct drm_device *dev, int pipe)
{
	drm_i915_private_t *dev_priv = dev->dev_private;
	struct drm_crtc *crtc = dev_priv->pipe_to_crtc_mapping[pipe];

	do_intel_finish_page_flip(dev, crtc);
}

void intel_finish_page_flip_plane(struct drm_device *dev, int plane)
{
	drm_i915_private_t *dev_priv = dev->dev_private;
	struct drm_crtc *crtc = dev_priv->plane_to_crtc_mapping[plane];

	do_intel_finish_page_flip(dev, crtc);
}

void intel_prepare_page_flip(struct drm_device *dev, int plane)
{
	drm_i915_private_t *dev_priv = dev->dev_private;
	struct intel_crtc *intel_crtc =
		to_intel_crtc(dev_priv->plane_to_crtc_mapping[plane]);
	unsigned long flags;

	/* NB: An MMIO update of the plane base pointer will also
	 * generate a page-flip completion irq, i.e. every modeset
	 * is also accompanied by a spurious intel_prepare_page_flip().
	 */
	spin_lock_irqsave(&dev->event_lock, flags);
	if (intel_crtc->unpin_work)
		atomic_inc_not_zero(&intel_crtc->unpin_work->pending);
	spin_unlock_irqrestore(&dev->event_lock, flags);
}

inline static void intel_mark_page_flip_active(struct intel_crtc *intel_crtc)
{
	/* Ensure that the work item is consistent when activating it ... */
	smp_wmb();
	atomic_set(&intel_crtc->unpin_work->pending, INTEL_FLIP_PENDING);
	/* and that it is marked active as soon as the irq could fire. */
	smp_wmb();
}

static int intel_gen2_queue_flip(struct drm_device *dev,
				 struct drm_crtc *crtc,
				 struct drm_framebuffer *fb,
				 struct drm_i915_gem_object *obj,
				 uint32_t flags)
{
	struct drm_i915_private *dev_priv = dev->dev_private;
	struct intel_crtc *intel_crtc = to_intel_crtc(crtc);
	u32 flip_mask;
	struct intel_ring_buffer *ring = &dev_priv->ring[RCS];
	int ret;

	ret = intel_pin_and_fence_fb_obj(dev, obj, ring);
	if (ret)
		goto err;

	ret = intel_ring_begin(ring, 6);
	if (ret)
		goto err_unpin;

	/* Can't queue multiple flips, so wait for the previous
	 * one to finish before executing the next.
	 */
	if (intel_crtc->plane)
		flip_mask = MI_WAIT_FOR_PLANE_B_FLIP;
	else
		flip_mask = MI_WAIT_FOR_PLANE_A_FLIP;
	intel_ring_emit(ring, MI_WAIT_FOR_EVENT | flip_mask);
	intel_ring_emit(ring, MI_NOOP);
	intel_ring_emit(ring, MI_DISPLAY_FLIP |
			MI_DISPLAY_FLIP_PLANE(intel_crtc->plane));
	intel_ring_emit(ring, fb->pitches[0]);
	intel_ring_emit(ring, i915_gem_obj_ggtt_offset(obj) + intel_crtc->dspaddr_offset);
	intel_ring_emit(ring, 0); /* aux display base address, unused */

	intel_mark_page_flip_active(intel_crtc);
	__intel_ring_advance(ring);
	return 0;

err_unpin:
	intel_unpin_fb_obj(obj);
err:
	return ret;
}

static int intel_gen3_queue_flip(struct drm_device *dev,
				 struct drm_crtc *crtc,
				 struct drm_framebuffer *fb,
				 struct drm_i915_gem_object *obj,
				 uint32_t flags)
{
	struct drm_i915_private *dev_priv = dev->dev_private;
	struct intel_crtc *intel_crtc = to_intel_crtc(crtc);
	u32 flip_mask;
	struct intel_ring_buffer *ring = &dev_priv->ring[RCS];
	int ret;

	ret = intel_pin_and_fence_fb_obj(dev, obj, ring);
	if (ret)
		goto err;

	ret = intel_ring_begin(ring, 6);
	if (ret)
		goto err_unpin;

	if (intel_crtc->plane)
		flip_mask = MI_WAIT_FOR_PLANE_B_FLIP;
	else
		flip_mask = MI_WAIT_FOR_PLANE_A_FLIP;
	intel_ring_emit(ring, MI_WAIT_FOR_EVENT | flip_mask);
	intel_ring_emit(ring, MI_NOOP);
	intel_ring_emit(ring, MI_DISPLAY_FLIP_I915 |
			MI_DISPLAY_FLIP_PLANE(intel_crtc->plane));
	intel_ring_emit(ring, fb->pitches[0]);
	intel_ring_emit(ring, i915_gem_obj_ggtt_offset(obj) + intel_crtc->dspaddr_offset);
	intel_ring_emit(ring, MI_NOOP);

	intel_mark_page_flip_active(intel_crtc);
	__intel_ring_advance(ring);
	return 0;

err_unpin:
	intel_unpin_fb_obj(obj);
err:
	return ret;
}

static int intel_gen4_queue_flip(struct drm_device *dev,
				 struct drm_crtc *crtc,
				 struct drm_framebuffer *fb,
				 struct drm_i915_gem_object *obj,
				 uint32_t flags)
{
	struct drm_i915_private *dev_priv = dev->dev_private;
	struct intel_crtc *intel_crtc = to_intel_crtc(crtc);
	uint32_t pf, pipesrc;
	struct intel_ring_buffer *ring = &dev_priv->ring[RCS];
	int ret;

	ret = intel_pin_and_fence_fb_obj(dev, obj, ring);
	if (ret)
		goto err;

	ret = intel_ring_begin(ring, 4);
	if (ret)
		goto err_unpin;

	/* i965+ uses the linear or tiled offsets from the
	 * Display Registers (which do not change across a page-flip)
	 * so we need only reprogram the base address.
	 */
	intel_ring_emit(ring, MI_DISPLAY_FLIP |
			MI_DISPLAY_FLIP_PLANE(intel_crtc->plane));
	intel_ring_emit(ring, fb->pitches[0]);
	intel_ring_emit(ring,
			(i915_gem_obj_ggtt_offset(obj) + intel_crtc->dspaddr_offset) |
			obj->tiling_mode);

	/* XXX Enabling the panel-fitter across page-flip is so far
	 * untested on non-native modes, so ignore it for now.
	 * pf = I915_READ(pipe == 0 ? PFA_CTL_1 : PFB_CTL_1) & PF_ENABLE;
	 */
	pf = 0;
	pipesrc = I915_READ(PIPESRC(intel_crtc->pipe)) & 0x0fff0fff;
	intel_ring_emit(ring, pf | pipesrc);

	intel_mark_page_flip_active(intel_crtc);
	__intel_ring_advance(ring);
	return 0;

err_unpin:
	intel_unpin_fb_obj(obj);
err:
	return ret;
}

static int intel_gen6_queue_flip(struct drm_device *dev,
				 struct drm_crtc *crtc,
				 struct drm_framebuffer *fb,
				 struct drm_i915_gem_object *obj,
				 uint32_t flags)
{
	struct drm_i915_private *dev_priv = dev->dev_private;
	struct intel_crtc *intel_crtc = to_intel_crtc(crtc);
	struct intel_ring_buffer *ring = &dev_priv->ring[RCS];
	uint32_t pf, pipesrc;
	int ret;

	ret = intel_pin_and_fence_fb_obj(dev, obj, ring);
	if (ret)
		goto err;

	ret = intel_ring_begin(ring, 4);
	if (ret)
		goto err_unpin;

	intel_ring_emit(ring, MI_DISPLAY_FLIP |
			MI_DISPLAY_FLIP_PLANE(intel_crtc->plane));
	intel_ring_emit(ring, fb->pitches[0] | obj->tiling_mode);
	intel_ring_emit(ring, i915_gem_obj_ggtt_offset(obj) + intel_crtc->dspaddr_offset);

	/* Contrary to the suggestions in the documentation,
	 * "Enable Panel Fitter" does not seem to be required when page
	 * flipping with a non-native mode, and worse causes a normal
	 * modeset to fail.
	 * pf = I915_READ(PF_CTL(intel_crtc->pipe)) & PF_ENABLE;
	 */
	pf = 0;
	pipesrc = I915_READ(PIPESRC(intel_crtc->pipe)) & 0x0fff0fff;
	intel_ring_emit(ring, pf | pipesrc);

	intel_mark_page_flip_active(intel_crtc);
	__intel_ring_advance(ring);
	return 0;

err_unpin:
	intel_unpin_fb_obj(obj);
err:
	return ret;
}

static int intel_gen7_queue_flip(struct drm_device *dev,
				 struct drm_crtc *crtc,
				 struct drm_framebuffer *fb,
				 struct drm_i915_gem_object *obj,
				 uint32_t flags)
{
	struct drm_i915_private *dev_priv = dev->dev_private;
	struct intel_crtc *intel_crtc = to_intel_crtc(crtc);
	struct intel_ring_buffer *ring;
	uint32_t plane_bit = 0;
	int len, ret;

	ring = obj->ring;
	if (IS_VALLEYVIEW(dev) || ring == NULL || ring->id != RCS)
		ring = &dev_priv->ring[BCS];

	ret = intel_pin_and_fence_fb_obj(dev, obj, ring);
	if (ret)
		goto err;

	switch(intel_crtc->plane) {
	case PLANE_A:
		plane_bit = MI_DISPLAY_FLIP_IVB_PLANE_A;
		break;
	case PLANE_B:
		plane_bit = MI_DISPLAY_FLIP_IVB_PLANE_B;
		break;
	case PLANE_C:
		plane_bit = MI_DISPLAY_FLIP_IVB_PLANE_C;
		break;
	default:
		WARN_ONCE(1, "unknown plane in flip command\n");
		ret = -ENODEV;
		goto err_unpin;
	}

	len = 4;
	if (ring->id == RCS)
		len += 6;

	ret = intel_ring_begin(ring, len);
	if (ret)
		goto err_unpin;

	/* Unmask the flip-done completion message. Note that the bspec says that
	 * we should do this for both the BCS and RCS, and that we must not unmask
	 * more than one flip event at any time (or ensure that one flip message
	 * can be sent by waiting for flip-done prior to queueing new flips).
	 * Experimentation says that BCS works despite DERRMR masking all
	 * flip-done completion events and that unmasking all planes at once
	 * for the RCS also doesn't appear to drop events. Setting the DERRMR
	 * to zero does lead to lockups within MI_DISPLAY_FLIP.
	 */
	if (ring->id == RCS) {
		intel_ring_emit(ring, MI_LOAD_REGISTER_IMM(1));
		intel_ring_emit(ring, DERRMR);
		intel_ring_emit(ring, ~(DERRMR_PIPEA_PRI_FLIP_DONE |
					DERRMR_PIPEB_PRI_FLIP_DONE |
					DERRMR_PIPEC_PRI_FLIP_DONE));
		intel_ring_emit(ring, MI_STORE_REGISTER_MEM(1));
		intel_ring_emit(ring, DERRMR);
		intel_ring_emit(ring, ring->scratch.gtt_offset + 256);
	}

	intel_ring_emit(ring, MI_DISPLAY_FLIP_I915 | plane_bit);
	intel_ring_emit(ring, (fb->pitches[0] | obj->tiling_mode));
	intel_ring_emit(ring, i915_gem_obj_ggtt_offset(obj) + intel_crtc->dspaddr_offset);
	intel_ring_emit(ring, (MI_NOOP));

	intel_mark_page_flip_active(intel_crtc);
	__intel_ring_advance(ring);
	return 0;

err_unpin:
	intel_unpin_fb_obj(obj);
err:
	return ret;
}

static int intel_default_queue_flip(struct drm_device *dev,
				    struct drm_crtc *crtc,
				    struct drm_framebuffer *fb,
				    struct drm_i915_gem_object *obj,
				    uint32_t flags)
{
	return -ENODEV;
}

static int intel_crtc_page_flip(struct drm_crtc *crtc,
				struct drm_framebuffer *fb,
				struct drm_pending_vblank_event *event,
				uint32_t page_flip_flags)
{
	struct drm_device *dev = crtc->dev;
	struct drm_i915_private *dev_priv = dev->dev_private;
	struct drm_framebuffer *old_fb = crtc->fb;
	struct drm_i915_gem_object *obj = to_intel_framebuffer(fb)->obj;
	struct intel_crtc *intel_crtc = to_intel_crtc(crtc);
	struct intel_unpin_work *work;
	unsigned long flags;
	int ret;

	/* Can't change pixel format via MI display flips. */
	if (fb->pixel_format != crtc->fb->pixel_format)
		return -EINVAL;

	/*
	 * TILEOFF/LINOFF registers can't be changed via MI display flips.
	 * Note that pitch changes could also affect these register.
	 */
	if (INTEL_INFO(dev)->gen > 3 &&
	    (fb->offsets[0] != crtc->fb->offsets[0] ||
	     fb->pitches[0] != crtc->fb->pitches[0]))
		return -EINVAL;

	work = kzalloc(sizeof(*work), GFP_KERNEL);
	if (work == NULL)
		return -ENOMEM;

	work->event = event;
	work->crtc = crtc;
	work->old_fb_obj = to_intel_framebuffer(old_fb)->obj;
	INIT_WORK(&work->work, intel_unpin_work_fn);

	ret = drm_vblank_get(dev, intel_crtc->pipe);
	if (ret)
		goto free_work;

	/* We borrow the event spin lock for protecting unpin_work */
	spin_lock_irqsave(&dev->event_lock, flags);
	if (intel_crtc->unpin_work) {
		spin_unlock_irqrestore(&dev->event_lock, flags);
		kfree(work);
		drm_vblank_put(dev, intel_crtc->pipe);

		DRM_DEBUG_DRIVER("flip queue: crtc already busy\n");
		return -EBUSY;
	}
	intel_crtc->unpin_work = work;
	spin_unlock_irqrestore(&dev->event_lock, flags);

	if (atomic_read(&intel_crtc->unpin_work_count) >= 2)
		flush_workqueue(dev_priv->wq);

	ret = i915_mutex_lock_interruptible(dev);
	if (ret)
		goto cleanup;

	/* Reference the objects for the scheduled work. */
	drm_gem_object_reference(&work->old_fb_obj->base);
	drm_gem_object_reference(&obj->base);

	crtc->fb = fb;

	work->pending_flip_obj = obj;

	work->enable_stall_check = true;

	atomic_inc(&intel_crtc->unpin_work_count);
	intel_crtc->reset_counter = atomic_read(&dev_priv->gpu_error.reset_counter);

	ret = dev_priv->display.queue_flip(dev, crtc, fb, obj, page_flip_flags);
	if (ret)
		goto cleanup_pending;

	intel_disable_fbc(dev);
	intel_mark_fb_busy(obj, NULL);
	mutex_unlock(&dev->struct_mutex);

	trace_i915_flip_request(intel_crtc->plane, obj);

	return 0;

cleanup_pending:
	atomic_dec(&intel_crtc->unpin_work_count);
	crtc->fb = old_fb;
	drm_gem_object_unreference(&work->old_fb_obj->base);
	drm_gem_object_unreference(&obj->base);
	mutex_unlock(&dev->struct_mutex);

cleanup:
	spin_lock_irqsave(&dev->event_lock, flags);
	intel_crtc->unpin_work = NULL;
	spin_unlock_irqrestore(&dev->event_lock, flags);

	drm_vblank_put(dev, intel_crtc->pipe);
free_work:
	kfree(work);

	return ret;
}

static struct drm_crtc_helper_funcs intel_helper_funcs = {
	.mode_set_base_atomic = intel_pipe_set_base_atomic,
	.load_lut = intel_crtc_load_lut,
};

static bool intel_encoder_crtc_ok(struct drm_encoder *encoder,
				  struct drm_crtc *crtc)
{
	struct drm_device *dev;
	struct drm_crtc *tmp;
	int crtc_mask = 1;

	WARN(!crtc, "checking null crtc?\n");

	dev = crtc->dev;

	list_for_each_entry(tmp, &dev->mode_config.crtc_list, head) {
		if (tmp == crtc)
			break;
		crtc_mask <<= 1;
	}

	if (encoder->possible_crtcs & crtc_mask)
		return true;
	return false;
}

/**
 * intel_modeset_update_staged_output_state
 *
 * Updates the staged output configuration state, e.g. after we've read out the
 * current hw state.
 */
static void intel_modeset_update_staged_output_state(struct drm_device *dev)
{
	struct intel_encoder *encoder;
	struct intel_connector *connector;

	list_for_each_entry(connector, &dev->mode_config.connector_list,
			    base.head) {
		connector->new_encoder =
			to_intel_encoder(connector->base.encoder);
	}

	list_for_each_entry(encoder, &dev->mode_config.encoder_list,
			    base.head) {
		encoder->new_crtc =
			to_intel_crtc(encoder->base.crtc);
	}
}

/**
 * intel_modeset_commit_output_state
 *
 * This function copies the stage display pipe configuration to the real one.
 */
static void intel_modeset_commit_output_state(struct drm_device *dev)
{
	struct intel_encoder *encoder;
	struct intel_connector *connector;

	list_for_each_entry(connector, &dev->mode_config.connector_list,
			    base.head) {
		connector->base.encoder = &connector->new_encoder->base;
	}

	list_for_each_entry(encoder, &dev->mode_config.encoder_list,
			    base.head) {
		encoder->base.crtc = &encoder->new_crtc->base;
	}
}

static void
connected_sink_compute_bpp(struct intel_connector * connector,
			   struct intel_crtc_config *pipe_config)
{
	int bpp = pipe_config->pipe_bpp;

	DRM_DEBUG_KMS("[CONNECTOR:%d:%s] checking for sink bpp constrains\n",
		connector->base.base.id,
		drm_get_connector_name(&connector->base));

	/* Don't use an invalid EDID bpc value */
	if (connector->base.display_info.bpc &&
	    connector->base.display_info.bpc * 3 < bpp) {
		DRM_DEBUG_KMS("clamping display bpp (was %d) to EDID reported max of %d\n",
			      bpp, connector->base.display_info.bpc*3);
		pipe_config->pipe_bpp = connector->base.display_info.bpc*3;
	}

	/* Clamp bpp to 8 on screens without EDID 1.4 */
	if (connector->base.display_info.bpc == 0 && bpp > 24) {
		DRM_DEBUG_KMS("clamping display bpp (was %d) to default limit of 24\n",
			      bpp);
		pipe_config->pipe_bpp = 24;
	}
}

static int
compute_baseline_pipe_bpp(struct intel_crtc *crtc,
			  struct drm_framebuffer *fb,
			  struct intel_crtc_config *pipe_config)
{
	struct drm_device *dev = crtc->base.dev;
	struct intel_connector *connector;
	int bpp;

	switch (fb->pixel_format) {
	case DRM_FORMAT_C8:
		bpp = 8*3; /* since we go through a colormap */
		break;
	case DRM_FORMAT_XRGB1555:
	case DRM_FORMAT_ARGB1555:
		/* checked in intel_framebuffer_init already */
		if (WARN_ON(INTEL_INFO(dev)->gen > 3))
			return -EINVAL;
	case DRM_FORMAT_RGB565:
		bpp = 6*3; /* min is 18bpp */
		break;
	case DRM_FORMAT_XBGR8888:
	case DRM_FORMAT_ABGR8888:
		/* checked in intel_framebuffer_init already */
		if (WARN_ON(INTEL_INFO(dev)->gen < 4))
			return -EINVAL;
	case DRM_FORMAT_XRGB8888:
	case DRM_FORMAT_ARGB8888:
		bpp = 8*3;
		break;
	case DRM_FORMAT_XRGB2101010:
	case DRM_FORMAT_ARGB2101010:
	case DRM_FORMAT_XBGR2101010:
	case DRM_FORMAT_ABGR2101010:
		/* checked in intel_framebuffer_init already */
		if (WARN_ON(INTEL_INFO(dev)->gen < 4))
			return -EINVAL;
		bpp = 10*3;
		break;
	/* TODO: gen4+ supports 16 bpc floating point, too. */
	default:
		DRM_DEBUG_KMS("unsupported depth\n");
		return -EINVAL;
	}

	pipe_config->pipe_bpp = bpp;

	/* Clamp display bpp to EDID value */
	list_for_each_entry(connector, &dev->mode_config.connector_list,
			    base.head) {
		if (!connector->new_encoder ||
		    connector->new_encoder->new_crtc != crtc)
			continue;

		connected_sink_compute_bpp(connector, pipe_config);
	}

	return bpp;
}

static void intel_dump_crtc_timings(const struct drm_display_mode *mode)
{
	DRM_DEBUG_KMS("crtc timings: %d %d %d %d %d %d %d %d %d, "
			"type: 0x%x flags: 0x%x\n",
		mode->crtc_clock,
		mode->crtc_hdisplay, mode->crtc_hsync_start,
		mode->crtc_hsync_end, mode->crtc_htotal,
		mode->crtc_vdisplay, mode->crtc_vsync_start,
		mode->crtc_vsync_end, mode->crtc_vtotal, mode->type, mode->flags);
}

static void intel_dump_pipe_config(struct intel_crtc *crtc,
				   struct intel_crtc_config *pipe_config,
				   const char *context)
{
	DRM_DEBUG_KMS("[CRTC:%d]%s config for pipe %c\n", crtc->base.base.id,
		      context, pipe_name(crtc->pipe));

	DRM_DEBUG_KMS("cpu_transcoder: %c\n", transcoder_name(pipe_config->cpu_transcoder));
	DRM_DEBUG_KMS("pipe bpp: %i, dithering: %i\n",
		      pipe_config->pipe_bpp, pipe_config->dither);
	DRM_DEBUG_KMS("fdi/pch: %i, lanes: %i, gmch_m: %u, gmch_n: %u, link_m: %u, link_n: %u, tu: %u\n",
		      pipe_config->has_pch_encoder,
		      pipe_config->fdi_lanes,
		      pipe_config->fdi_m_n.gmch_m, pipe_config->fdi_m_n.gmch_n,
		      pipe_config->fdi_m_n.link_m, pipe_config->fdi_m_n.link_n,
		      pipe_config->fdi_m_n.tu);
	DRM_DEBUG_KMS("dp: %i, gmch_m: %u, gmch_n: %u, link_m: %u, link_n: %u, tu: %u\n",
		      pipe_config->has_dp_encoder,
		      pipe_config->dp_m_n.gmch_m, pipe_config->dp_m_n.gmch_n,
		      pipe_config->dp_m_n.link_m, pipe_config->dp_m_n.link_n,
		      pipe_config->dp_m_n.tu);
	DRM_DEBUG_KMS("requested mode:\n");
	drm_mode_debug_printmodeline(&pipe_config->requested_mode);
	DRM_DEBUG_KMS("adjusted mode:\n");
	drm_mode_debug_printmodeline(&pipe_config->adjusted_mode);
	intel_dump_crtc_timings(&pipe_config->adjusted_mode);
	DRM_DEBUG_KMS("port clock: %d\n", pipe_config->port_clock);
	DRM_DEBUG_KMS("pipe src size: %dx%d\n",
		      pipe_config->pipe_src_w, pipe_config->pipe_src_h);
	DRM_DEBUG_KMS("gmch pfit: control: 0x%08x, ratios: 0x%08x, lvds border: 0x%08x\n",
		      pipe_config->gmch_pfit.control,
		      pipe_config->gmch_pfit.pgm_ratios,
		      pipe_config->gmch_pfit.lvds_border_bits);
	DRM_DEBUG_KMS("pch pfit: pos: 0x%08x, size: 0x%08x, %s\n",
		      pipe_config->pch_pfit.pos,
		      pipe_config->pch_pfit.size,
		      pipe_config->pch_pfit.enabled ? "enabled" : "disabled");
	DRM_DEBUG_KMS("ips: %i\n", pipe_config->ips_enabled);
	DRM_DEBUG_KMS("double wide: %i\n", pipe_config->double_wide);
}

static bool check_encoder_cloning(struct drm_crtc *crtc)
{
	int num_encoders = 0;
	bool uncloneable_encoders = false;
	struct intel_encoder *encoder;

	list_for_each_entry(encoder, &crtc->dev->mode_config.encoder_list,
			    base.head) {
		if (&encoder->new_crtc->base != crtc)
			continue;

		num_encoders++;
		if (!encoder->cloneable)
			uncloneable_encoders = true;
	}

	return !(num_encoders > 1 && uncloneable_encoders);
}

static struct intel_crtc_config *
intel_modeset_pipe_config(struct drm_crtc *crtc,
			  struct drm_framebuffer *fb,
			  struct drm_display_mode *mode)
{
	struct drm_device *dev = crtc->dev;
	struct intel_encoder *encoder;
	struct intel_crtc_config *pipe_config;
	int plane_bpp, ret = -EINVAL;
	bool retry = true;

	if (!check_encoder_cloning(crtc)) {
		DRM_DEBUG_KMS("rejecting invalid cloning configuration\n");
		return ERR_PTR(-EINVAL);
	}

	pipe_config = kzalloc(sizeof(*pipe_config), GFP_KERNEL);
	if (!pipe_config)
		return ERR_PTR(-ENOMEM);

	drm_mode_copy(&pipe_config->adjusted_mode, mode);
	drm_mode_copy(&pipe_config->requested_mode, mode);

	pipe_config->cpu_transcoder =
		(enum transcoder) to_intel_crtc(crtc)->pipe;
	pipe_config->shared_dpll = DPLL_ID_PRIVATE;

	/*
	 * Sanitize sync polarity flags based on requested ones. If neither
	 * positive or negative polarity is requested, treat this as meaning
	 * negative polarity.
	 */
	if (!(pipe_config->adjusted_mode.flags &
	      (DRM_MODE_FLAG_PHSYNC | DRM_MODE_FLAG_NHSYNC)))
		pipe_config->adjusted_mode.flags |= DRM_MODE_FLAG_NHSYNC;

	if (!(pipe_config->adjusted_mode.flags &
	      (DRM_MODE_FLAG_PVSYNC | DRM_MODE_FLAG_NVSYNC)))
		pipe_config->adjusted_mode.flags |= DRM_MODE_FLAG_NVSYNC;

	/* Compute a starting value for pipe_config->pipe_bpp taking the source
	 * plane pixel format and any sink constraints into account. Returns the
	 * source plane bpp so that dithering can be selected on mismatches
	 * after encoders and crtc also have had their say. */
	plane_bpp = compute_baseline_pipe_bpp(to_intel_crtc(crtc),
					      fb, pipe_config);
	if (plane_bpp < 0)
		goto fail;

	/*
	 * Determine the real pipe dimensions. Note that stereo modes can
	 * increase the actual pipe size due to the frame doubling and
	 * insertion of additional space for blanks between the frame. This
	 * is stored in the crtc timings. We use the requested mode to do this
	 * computation to clearly distinguish it from the adjusted mode, which
	 * can be changed by the connectors in the below retry loop.
	 */
	drm_mode_set_crtcinfo(&pipe_config->requested_mode, CRTC_STEREO_DOUBLE);
	pipe_config->pipe_src_w = pipe_config->requested_mode.crtc_hdisplay;
	pipe_config->pipe_src_h = pipe_config->requested_mode.crtc_vdisplay;

encoder_retry:
	/* Ensure the port clock defaults are reset when retrying. */
	pipe_config->port_clock = 0;
	pipe_config->pixel_multiplier = 1;

	/* Fill in default crtc timings, allow encoders to overwrite them. */
	drm_mode_set_crtcinfo(&pipe_config->adjusted_mode, CRTC_STEREO_DOUBLE);

	/* Pass our mode to the connectors and the CRTC to give them a chance to
	 * adjust it according to limitations or connector properties, and also
	 * a chance to reject the mode entirely.
	 */
	list_for_each_entry(encoder, &dev->mode_config.encoder_list,
			    base.head) {

		if (&encoder->new_crtc->base != crtc)
			continue;

		if (!(encoder->compute_config(encoder, pipe_config))) {
			DRM_DEBUG_KMS("Encoder config failure\n");
			goto fail;
		}
	}

	/* Set default port clock if not overwritten by the encoder. Needs to be
	 * done afterwards in case the encoder adjusts the mode. */
	if (!pipe_config->port_clock)
		pipe_config->port_clock = pipe_config->adjusted_mode.crtc_clock
			* pipe_config->pixel_multiplier;

	ret = intel_crtc_compute_config(to_intel_crtc(crtc), pipe_config);
	if (ret < 0) {
		DRM_DEBUG_KMS("CRTC fixup failed\n");
		goto fail;
	}

	if (ret == RETRY) {
		if (WARN(!retry, "loop in pipe configuration computation\n")) {
			ret = -EINVAL;
			goto fail;
		}

		DRM_DEBUG_KMS("CRTC bw constrained, retrying\n");
		retry = false;
		goto encoder_retry;
	}

	pipe_config->dither = pipe_config->pipe_bpp != plane_bpp;
	DRM_DEBUG_KMS("plane bpp: %i, pipe bpp: %i, dithering: %i\n",
		      plane_bpp, pipe_config->pipe_bpp, pipe_config->dither);

	return pipe_config;
fail:
	kfree(pipe_config);
	return ERR_PTR(ret);
}

/* Computes which crtcs are affected and sets the relevant bits in the mask. For
 * simplicity we use the crtc's pipe number (because it's easier to obtain). */
static void
intel_modeset_affected_pipes(struct drm_crtc *crtc, unsigned *modeset_pipes,
			     unsigned *prepare_pipes, unsigned *disable_pipes)
{
	struct intel_crtc *intel_crtc;
	struct drm_device *dev = crtc->dev;
	struct intel_encoder *encoder;
	struct intel_connector *connector;
	struct drm_crtc *tmp_crtc;

	*disable_pipes = *modeset_pipes = *prepare_pipes = 0;

	/* Check which crtcs have changed outputs connected to them, these need
	 * to be part of the prepare_pipes mask. We don't (yet) support global
	 * modeset across multiple crtcs, so modeset_pipes will only have one
	 * bit set at most. */
	list_for_each_entry(connector, &dev->mode_config.connector_list,
			    base.head) {
		if (connector->base.encoder == &connector->new_encoder->base)
			continue;

		if (connector->base.encoder) {
			tmp_crtc = connector->base.encoder->crtc;

			*prepare_pipes |= 1 << to_intel_crtc(tmp_crtc)->pipe;
		}

		if (connector->new_encoder)
			*prepare_pipes |=
				1 << connector->new_encoder->new_crtc->pipe;
	}

	list_for_each_entry(encoder, &dev->mode_config.encoder_list,
			    base.head) {
		if (encoder->base.crtc == &encoder->new_crtc->base)
			continue;

		if (encoder->base.crtc) {
			tmp_crtc = encoder->base.crtc;

			*prepare_pipes |= 1 << to_intel_crtc(tmp_crtc)->pipe;
		}

		if (encoder->new_crtc)
			*prepare_pipes |= 1 << encoder->new_crtc->pipe;
	}

	/* Check for any pipes that will be fully disabled ... */
	list_for_each_entry(intel_crtc, &dev->mode_config.crtc_list,
			    base.head) {
		bool used = false;

		/* Don't try to disable disabled crtcs. */
		if (!intel_crtc->base.enabled)
			continue;

		list_for_each_entry(encoder, &dev->mode_config.encoder_list,
				    base.head) {
			if (encoder->new_crtc == intel_crtc)
				used = true;
		}

		if (!used)
			*disable_pipes |= 1 << intel_crtc->pipe;
	}


	/* set_mode is also used to update properties on life display pipes. */
	intel_crtc = to_intel_crtc(crtc);
	if (crtc->enabled)
		*prepare_pipes |= 1 << intel_crtc->pipe;

	/*
	 * For simplicity do a full modeset on any pipe where the output routing
	 * changed. We could be more clever, but that would require us to be
	 * more careful with calling the relevant encoder->mode_set functions.
	 */
	if (*prepare_pipes)
		*modeset_pipes = *prepare_pipes;

	/* ... and mask these out. */
	*modeset_pipes &= ~(*disable_pipes);
	*prepare_pipes &= ~(*disable_pipes);

	/*
	 * HACK: We don't (yet) fully support global modesets. intel_set_config
	 * obies this rule, but the modeset restore mode of
	 * intel_modeset_setup_hw_state does not.
	 */
	*modeset_pipes &= 1 << intel_crtc->pipe;
	*prepare_pipes &= 1 << intel_crtc->pipe;

	DRM_DEBUG_KMS("set mode pipe masks: modeset: %x, prepare: %x, disable: %x\n",
		      *modeset_pipes, *prepare_pipes, *disable_pipes);
}

static bool intel_crtc_in_use(struct drm_crtc *crtc)
{
	struct drm_encoder *encoder;
	struct drm_device *dev = crtc->dev;

	list_for_each_entry(encoder, &dev->mode_config.encoder_list, head)
		if (encoder->crtc == crtc)
			return true;

	return false;
}

static void
intel_modeset_update_state(struct drm_device *dev, unsigned prepare_pipes)
{
	struct intel_encoder *intel_encoder;
	struct intel_crtc *intel_crtc;
	struct drm_connector *connector;

	list_for_each_entry(intel_encoder, &dev->mode_config.encoder_list,
			    base.head) {
		if (!intel_encoder->base.crtc)
			continue;

		intel_crtc = to_intel_crtc(intel_encoder->base.crtc);

		if (prepare_pipes & (1 << intel_crtc->pipe))
			intel_encoder->connectors_active = false;
	}

	intel_modeset_commit_output_state(dev);

	/* Update computed state. */
	list_for_each_entry(intel_crtc, &dev->mode_config.crtc_list,
			    base.head) {
		intel_crtc->base.enabled = intel_crtc_in_use(&intel_crtc->base);
	}

	list_for_each_entry(connector, &dev->mode_config.connector_list, head) {
		if (!connector->encoder || !connector->encoder->crtc)
			continue;

		intel_crtc = to_intel_crtc(connector->encoder->crtc);

		if (prepare_pipes & (1 << intel_crtc->pipe)) {
			struct drm_property *dpms_property =
				dev->mode_config.dpms_property;

			connector->dpms = DRM_MODE_DPMS_ON;
			drm_object_property_set_value(&connector->base,
							 dpms_property,
							 DRM_MODE_DPMS_ON);

			intel_encoder = to_intel_encoder(connector->encoder);
			intel_encoder->connectors_active = true;
		}
	}

}

static bool intel_fuzzy_clock_check(int clock1, int clock2)
{
	int diff;

	if (clock1 == clock2)
		return true;

	if (!clock1 || !clock2)
		return false;

	diff = abs(clock1 - clock2);

	if (((((diff + clock1 + clock2) * 100)) / (clock1 + clock2)) < 105)
		return true;

	return false;
}

#define for_each_intel_crtc_masked(dev, mask, intel_crtc) \
	list_for_each_entry((intel_crtc), \
			    &(dev)->mode_config.crtc_list, \
			    base.head) \
		if (mask & (1 <<(intel_crtc)->pipe))

static bool
intel_pipe_config_compare(struct drm_device *dev,
			  struct intel_crtc_config *current_config,
			  struct intel_crtc_config *pipe_config)
{
#define PIPE_CONF_CHECK_X(name)	\
	if (current_config->name != pipe_config->name) { \
		DRM_ERROR("mismatch in " #name " " \
			  "(expected 0x%08x, found 0x%08x)\n", \
			  current_config->name, \
			  pipe_config->name); \
		return false; \
	}

#define PIPE_CONF_CHECK_I(name)	\
	if (current_config->name != pipe_config->name) { \
		DRM_ERROR("mismatch in " #name " " \
			  "(expected %i, found %i)\n", \
			  current_config->name, \
			  pipe_config->name); \
		return false; \
	}

#define PIPE_CONF_CHECK_FLAGS(name, mask)	\
	if ((current_config->name ^ pipe_config->name) & (mask)) { \
		DRM_ERROR("mismatch in " #name "(" #mask ") "	   \
			  "(expected %i, found %i)\n", \
			  current_config->name & (mask), \
			  pipe_config->name & (mask)); \
		return false; \
	}

#define PIPE_CONF_CHECK_CLOCK_FUZZY(name) \
	if (!intel_fuzzy_clock_check(current_config->name, pipe_config->name)) { \
		DRM_ERROR("mismatch in " #name " " \
			  "(expected %i, found %i)\n", \
			  current_config->name, \
			  pipe_config->name); \
		return false; \
	}

#define PIPE_CONF_QUIRK(quirk)	\
	((current_config->quirks | pipe_config->quirks) & (quirk))

	PIPE_CONF_CHECK_I(cpu_transcoder);

	PIPE_CONF_CHECK_I(has_pch_encoder);
	PIPE_CONF_CHECK_I(fdi_lanes);
	PIPE_CONF_CHECK_I(fdi_m_n.gmch_m);
	PIPE_CONF_CHECK_I(fdi_m_n.gmch_n);
	PIPE_CONF_CHECK_I(fdi_m_n.link_m);
	PIPE_CONF_CHECK_I(fdi_m_n.link_n);
	PIPE_CONF_CHECK_I(fdi_m_n.tu);

	PIPE_CONF_CHECK_I(has_dp_encoder);
	PIPE_CONF_CHECK_I(dp_m_n.gmch_m);
	PIPE_CONF_CHECK_I(dp_m_n.gmch_n);
	PIPE_CONF_CHECK_I(dp_m_n.link_m);
	PIPE_CONF_CHECK_I(dp_m_n.link_n);
	PIPE_CONF_CHECK_I(dp_m_n.tu);

	PIPE_CONF_CHECK_I(adjusted_mode.crtc_hdisplay);
	PIPE_CONF_CHECK_I(adjusted_mode.crtc_htotal);
	PIPE_CONF_CHECK_I(adjusted_mode.crtc_hblank_start);
	PIPE_CONF_CHECK_I(adjusted_mode.crtc_hblank_end);
	PIPE_CONF_CHECK_I(adjusted_mode.crtc_hsync_start);
	PIPE_CONF_CHECK_I(adjusted_mode.crtc_hsync_end);

	PIPE_CONF_CHECK_I(adjusted_mode.crtc_vdisplay);
	PIPE_CONF_CHECK_I(adjusted_mode.crtc_vtotal);
	PIPE_CONF_CHECK_I(adjusted_mode.crtc_vblank_start);
	PIPE_CONF_CHECK_I(adjusted_mode.crtc_vblank_end);
	PIPE_CONF_CHECK_I(adjusted_mode.crtc_vsync_start);
	PIPE_CONF_CHECK_I(adjusted_mode.crtc_vsync_end);

	PIPE_CONF_CHECK_I(pixel_multiplier);

	PIPE_CONF_CHECK_FLAGS(adjusted_mode.flags,
			      DRM_MODE_FLAG_INTERLACE);

	if (!PIPE_CONF_QUIRK(PIPE_CONFIG_QUIRK_MODE_SYNC_FLAGS)) {
		PIPE_CONF_CHECK_FLAGS(adjusted_mode.flags,
				      DRM_MODE_FLAG_PHSYNC);
		PIPE_CONF_CHECK_FLAGS(adjusted_mode.flags,
				      DRM_MODE_FLAG_NHSYNC);
		PIPE_CONF_CHECK_FLAGS(adjusted_mode.flags,
				      DRM_MODE_FLAG_PVSYNC);
		PIPE_CONF_CHECK_FLAGS(adjusted_mode.flags,
				      DRM_MODE_FLAG_NVSYNC);
	}

	PIPE_CONF_CHECK_I(pipe_src_w);
	PIPE_CONF_CHECK_I(pipe_src_h);

	PIPE_CONF_CHECK_I(gmch_pfit.control);
	/* pfit ratios are autocomputed by the hw on gen4+ */
	if (INTEL_INFO(dev)->gen < 4)
		PIPE_CONF_CHECK_I(gmch_pfit.pgm_ratios);
	PIPE_CONF_CHECK_I(gmch_pfit.lvds_border_bits);
	PIPE_CONF_CHECK_I(pch_pfit.enabled);
	if (current_config->pch_pfit.enabled) {
		PIPE_CONF_CHECK_I(pch_pfit.pos);
		PIPE_CONF_CHECK_I(pch_pfit.size);
	}

	PIPE_CONF_CHECK_I(ips_enabled);

	PIPE_CONF_CHECK_I(double_wide);

	PIPE_CONF_CHECK_I(shared_dpll);
	PIPE_CONF_CHECK_X(dpll_hw_state.dpll);
	PIPE_CONF_CHECK_X(dpll_hw_state.dpll_md);
	PIPE_CONF_CHECK_X(dpll_hw_state.fp0);
	PIPE_CONF_CHECK_X(dpll_hw_state.fp1);

	if (IS_G4X(dev) || INTEL_INFO(dev)->gen >= 5)
		PIPE_CONF_CHECK_I(pipe_bpp);

<<<<<<< HEAD
=======
	if (!IS_HASWELL(dev)) {
		PIPE_CONF_CHECK_CLOCK_FUZZY(adjusted_mode.crtc_clock);
		PIPE_CONF_CHECK_CLOCK_FUZZY(port_clock);
	}

>>>>>>> 9d6104e0
#undef PIPE_CONF_CHECK_X
#undef PIPE_CONF_CHECK_I
#undef PIPE_CONF_CHECK_FLAGS
#undef PIPE_CONF_CHECK_CLOCK_FUZZY
#undef PIPE_CONF_QUIRK

	return true;
}

static void
check_connector_state(struct drm_device *dev)
{
	struct intel_connector *connector;

	list_for_each_entry(connector, &dev->mode_config.connector_list,
			    base.head) {
		/* This also checks the encoder/connector hw state with the
		 * ->get_hw_state callbacks. */
		intel_connector_check_state(connector);

		WARN(&connector->new_encoder->base != connector->base.encoder,
		     "connector's staged encoder doesn't match current encoder\n");
	}
}

static void
check_encoder_state(struct drm_device *dev)
{
	struct intel_encoder *encoder;
	struct intel_connector *connector;

	list_for_each_entry(encoder, &dev->mode_config.encoder_list,
			    base.head) {
		bool enabled = false;
		bool active = false;
		enum pipe pipe, tracked_pipe;

		DRM_DEBUG_KMS("[ENCODER:%d:%s]\n",
			      encoder->base.base.id,
			      drm_get_encoder_name(&encoder->base));

		WARN(&encoder->new_crtc->base != encoder->base.crtc,
		     "encoder's stage crtc doesn't match current crtc\n");
		WARN(encoder->connectors_active && !encoder->base.crtc,
		     "encoder's active_connectors set, but no crtc\n");

		list_for_each_entry(connector, &dev->mode_config.connector_list,
				    base.head) {
			if (connector->base.encoder != &encoder->base)
				continue;
			enabled = true;
			if (connector->base.dpms != DRM_MODE_DPMS_OFF)
				active = true;
		}
		WARN(!!encoder->base.crtc != enabled,
		     "encoder's enabled state mismatch "
		     "(expected %i, found %i)\n",
		     !!encoder->base.crtc, enabled);
		WARN(active && !encoder->base.crtc,
		     "active encoder with no crtc\n");

		WARN(encoder->connectors_active != active,
		     "encoder's computed active state doesn't match tracked active state "
		     "(expected %i, found %i)\n", active, encoder->connectors_active);

		active = encoder->get_hw_state(encoder, &pipe);
		WARN(active != encoder->connectors_active,
		     "encoder's hw state doesn't match sw tracking "
		     "(expected %i, found %i)\n",
		     encoder->connectors_active, active);

		if (!encoder->base.crtc)
			continue;

		tracked_pipe = to_intel_crtc(encoder->base.crtc)->pipe;
		WARN(active && pipe != tracked_pipe,
		     "active encoder's pipe doesn't match"
		     "(expected %i, found %i)\n",
		     tracked_pipe, pipe);

	}
}

static void
check_crtc_state(struct drm_device *dev)
{
	drm_i915_private_t *dev_priv = dev->dev_private;
	struct intel_crtc *crtc;
	struct intel_encoder *encoder;
	struct intel_crtc_config pipe_config;

	list_for_each_entry(crtc, &dev->mode_config.crtc_list,
			    base.head) {
		bool enabled = false;
		bool active = false;

		memset(&pipe_config, 0, sizeof(pipe_config));

		DRM_DEBUG_KMS("[CRTC:%d]\n",
			      crtc->base.base.id);

		WARN(crtc->active && !crtc->base.enabled,
		     "active crtc, but not enabled in sw tracking\n");

		list_for_each_entry(encoder, &dev->mode_config.encoder_list,
				    base.head) {
			if (encoder->base.crtc != &crtc->base)
				continue;
			enabled = true;
			if (encoder->connectors_active)
				active = true;
		}

		WARN(active != crtc->active,
		     "crtc's computed active state doesn't match tracked active state "
		     "(expected %i, found %i)\n", active, crtc->active);
		WARN(enabled != crtc->base.enabled,
		     "crtc's computed enabled state doesn't match tracked enabled state "
		     "(expected %i, found %i)\n", enabled, crtc->base.enabled);

		active = dev_priv->display.get_pipe_config(crtc,
							   &pipe_config);

		/* hw state is inconsistent with the pipe A quirk */
		if (crtc->pipe == PIPE_A && dev_priv->quirks & QUIRK_PIPEA_FORCE)
			active = crtc->active;

		list_for_each_entry(encoder, &dev->mode_config.encoder_list,
				    base.head) {
			enum pipe pipe;
			if (encoder->base.crtc != &crtc->base)
				continue;
			if (encoder->get_config &&
			    encoder->get_hw_state(encoder, &pipe))
				encoder->get_config(encoder, &pipe_config);
		}

		WARN(crtc->active != active,
		     "crtc active state doesn't match with hw state "
		     "(expected %i, found %i)\n", crtc->active, active);

		if (active &&
		    !intel_pipe_config_compare(dev, &crtc->config, &pipe_config)) {
			WARN(1, "pipe state doesn't match!\n");
			intel_dump_pipe_config(crtc, &pipe_config,
					       "[hw state]");
			intel_dump_pipe_config(crtc, &crtc->config,
					       "[sw state]");
		}
	}
}

static void
check_shared_dpll_state(struct drm_device *dev)
{
	drm_i915_private_t *dev_priv = dev->dev_private;
	struct intel_crtc *crtc;
	struct intel_dpll_hw_state dpll_hw_state;
	int i;

	for (i = 0; i < dev_priv->num_shared_dpll; i++) {
		struct intel_shared_dpll *pll = &dev_priv->shared_dplls[i];
		int enabled_crtcs = 0, active_crtcs = 0;
		bool active;

		memset(&dpll_hw_state, 0, sizeof(dpll_hw_state));

		DRM_DEBUG_KMS("%s\n", pll->name);

		active = pll->get_hw_state(dev_priv, pll, &dpll_hw_state);

		WARN(pll->active > pll->refcount,
		     "more active pll users than references: %i vs %i\n",
		     pll->active, pll->refcount);
		WARN(pll->active && !pll->on,
		     "pll in active use but not on in sw tracking\n");
		WARN(pll->on && !pll->active,
		     "pll in on but not on in use in sw tracking\n");
		WARN(pll->on != active,
		     "pll on state mismatch (expected %i, found %i)\n",
		     pll->on, active);

		list_for_each_entry(crtc, &dev->mode_config.crtc_list,
				    base.head) {
			if (crtc->base.enabled && intel_crtc_to_shared_dpll(crtc) == pll)
				enabled_crtcs++;
			if (crtc->active && intel_crtc_to_shared_dpll(crtc) == pll)
				active_crtcs++;
		}
		WARN(pll->active != active_crtcs,
		     "pll active crtcs mismatch (expected %i, found %i)\n",
		     pll->active, active_crtcs);
		WARN(pll->refcount != enabled_crtcs,
		     "pll enabled crtcs mismatch (expected %i, found %i)\n",
		     pll->refcount, enabled_crtcs);

		WARN(pll->on && memcmp(&pll->hw_state, &dpll_hw_state,
				       sizeof(dpll_hw_state)),
		     "pll hw state mismatch\n");
	}
}

void
intel_modeset_check_state(struct drm_device *dev)
{
	check_connector_state(dev);
	check_encoder_state(dev);
	check_crtc_state(dev);
	check_shared_dpll_state(dev);
}

void ironlake_check_encoder_dotclock(const struct intel_crtc_config *pipe_config,
				     int dotclock)
{
	/*
	 * FDI already provided one idea for the dotclock.
	 * Yell if the encoder disagrees.
	 */
	WARN(!intel_fuzzy_clock_check(pipe_config->adjusted_mode.crtc_clock, dotclock),
	     "FDI dotclock and encoder dotclock mismatch, fdi: %i, encoder: %i\n",
	     pipe_config->adjusted_mode.crtc_clock, dotclock);
}

static int __intel_set_mode(struct drm_crtc *crtc,
			    struct drm_display_mode *mode,
			    int x, int y, struct drm_framebuffer *fb)
{
	struct drm_device *dev = crtc->dev;
	drm_i915_private_t *dev_priv = dev->dev_private;
	struct drm_display_mode *saved_mode, *saved_hwmode;
	struct intel_crtc_config *pipe_config = NULL;
	struct intel_crtc *intel_crtc;
	unsigned disable_pipes, prepare_pipes, modeset_pipes;
	int ret = 0;

	saved_mode = kcalloc(2, sizeof(*saved_mode), GFP_KERNEL);
	if (!saved_mode)
		return -ENOMEM;
	saved_hwmode = saved_mode + 1;

	intel_modeset_affected_pipes(crtc, &modeset_pipes,
				     &prepare_pipes, &disable_pipes);

	*saved_hwmode = crtc->hwmode;
	*saved_mode = crtc->mode;

	/* Hack: Because we don't (yet) support global modeset on multiple
	 * crtcs, we don't keep track of the new mode for more than one crtc.
	 * Hence simply check whether any bit is set in modeset_pipes in all the
	 * pieces of code that are not yet converted to deal with mutliple crtcs
	 * changing their mode at the same time. */
	if (modeset_pipes) {
		pipe_config = intel_modeset_pipe_config(crtc, fb, mode);
		if (IS_ERR(pipe_config)) {
			ret = PTR_ERR(pipe_config);
			pipe_config = NULL;

			goto out;
		}
		intel_dump_pipe_config(to_intel_crtc(crtc), pipe_config,
				       "[modeset]");
	}

	for_each_intel_crtc_masked(dev, disable_pipes, intel_crtc)
		intel_crtc_disable(&intel_crtc->base);

	for_each_intel_crtc_masked(dev, prepare_pipes, intel_crtc) {
		if (intel_crtc->base.enabled)
			dev_priv->display.crtc_disable(&intel_crtc->base);
	}

	/* crtc->mode is already used by the ->mode_set callbacks, hence we need
	 * to set it here already despite that we pass it down the callchain.
	 */
	if (modeset_pipes) {
		crtc->mode = *mode;
		/* mode_set/enable/disable functions rely on a correct pipe
		 * config. */
		to_intel_crtc(crtc)->config = *pipe_config;
	}

	/* Only after disabling all output pipelines that will be changed can we
	 * update the the output configuration. */
	intel_modeset_update_state(dev, prepare_pipes);

	if (dev_priv->display.modeset_global_resources)
		dev_priv->display.modeset_global_resources(dev);

	/* Set up the DPLL and any encoders state that needs to adjust or depend
	 * on the DPLL.
	 */
	for_each_intel_crtc_masked(dev, modeset_pipes, intel_crtc) {
		ret = intel_crtc_mode_set(&intel_crtc->base,
					  x, y, fb);
		if (ret)
			goto done;
	}

	/* Now enable the clocks, plane, pipe, and connectors that we set up. */
	for_each_intel_crtc_masked(dev, prepare_pipes, intel_crtc)
		dev_priv->display.crtc_enable(&intel_crtc->base);

	if (modeset_pipes) {
		/* Store real post-adjustment hardware mode. */
		crtc->hwmode = pipe_config->adjusted_mode;

		/* Calculate and store various constants which
		 * are later needed by vblank and swap-completion
		 * timestamping. They are derived from true hwmode.
		 */
		drm_calc_timestamping_constants(crtc);
	}

	/* FIXME: add subpixel order */
done:
	if (ret && crtc->enabled) {
		crtc->hwmode = *saved_hwmode;
		crtc->mode = *saved_mode;
	}

out:
	kfree(pipe_config);
	kfree(saved_mode);
	return ret;
}

static int intel_set_mode(struct drm_crtc *crtc,
			  struct drm_display_mode *mode,
			  int x, int y, struct drm_framebuffer *fb)
{
	int ret;

	ret = __intel_set_mode(crtc, mode, x, y, fb);

	if (ret == 0)
		intel_modeset_check_state(crtc->dev);

	return ret;
}

void intel_crtc_restore_mode(struct drm_crtc *crtc)
{
	intel_set_mode(crtc, &crtc->mode, crtc->x, crtc->y, crtc->fb);
}

#undef for_each_intel_crtc_masked

static void intel_set_config_free(struct intel_set_config *config)
{
	if (!config)
		return;

	kfree(config->save_connector_encoders);
	kfree(config->save_encoder_crtcs);
	kfree(config);
}

static int intel_set_config_save_state(struct drm_device *dev,
				       struct intel_set_config *config)
{
	struct drm_encoder *encoder;
	struct drm_connector *connector;
	int count;

	config->save_encoder_crtcs =
		kcalloc(dev->mode_config.num_encoder,
			sizeof(struct drm_crtc *), GFP_KERNEL);
	if (!config->save_encoder_crtcs)
		return -ENOMEM;

	config->save_connector_encoders =
		kcalloc(dev->mode_config.num_connector,
			sizeof(struct drm_encoder *), GFP_KERNEL);
	if (!config->save_connector_encoders)
		return -ENOMEM;

	/* Copy data. Note that driver private data is not affected.
	 * Should anything bad happen only the expected state is
	 * restored, not the drivers personal bookkeeping.
	 */
	count = 0;
	list_for_each_entry(encoder, &dev->mode_config.encoder_list, head) {
		config->save_encoder_crtcs[count++] = encoder->crtc;
	}

	count = 0;
	list_for_each_entry(connector, &dev->mode_config.connector_list, head) {
		config->save_connector_encoders[count++] = connector->encoder;
	}

	return 0;
}

static void intel_set_config_restore_state(struct drm_device *dev,
					   struct intel_set_config *config)
{
	struct intel_encoder *encoder;
	struct intel_connector *connector;
	int count;

	count = 0;
	list_for_each_entry(encoder, &dev->mode_config.encoder_list, base.head) {
		encoder->new_crtc =
			to_intel_crtc(config->save_encoder_crtcs[count++]);
	}

	count = 0;
	list_for_each_entry(connector, &dev->mode_config.connector_list, base.head) {
		connector->new_encoder =
			to_intel_encoder(config->save_connector_encoders[count++]);
	}
}

static bool
is_crtc_connector_off(struct drm_mode_set *set)
{
	int i;

	if (set->num_connectors == 0)
		return false;

	if (WARN_ON(set->connectors == NULL))
		return false;

	for (i = 0; i < set->num_connectors; i++)
		if (set->connectors[i]->encoder &&
		    set->connectors[i]->encoder->crtc == set->crtc &&
		    set->connectors[i]->dpms != DRM_MODE_DPMS_ON)
			return true;

	return false;
}

static void
intel_set_config_compute_mode_changes(struct drm_mode_set *set,
				      struct intel_set_config *config)
{

	/* We should be able to check here if the fb has the same properties
	 * and then just flip_or_move it */
	if (is_crtc_connector_off(set)) {
		config->mode_changed = true;
	} else if (set->crtc->fb != set->fb) {
		/* If we have no fb then treat it as a full mode set */
		if (set->crtc->fb == NULL) {
			struct intel_crtc *intel_crtc =
				to_intel_crtc(set->crtc);

			if (intel_crtc->active && i915_fastboot) {
				DRM_DEBUG_KMS("crtc has no fb, will flip\n");
				config->fb_changed = true;
			} else {
				DRM_DEBUG_KMS("inactive crtc, full mode set\n");
				config->mode_changed = true;
			}
		} else if (set->fb == NULL) {
			config->mode_changed = true;
		} else if (set->fb->pixel_format !=
			   set->crtc->fb->pixel_format) {
			config->mode_changed = true;
		} else {
			config->fb_changed = true;
		}
	}

	if (set->fb && (set->x != set->crtc->x || set->y != set->crtc->y))
		config->fb_changed = true;

	if (set->mode && !drm_mode_equal(set->mode, &set->crtc->mode)) {
		DRM_DEBUG_KMS("modes are different, full mode set\n");
		drm_mode_debug_printmodeline(&set->crtc->mode);
		drm_mode_debug_printmodeline(set->mode);
		config->mode_changed = true;
	}

	DRM_DEBUG_KMS("computed changes for [CRTC:%d], mode_changed=%d, fb_changed=%d\n",
			set->crtc->base.id, config->mode_changed, config->fb_changed);
}

static int
intel_modeset_stage_output_state(struct drm_device *dev,
				 struct drm_mode_set *set,
				 struct intel_set_config *config)
{
	struct drm_crtc *new_crtc;
	struct intel_connector *connector;
	struct intel_encoder *encoder;
	int ro;

	/* The upper layers ensure that we either disable a crtc or have a list
	 * of connectors. For paranoia, double-check this. */
	WARN_ON(!set->fb && (set->num_connectors != 0));
	WARN_ON(set->fb && (set->num_connectors == 0));

	list_for_each_entry(connector, &dev->mode_config.connector_list,
			    base.head) {
		/* Otherwise traverse passed in connector list and get encoders
		 * for them. */
		for (ro = 0; ro < set->num_connectors; ro++) {
			if (set->connectors[ro] == &connector->base) {
				connector->new_encoder = connector->encoder;
				break;
			}
		}

		/* If we disable the crtc, disable all its connectors. Also, if
		 * the connector is on the changing crtc but not on the new
		 * connector list, disable it. */
		if ((!set->fb || ro == set->num_connectors) &&
		    connector->base.encoder &&
		    connector->base.encoder->crtc == set->crtc) {
			connector->new_encoder = NULL;

			DRM_DEBUG_KMS("[CONNECTOR:%d:%s] to [NOCRTC]\n",
				connector->base.base.id,
				drm_get_connector_name(&connector->base));
		}


		if (&connector->new_encoder->base != connector->base.encoder) {
			DRM_DEBUG_KMS("encoder changed, full mode switch\n");
			config->mode_changed = true;
		}
	}
	/* connector->new_encoder is now updated for all connectors. */

	/* Update crtc of enabled connectors. */
	list_for_each_entry(connector, &dev->mode_config.connector_list,
			    base.head) {
		if (!connector->new_encoder)
			continue;

		new_crtc = connector->new_encoder->base.crtc;

		for (ro = 0; ro < set->num_connectors; ro++) {
			if (set->connectors[ro] == &connector->base)
				new_crtc = set->crtc;
		}

		/* Make sure the new CRTC will work with the encoder */
		if (!intel_encoder_crtc_ok(&connector->new_encoder->base,
					   new_crtc)) {
			return -EINVAL;
		}
		connector->encoder->new_crtc = to_intel_crtc(new_crtc);

		DRM_DEBUG_KMS("[CONNECTOR:%d:%s] to [CRTC:%d]\n",
			connector->base.base.id,
			drm_get_connector_name(&connector->base),
			new_crtc->base.id);
	}

	/* Check for any encoders that needs to be disabled. */
	list_for_each_entry(encoder, &dev->mode_config.encoder_list,
			    base.head) {
		list_for_each_entry(connector,
				    &dev->mode_config.connector_list,
				    base.head) {
			if (connector->new_encoder == encoder) {
				WARN_ON(!connector->new_encoder->new_crtc);

				goto next_encoder;
			}
		}
		encoder->new_crtc = NULL;
next_encoder:
		/* Only now check for crtc changes so we don't miss encoders
		 * that will be disabled. */
		if (&encoder->new_crtc->base != encoder->base.crtc) {
			DRM_DEBUG_KMS("crtc changed, full mode switch\n");
			config->mode_changed = true;
		}
	}
	/* Now we've also updated encoder->new_crtc for all encoders. */

	return 0;
}

static int intel_crtc_set_config(struct drm_mode_set *set)
{
	struct drm_device *dev;
	struct drm_mode_set save_set;
	struct intel_set_config *config;
	int ret;

	BUG_ON(!set);
	BUG_ON(!set->crtc);
	BUG_ON(!set->crtc->helper_private);

	/* Enforce sane interface api - has been abused by the fb helper. */
	BUG_ON(!set->mode && set->fb);
	BUG_ON(set->fb && set->num_connectors == 0);

	if (set->fb) {
		DRM_DEBUG_KMS("[CRTC:%d] [FB:%d] #connectors=%d (x y) (%i %i)\n",
				set->crtc->base.id, set->fb->base.id,
				(int)set->num_connectors, set->x, set->y);
	} else {
		DRM_DEBUG_KMS("[CRTC:%d] [NOFB]\n", set->crtc->base.id);
	}

	dev = set->crtc->dev;

	ret = -ENOMEM;
	config = kzalloc(sizeof(*config), GFP_KERNEL);
	if (!config)
		goto out_config;

	ret = intel_set_config_save_state(dev, config);
	if (ret)
		goto out_config;

	save_set.crtc = set->crtc;
	save_set.mode = &set->crtc->mode;
	save_set.x = set->crtc->x;
	save_set.y = set->crtc->y;
	save_set.fb = set->crtc->fb;

	/* Compute whether we need a full modeset, only an fb base update or no
	 * change at all. In the future we might also check whether only the
	 * mode changed, e.g. for LVDS where we only change the panel fitter in
	 * such cases. */
	intel_set_config_compute_mode_changes(set, config);

	ret = intel_modeset_stage_output_state(dev, set, config);
	if (ret)
		goto fail;

	if (config->mode_changed) {
		ret = intel_set_mode(set->crtc, set->mode,
				     set->x, set->y, set->fb);
	} else if (config->fb_changed) {
		intel_crtc_wait_for_pending_flips(set->crtc);

		ret = intel_pipe_set_base(set->crtc,
					  set->x, set->y, set->fb);
	}

	if (ret) {
		DRM_DEBUG_KMS("failed to set mode on [CRTC:%d], err = %d\n",
			      set->crtc->base.id, ret);
fail:
		intel_set_config_restore_state(dev, config);

		/* Try to restore the config */
		if (config->mode_changed &&
		    intel_set_mode(save_set.crtc, save_set.mode,
				   save_set.x, save_set.y, save_set.fb))
			DRM_ERROR("failed to restore config after modeset failure\n");
	}

out_config:
	intel_set_config_free(config);
	return ret;
}

static const struct drm_crtc_funcs intel_crtc_funcs = {
	.cursor_set = intel_crtc_cursor_set,
	.cursor_move = intel_crtc_cursor_move,
	.gamma_set = intel_crtc_gamma_set,
	.set_config = intel_crtc_set_config,
	.destroy = intel_crtc_destroy,
	.page_flip = intel_crtc_page_flip,
};

static void intel_cpu_pll_init(struct drm_device *dev)
{
	if (HAS_DDI(dev))
		intel_ddi_pll_init(dev);
}

static bool ibx_pch_dpll_get_hw_state(struct drm_i915_private *dev_priv,
				      struct intel_shared_dpll *pll,
				      struct intel_dpll_hw_state *hw_state)
{
	uint32_t val;

	val = I915_READ(PCH_DPLL(pll->id));
	hw_state->dpll = val;
	hw_state->fp0 = I915_READ(PCH_FP0(pll->id));
	hw_state->fp1 = I915_READ(PCH_FP1(pll->id));

	return val & DPLL_VCO_ENABLE;
}

static void ibx_pch_dpll_mode_set(struct drm_i915_private *dev_priv,
				  struct intel_shared_dpll *pll)
{
	I915_WRITE(PCH_FP0(pll->id), pll->hw_state.fp0);
	I915_WRITE(PCH_FP1(pll->id), pll->hw_state.fp1);
}

static void ibx_pch_dpll_enable(struct drm_i915_private *dev_priv,
				struct intel_shared_dpll *pll)
{
	/* PCH refclock must be enabled first */
	assert_pch_refclk_enabled(dev_priv);

	I915_WRITE(PCH_DPLL(pll->id), pll->hw_state.dpll);

	/* Wait for the clocks to stabilize. */
	POSTING_READ(PCH_DPLL(pll->id));
	udelay(150);

	/* The pixel multiplier can only be updated once the
	 * DPLL is enabled and the clocks are stable.
	 *
	 * So write it again.
	 */
	I915_WRITE(PCH_DPLL(pll->id), pll->hw_state.dpll);
	POSTING_READ(PCH_DPLL(pll->id));
	udelay(200);
}

static void ibx_pch_dpll_disable(struct drm_i915_private *dev_priv,
				 struct intel_shared_dpll *pll)
{
	struct drm_device *dev = dev_priv->dev;
	struct intel_crtc *crtc;

	/* Make sure no transcoder isn't still depending on us. */
	list_for_each_entry(crtc, &dev->mode_config.crtc_list, base.head) {
		if (intel_crtc_to_shared_dpll(crtc) == pll)
			assert_pch_transcoder_disabled(dev_priv, crtc->pipe);
	}

	I915_WRITE(PCH_DPLL(pll->id), 0);
	POSTING_READ(PCH_DPLL(pll->id));
	udelay(200);
}

static char *ibx_pch_dpll_names[] = {
	"PCH DPLL A",
	"PCH DPLL B",
};

static void ibx_pch_dpll_init(struct drm_device *dev)
{
	struct drm_i915_private *dev_priv = dev->dev_private;
	int i;

	dev_priv->num_shared_dpll = 2;

	for (i = 0; i < dev_priv->num_shared_dpll; i++) {
		dev_priv->shared_dplls[i].id = i;
		dev_priv->shared_dplls[i].name = ibx_pch_dpll_names[i];
		dev_priv->shared_dplls[i].mode_set = ibx_pch_dpll_mode_set;
		dev_priv->shared_dplls[i].enable = ibx_pch_dpll_enable;
		dev_priv->shared_dplls[i].disable = ibx_pch_dpll_disable;
		dev_priv->shared_dplls[i].get_hw_state =
			ibx_pch_dpll_get_hw_state;
	}
}

static void intel_shared_dpll_init(struct drm_device *dev)
{
	struct drm_i915_private *dev_priv = dev->dev_private;

	if (HAS_PCH_IBX(dev) || HAS_PCH_CPT(dev))
		ibx_pch_dpll_init(dev);
	else
		dev_priv->num_shared_dpll = 0;

	BUG_ON(dev_priv->num_shared_dpll > I915_NUM_PLLS);
	DRM_DEBUG_KMS("%i shared PLLs initialized\n",
		      dev_priv->num_shared_dpll);
}

static void intel_crtc_init(struct drm_device *dev, int pipe)
{
	drm_i915_private_t *dev_priv = dev->dev_private;
	struct intel_crtc *intel_crtc;
	int i;

	intel_crtc = kzalloc(sizeof(*intel_crtc), GFP_KERNEL);
	if (intel_crtc == NULL)
		return;

	drm_crtc_init(dev, &intel_crtc->base, &intel_crtc_funcs);

	drm_mode_crtc_set_gamma_size(&intel_crtc->base, 256);
	for (i = 0; i < 256; i++) {
		intel_crtc->lut_r[i] = i;
		intel_crtc->lut_g[i] = i;
		intel_crtc->lut_b[i] = i;
	}

	/* Swap pipes & planes for FBC on pre-965 */
	intel_crtc->pipe = pipe;
	intel_crtc->plane = pipe;
	if (IS_MOBILE(dev) && IS_GEN3(dev)) {
		DRM_DEBUG_KMS("swapping pipes & planes for FBC\n");
		intel_crtc->plane = !pipe;
	}

	BUG_ON(pipe >= ARRAY_SIZE(dev_priv->plane_to_crtc_mapping) ||
	       dev_priv->plane_to_crtc_mapping[intel_crtc->plane] != NULL);
	dev_priv->plane_to_crtc_mapping[intel_crtc->plane] = &intel_crtc->base;
	dev_priv->pipe_to_crtc_mapping[intel_crtc->pipe] = &intel_crtc->base;

	drm_crtc_helper_add(&intel_crtc->base, &intel_helper_funcs);
}

int intel_get_pipe_from_crtc_id(struct drm_device *dev, void *data,
				struct drm_file *file)
{
	struct drm_i915_get_pipe_from_crtc_id *pipe_from_crtc_id = data;
	struct drm_mode_object *drmmode_obj;
	struct intel_crtc *crtc;

	if (!drm_core_check_feature(dev, DRIVER_MODESET))
		return -ENODEV;

	drmmode_obj = drm_mode_object_find(dev, pipe_from_crtc_id->crtc_id,
			DRM_MODE_OBJECT_CRTC);

	if (!drmmode_obj) {
		DRM_ERROR("no such CRTC id\n");
		return -EINVAL;
	}

	crtc = to_intel_crtc(obj_to_crtc(drmmode_obj));
	pipe_from_crtc_id->pipe = crtc->pipe;

	return 0;
}

static int intel_encoder_clones(struct intel_encoder *encoder)
{
	struct drm_device *dev = encoder->base.dev;
	struct intel_encoder *source_encoder;
	int index_mask = 0;
	int entry = 0;

	list_for_each_entry(source_encoder,
			    &dev->mode_config.encoder_list, base.head) {

		if (encoder == source_encoder)
			index_mask |= (1 << entry);

		/* Intel hw has only one MUX where enocoders could be cloned. */
		if (encoder->cloneable && source_encoder->cloneable)
			index_mask |= (1 << entry);

		entry++;
	}

	return index_mask;
}

static bool has_edp_a(struct drm_device *dev)
{
	struct drm_i915_private *dev_priv = dev->dev_private;

	if (!IS_MOBILE(dev))
		return false;

	if ((I915_READ(DP_A) & DP_DETECTED) == 0)
		return false;

	if (IS_GEN5(dev) &&
	    (I915_READ(ILK_DISPLAY_CHICKEN_FUSES) & ILK_eDP_A_DISABLE))
		return false;

	return true;
}

static void intel_setup_outputs(struct drm_device *dev)
{
	struct drm_i915_private *dev_priv = dev->dev_private;
	struct intel_encoder *encoder;
	bool dpd_is_edp = false;

	intel_lvds_init(dev);

	if (!IS_ULT(dev))
		intel_crt_init(dev);

	if (HAS_DDI(dev)) {
		int found;

		/* Haswell uses DDI functions to detect digital outputs */
		found = I915_READ(DDI_BUF_CTL_A) & DDI_INIT_DISPLAY_DETECTED;
		/* DDI A only supports eDP */
		if (found)
			intel_ddi_init(dev, PORT_A);

		/* DDI B, C and D detection is indicated by the SFUSE_STRAP
		 * register */
		found = I915_READ(SFUSE_STRAP);

		if (found & SFUSE_STRAP_DDIB_DETECTED)
			intel_ddi_init(dev, PORT_B);
		if (found & SFUSE_STRAP_DDIC_DETECTED)
			intel_ddi_init(dev, PORT_C);
		if (found & SFUSE_STRAP_DDID_DETECTED)
			intel_ddi_init(dev, PORT_D);
	} else if (HAS_PCH_SPLIT(dev)) {
		int found;
		dpd_is_edp = intel_dpd_is_edp(dev);

		if (has_edp_a(dev))
			intel_dp_init(dev, DP_A, PORT_A);

		if (I915_READ(PCH_HDMIB) & SDVO_DETECTED) {
			/* PCH SDVOB multiplex with HDMIB */
			found = intel_sdvo_init(dev, PCH_SDVOB, true);
			if (!found)
				intel_hdmi_init(dev, PCH_HDMIB, PORT_B);
			if (!found && (I915_READ(PCH_DP_B) & DP_DETECTED))
				intel_dp_init(dev, PCH_DP_B, PORT_B);
		}

		if (I915_READ(PCH_HDMIC) & SDVO_DETECTED)
			intel_hdmi_init(dev, PCH_HDMIC, PORT_C);

		if (!dpd_is_edp && I915_READ(PCH_HDMID) & SDVO_DETECTED)
			intel_hdmi_init(dev, PCH_HDMID, PORT_D);

		if (I915_READ(PCH_DP_C) & DP_DETECTED)
			intel_dp_init(dev, PCH_DP_C, PORT_C);

		if (I915_READ(PCH_DP_D) & DP_DETECTED)
			intel_dp_init(dev, PCH_DP_D, PORT_D);
	} else if (IS_VALLEYVIEW(dev)) {
		if (I915_READ(VLV_DISPLAY_BASE + GEN4_HDMIB) & SDVO_DETECTED) {
			intel_hdmi_init(dev, VLV_DISPLAY_BASE + GEN4_HDMIB,
					PORT_B);
			if (I915_READ(VLV_DISPLAY_BASE + DP_B) & DP_DETECTED)
				intel_dp_init(dev, VLV_DISPLAY_BASE + DP_B, PORT_B);
		}

		if (I915_READ(VLV_DISPLAY_BASE + GEN4_HDMIC) & SDVO_DETECTED) {
			intel_hdmi_init(dev, VLV_DISPLAY_BASE + GEN4_HDMIC,
					PORT_C);
			if (I915_READ(VLV_DISPLAY_BASE + DP_C) & DP_DETECTED)
				intel_dp_init(dev, VLV_DISPLAY_BASE + DP_C,
					      PORT_C);
		}

		intel_dsi_init(dev);
	} else if (SUPPORTS_DIGITAL_OUTPUTS(dev)) {
		bool found = false;

		if (I915_READ(GEN3_SDVOB) & SDVO_DETECTED) {
			DRM_DEBUG_KMS("probing SDVOB\n");
			found = intel_sdvo_init(dev, GEN3_SDVOB, true);
			if (!found && SUPPORTS_INTEGRATED_HDMI(dev)) {
				DRM_DEBUG_KMS("probing HDMI on SDVOB\n");
				intel_hdmi_init(dev, GEN4_HDMIB, PORT_B);
			}

			if (!found && SUPPORTS_INTEGRATED_DP(dev))
				intel_dp_init(dev, DP_B, PORT_B);
		}

		/* Before G4X SDVOC doesn't have its own detect register */

		if (I915_READ(GEN3_SDVOB) & SDVO_DETECTED) {
			DRM_DEBUG_KMS("probing SDVOC\n");
			found = intel_sdvo_init(dev, GEN3_SDVOC, false);
		}

		if (!found && (I915_READ(GEN3_SDVOC) & SDVO_DETECTED)) {

			if (SUPPORTS_INTEGRATED_HDMI(dev)) {
				DRM_DEBUG_KMS("probing HDMI on SDVOC\n");
				intel_hdmi_init(dev, GEN4_HDMIC, PORT_C);
			}
			if (SUPPORTS_INTEGRATED_DP(dev))
				intel_dp_init(dev, DP_C, PORT_C);
		}

		if (SUPPORTS_INTEGRATED_DP(dev) &&
		    (I915_READ(DP_D) & DP_DETECTED))
			intel_dp_init(dev, DP_D, PORT_D);
	} else if (IS_GEN2(dev))
		intel_dvo_init(dev);

	if (SUPPORTS_TV(dev))
		intel_tv_init(dev);

	list_for_each_entry(encoder, &dev->mode_config.encoder_list, base.head) {
		encoder->base.possible_crtcs = encoder->crtc_mask;
		encoder->base.possible_clones =
			intel_encoder_clones(encoder);
	}

	intel_init_pch_refclk(dev);

	drm_helper_move_panel_connectors_to_head(dev);
}

void intel_framebuffer_fini(struct intel_framebuffer *fb)
{
	drm_framebuffer_cleanup(&fb->base);
	WARN_ON(!fb->obj->framebuffer_references--);
	drm_gem_object_unreference_unlocked(&fb->obj->base);
}

static void intel_user_framebuffer_destroy(struct drm_framebuffer *fb)
{
	struct intel_framebuffer *intel_fb = to_intel_framebuffer(fb);

	intel_framebuffer_fini(intel_fb);
	kfree(intel_fb);
}

static int intel_user_framebuffer_create_handle(struct drm_framebuffer *fb,
						struct drm_file *file,
						unsigned int *handle)
{
	struct intel_framebuffer *intel_fb = to_intel_framebuffer(fb);
	struct drm_i915_gem_object *obj = intel_fb->obj;

	return drm_gem_handle_create(file, &obj->base, handle);
}

static const struct drm_framebuffer_funcs intel_fb_funcs = {
	.destroy = intel_user_framebuffer_destroy,
	.create_handle = intel_user_framebuffer_create_handle,
};

int intel_framebuffer_init(struct drm_device *dev,
			   struct intel_framebuffer *intel_fb,
			   struct drm_mode_fb_cmd2 *mode_cmd,
			   struct drm_i915_gem_object *obj)
{
	int aligned_height, tile_height;
	int pitch_limit;
	int ret;

	WARN_ON(!mutex_is_locked(&dev->struct_mutex));

	if (obj->tiling_mode == I915_TILING_Y) {
		DRM_DEBUG("hardware does not support tiling Y\n");
		return -EINVAL;
	}

	if (mode_cmd->pitches[0] & 63) {
		DRM_DEBUG("pitch (%d) must be at least 64 byte aligned\n",
			  mode_cmd->pitches[0]);
		return -EINVAL;
	}

	if (INTEL_INFO(dev)->gen >= 5 && !IS_VALLEYVIEW(dev)) {
		pitch_limit = 32*1024;
	} else if (INTEL_INFO(dev)->gen >= 4) {
		if (obj->tiling_mode)
			pitch_limit = 16*1024;
		else
			pitch_limit = 32*1024;
	} else if (INTEL_INFO(dev)->gen >= 3) {
		if (obj->tiling_mode)
			pitch_limit = 8*1024;
		else
			pitch_limit = 16*1024;
	} else
		/* XXX DSPC is limited to 4k tiled */
		pitch_limit = 8*1024;

	if (mode_cmd->pitches[0] > pitch_limit) {
		DRM_DEBUG("%s pitch (%d) must be at less than %d\n",
			  obj->tiling_mode ? "tiled" : "linear",
			  mode_cmd->pitches[0], pitch_limit);
		return -EINVAL;
	}

	if (obj->tiling_mode != I915_TILING_NONE &&
	    mode_cmd->pitches[0] != obj->stride) {
		DRM_DEBUG("pitch (%d) must match tiling stride (%d)\n",
			  mode_cmd->pitches[0], obj->stride);
		return -EINVAL;
	}

	/* Reject formats not supported by any plane early. */
	switch (mode_cmd->pixel_format) {
	case DRM_FORMAT_C8:
	case DRM_FORMAT_RGB565:
	case DRM_FORMAT_XRGB8888:
	case DRM_FORMAT_ARGB8888:
		break;
	case DRM_FORMAT_XRGB1555:
	case DRM_FORMAT_ARGB1555:
		if (INTEL_INFO(dev)->gen > 3) {
			DRM_DEBUG("unsupported pixel format: %s\n",
				  drm_get_format_name(mode_cmd->pixel_format));
			return -EINVAL;
		}
		break;
	case DRM_FORMAT_XBGR8888:
	case DRM_FORMAT_ABGR8888:
	case DRM_FORMAT_XRGB2101010:
	case DRM_FORMAT_ARGB2101010:
	case DRM_FORMAT_XBGR2101010:
	case DRM_FORMAT_ABGR2101010:
		if (INTEL_INFO(dev)->gen < 4) {
			DRM_DEBUG("unsupported pixel format: %s\n",
				  drm_get_format_name(mode_cmd->pixel_format));
			return -EINVAL;
		}
		break;
	case DRM_FORMAT_YUYV:
	case DRM_FORMAT_UYVY:
	case DRM_FORMAT_YVYU:
	case DRM_FORMAT_VYUY:
		if (INTEL_INFO(dev)->gen < 5) {
			DRM_DEBUG("unsupported pixel format: %s\n",
				  drm_get_format_name(mode_cmd->pixel_format));
			return -EINVAL;
		}
		break;
	default:
		DRM_DEBUG("unsupported pixel format: %s\n",
			  drm_get_format_name(mode_cmd->pixel_format));
		return -EINVAL;
	}

	/* FIXME need to adjust LINOFF/TILEOFF accordingly. */
	if (mode_cmd->offsets[0] != 0)
		return -EINVAL;

	tile_height = IS_GEN2(dev) ? 16 : 8;
	aligned_height = ALIGN(mode_cmd->height,
			       obj->tiling_mode ? tile_height : 1);
	/* FIXME drm helper for size checks (especially planar formats)? */
	if (obj->base.size < aligned_height * mode_cmd->pitches[0])
		return -EINVAL;

	drm_helper_mode_fill_fb_struct(&intel_fb->base, mode_cmd);
	intel_fb->obj = obj;
	intel_fb->obj->framebuffer_references++;

	ret = drm_framebuffer_init(dev, &intel_fb->base, &intel_fb_funcs);
	if (ret) {
		DRM_ERROR("framebuffer init failed %d\n", ret);
		return ret;
	}

	return 0;
}

static struct drm_framebuffer *
intel_user_framebuffer_create(struct drm_device *dev,
			      struct drm_file *filp,
			      struct drm_mode_fb_cmd2 *mode_cmd)
{
	struct drm_i915_gem_object *obj;

	obj = to_intel_bo(drm_gem_object_lookup(dev, filp,
						mode_cmd->handles[0]));
	if (&obj->base == NULL)
		return ERR_PTR(-ENOENT);

	return intel_framebuffer_create(dev, mode_cmd, obj);
}

#ifndef CONFIG_DRM_I915_FBDEV
static inline void intel_fbdev_output_poll_changed(struct drm_device *dev)
{
}
#endif

static const struct drm_mode_config_funcs intel_mode_funcs = {
	.fb_create = intel_user_framebuffer_create,
	.output_poll_changed = intel_fbdev_output_poll_changed,
};

/* Set up chip specific display functions */
static void intel_init_display(struct drm_device *dev)
{
	struct drm_i915_private *dev_priv = dev->dev_private;

	if (HAS_PCH_SPLIT(dev) || IS_G4X(dev))
		dev_priv->display.find_dpll = g4x_find_best_dpll;
	else if (IS_VALLEYVIEW(dev))
		dev_priv->display.find_dpll = vlv_find_best_dpll;
	else if (IS_PINEVIEW(dev))
		dev_priv->display.find_dpll = pnv_find_best_dpll;
	else
		dev_priv->display.find_dpll = i9xx_find_best_dpll;

	if (HAS_DDI(dev)) {
		dev_priv->display.get_pipe_config = haswell_get_pipe_config;
		dev_priv->display.crtc_mode_set = haswell_crtc_mode_set;
		dev_priv->display.crtc_enable = haswell_crtc_enable;
		dev_priv->display.crtc_disable = haswell_crtc_disable;
		dev_priv->display.off = haswell_crtc_off;
		dev_priv->display.update_plane = ironlake_update_plane;
	} else if (HAS_PCH_SPLIT(dev)) {
		dev_priv->display.get_pipe_config = ironlake_get_pipe_config;
		dev_priv->display.crtc_mode_set = ironlake_crtc_mode_set;
		dev_priv->display.crtc_enable = ironlake_crtc_enable;
		dev_priv->display.crtc_disable = ironlake_crtc_disable;
		dev_priv->display.off = ironlake_crtc_off;
		dev_priv->display.update_plane = ironlake_update_plane;
	} else if (IS_VALLEYVIEW(dev)) {
		dev_priv->display.get_pipe_config = i9xx_get_pipe_config;
		dev_priv->display.crtc_mode_set = i9xx_crtc_mode_set;
		dev_priv->display.crtc_enable = valleyview_crtc_enable;
		dev_priv->display.crtc_disable = i9xx_crtc_disable;
		dev_priv->display.off = i9xx_crtc_off;
		dev_priv->display.update_plane = i9xx_update_plane;
	} else {
		dev_priv->display.get_pipe_config = i9xx_get_pipe_config;
		dev_priv->display.crtc_mode_set = i9xx_crtc_mode_set;
		dev_priv->display.crtc_enable = i9xx_crtc_enable;
		dev_priv->display.crtc_disable = i9xx_crtc_disable;
		dev_priv->display.off = i9xx_crtc_off;
		dev_priv->display.update_plane = i9xx_update_plane;
	}

	/* Returns the core display clock speed */
	if (IS_VALLEYVIEW(dev))
		dev_priv->display.get_display_clock_speed =
			valleyview_get_display_clock_speed;
	else if (IS_I945G(dev) || (IS_G33(dev) && !IS_PINEVIEW_M(dev)))
		dev_priv->display.get_display_clock_speed =
			i945_get_display_clock_speed;
	else if (IS_I915G(dev))
		dev_priv->display.get_display_clock_speed =
			i915_get_display_clock_speed;
	else if (IS_I945GM(dev) || IS_845G(dev))
		dev_priv->display.get_display_clock_speed =
			i9xx_misc_get_display_clock_speed;
	else if (IS_PINEVIEW(dev))
		dev_priv->display.get_display_clock_speed =
			pnv_get_display_clock_speed;
	else if (IS_I915GM(dev))
		dev_priv->display.get_display_clock_speed =
			i915gm_get_display_clock_speed;
	else if (IS_I865G(dev))
		dev_priv->display.get_display_clock_speed =
			i865_get_display_clock_speed;
	else if (IS_I85X(dev))
		dev_priv->display.get_display_clock_speed =
			i855_get_display_clock_speed;
	else /* 852, 830 */
		dev_priv->display.get_display_clock_speed =
			i830_get_display_clock_speed;

	if (HAS_PCH_SPLIT(dev)) {
		if (IS_GEN5(dev)) {
			dev_priv->display.fdi_link_train = ironlake_fdi_link_train;
			dev_priv->display.write_eld = ironlake_write_eld;
		} else if (IS_GEN6(dev)) {
			dev_priv->display.fdi_link_train = gen6_fdi_link_train;
			dev_priv->display.write_eld = ironlake_write_eld;
		} else if (IS_IVYBRIDGE(dev)) {
			/* FIXME: detect B0+ stepping and use auto training */
			dev_priv->display.fdi_link_train = ivb_manual_fdi_link_train;
			dev_priv->display.write_eld = ironlake_write_eld;
			dev_priv->display.modeset_global_resources =
				ivb_modeset_global_resources;
		} else if (IS_HASWELL(dev)) {
			dev_priv->display.fdi_link_train = hsw_fdi_link_train;
			dev_priv->display.write_eld = haswell_write_eld;
			dev_priv->display.modeset_global_resources =
				haswell_modeset_global_resources;
		}
	} else if (IS_G4X(dev)) {
		dev_priv->display.write_eld = g4x_write_eld;
	}

	/* Default just returns -ENODEV to indicate unsupported */
	dev_priv->display.queue_flip = intel_default_queue_flip;

	switch (INTEL_INFO(dev)->gen) {
	case 2:
		dev_priv->display.queue_flip = intel_gen2_queue_flip;
		break;

	case 3:
		dev_priv->display.queue_flip = intel_gen3_queue_flip;
		break;

	case 4:
	case 5:
		dev_priv->display.queue_flip = intel_gen4_queue_flip;
		break;

	case 6:
		dev_priv->display.queue_flip = intel_gen6_queue_flip;
		break;
	case 7:
		dev_priv->display.queue_flip = intel_gen7_queue_flip;
		break;
	}
}

/*
 * Some BIOSes insist on assuming the GPU's pipe A is enabled at suspend,
 * resume, or other times.  This quirk makes sure that's the case for
 * affected systems.
 */
static void quirk_pipea_force(struct drm_device *dev)
{
	struct drm_i915_private *dev_priv = dev->dev_private;

	dev_priv->quirks |= QUIRK_PIPEA_FORCE;
	DRM_INFO("applying pipe a force quirk\n");
}

/*
 * Some machines (Lenovo U160) do not work with SSC on LVDS for some reason
 */
static void quirk_ssc_force_disable(struct drm_device *dev)
{
	struct drm_i915_private *dev_priv = dev->dev_private;
	dev_priv->quirks |= QUIRK_LVDS_SSC_DISABLE;
	DRM_INFO("applying lvds SSC disable quirk\n");
}

/*
 * A machine (e.g. Acer Aspire 5734Z) may need to invert the panel backlight
 * brightness value
 */
static void quirk_invert_brightness(struct drm_device *dev)
{
	struct drm_i915_private *dev_priv = dev->dev_private;
	dev_priv->quirks |= QUIRK_INVERT_BRIGHTNESS;
	DRM_INFO("applying inverted panel brightness quirk\n");
}

/*
 * Some machines (Dell XPS13) suffer broken backlight controls if
 * BLM_PCH_PWM_ENABLE is set.
 */
static void quirk_no_pcm_pwm_enable(struct drm_device *dev)
{
	struct drm_i915_private *dev_priv = dev->dev_private;
	dev_priv->quirks |= QUIRK_NO_PCH_PWM_ENABLE;
	DRM_INFO("applying no-PCH_PWM_ENABLE quirk\n");
}

struct intel_quirk {
	int device;
	int subsystem_vendor;
	int subsystem_device;
	void (*hook)(struct drm_device *dev);
};

/* For systems that don't have a meaningful PCI subdevice/subvendor ID */
struct intel_dmi_quirk {
	void (*hook)(struct drm_device *dev);
	const struct dmi_system_id (*dmi_id_list)[];
};

static int intel_dmi_reverse_brightness(const struct dmi_system_id *id)
{
	DRM_INFO("Backlight polarity reversed on %s\n", id->ident);
	return 1;
}

static const struct intel_dmi_quirk intel_dmi_quirks[] = {
	{
		.dmi_id_list = &(const struct dmi_system_id[]) {
			{
				.callback = intel_dmi_reverse_brightness,
				.ident = "NCR Corporation",
				.matches = {DMI_MATCH(DMI_SYS_VENDOR, "NCR Corporation"),
					    DMI_MATCH(DMI_PRODUCT_NAME, ""),
				},
			},
			{ }  /* terminating entry */
		},
		.hook = quirk_invert_brightness,
	},
};

static struct intel_quirk intel_quirks[] = {
	/* HP Mini needs pipe A force quirk (LP: #322104) */
	{ 0x27ae, 0x103c, 0x361a, quirk_pipea_force },

	/* Toshiba Protege R-205, S-209 needs pipe A force quirk */
	{ 0x2592, 0x1179, 0x0001, quirk_pipea_force },

	/* ThinkPad T60 needs pipe A force quirk (bug #16494) */
	{ 0x2782, 0x17aa, 0x201a, quirk_pipea_force },

	/* 830 needs to leave pipe A & dpll A up */
	{ 0x3577, PCI_ANY_ID, PCI_ANY_ID, quirk_pipea_force },

	/* Lenovo U160 cannot use SSC on LVDS */
	{ 0x0046, 0x17aa, 0x3920, quirk_ssc_force_disable },

	/* Sony Vaio Y cannot use SSC on LVDS */
	{ 0x0046, 0x104d, 0x9076, quirk_ssc_force_disable },

	/*
	 * All GM45 Acer (and its brands eMachines and Packard Bell) laptops
	 * seem to use inverted backlight PWM.
	 */
	{ 0x2a42, 0x1025, PCI_ANY_ID, quirk_invert_brightness },

	/* Dell XPS13 HD Sandy Bridge */
	{ 0x0116, 0x1028, 0x052e, quirk_no_pcm_pwm_enable },
	/* Dell XPS13 HD and XPS13 FHD Ivy Bridge */
	{ 0x0166, 0x1028, 0x058b, quirk_no_pcm_pwm_enable },
};

static void intel_init_quirks(struct drm_device *dev)
{
	struct pci_dev *d = dev->pdev;
	int i;

	for (i = 0; i < ARRAY_SIZE(intel_quirks); i++) {
		struct intel_quirk *q = &intel_quirks[i];

		if (d->device == q->device &&
		    (d->subsystem_vendor == q->subsystem_vendor ||
		     q->subsystem_vendor == PCI_ANY_ID) &&
		    (d->subsystem_device == q->subsystem_device ||
		     q->subsystem_device == PCI_ANY_ID))
			q->hook(dev);
	}
	for (i = 0; i < ARRAY_SIZE(intel_dmi_quirks); i++) {
		if (dmi_check_system(*intel_dmi_quirks[i].dmi_id_list) != 0)
			intel_dmi_quirks[i].hook(dev);
	}
}

/* Disable the VGA plane that we never use */
static void i915_disable_vga(struct drm_device *dev)
{
	struct drm_i915_private *dev_priv = dev->dev_private;
	u8 sr1;
	u32 vga_reg = i915_vgacntrl_reg(dev);

	vga_get_uninterruptible(dev->pdev, VGA_RSRC_LEGACY_IO);
	outb(SR01, VGA_SR_INDEX);
	sr1 = inb(VGA_SR_DATA);
	outb(sr1 | 1<<5, VGA_SR_DATA);
	vga_put(dev->pdev, VGA_RSRC_LEGACY_IO);
	udelay(300);

	I915_WRITE(vga_reg, VGA_DISP_DISABLE);
	POSTING_READ(vga_reg);
}

void intel_modeset_init_hw(struct drm_device *dev)
{
	struct drm_i915_private *dev_priv = dev->dev_private;

	intel_prepare_ddi(dev);

	intel_init_clock_gating(dev);

	/* Enable the CRI clock source so we can get at the display */
	if (IS_VALLEYVIEW(dev))
		I915_WRITE(DPLL(PIPE_B), I915_READ(DPLL(PIPE_B)) |
			   DPLL_INTEGRATED_CRI_CLK_VLV);

	intel_init_dpio(dev);

	mutex_lock(&dev->struct_mutex);
	intel_enable_gt_powersave(dev);
	mutex_unlock(&dev->struct_mutex);
}

void intel_modeset_suspend_hw(struct drm_device *dev)
{
	intel_suspend_hw(dev);
}

void intel_modeset_init(struct drm_device *dev)
{
	struct drm_i915_private *dev_priv = dev->dev_private;
	int i, j, ret;

	drm_mode_config_init(dev);

	dev->mode_config.min_width = 0;
	dev->mode_config.min_height = 0;

	dev->mode_config.preferred_depth = 24;
	dev->mode_config.prefer_shadow = 1;

	dev->mode_config.funcs = &intel_mode_funcs;

	intel_init_quirks(dev);

	intel_init_pm(dev);

	if (INTEL_INFO(dev)->num_pipes == 0)
		return;

	intel_init_display(dev);

	if (IS_GEN2(dev)) {
		dev->mode_config.max_width = 2048;
		dev->mode_config.max_height = 2048;
	} else if (IS_GEN3(dev)) {
		dev->mode_config.max_width = 4096;
		dev->mode_config.max_height = 4096;
	} else {
		dev->mode_config.max_width = 8192;
		dev->mode_config.max_height = 8192;
	}
	dev->mode_config.fb_base = dev_priv->gtt.mappable_base;

	DRM_DEBUG_KMS("%d display pipe%s available.\n",
		      INTEL_INFO(dev)->num_pipes,
		      INTEL_INFO(dev)->num_pipes > 1 ? "s" : "");

	for_each_pipe(i) {
		intel_crtc_init(dev, i);
		for (j = 0; j < dev_priv->num_plane; j++) {
			ret = intel_plane_init(dev, i, j);
			if (ret)
				DRM_DEBUG_KMS("pipe %c sprite %c init failed: %d\n",
					      pipe_name(i), sprite_name(i, j), ret);
		}
	}

	intel_cpu_pll_init(dev);
	intel_shared_dpll_init(dev);

	/* Just disable it once at startup */
	i915_disable_vga(dev);
	intel_setup_outputs(dev);

	/* Just in case the BIOS is doing something questionable. */
	intel_disable_fbc(dev);
}

static void
intel_connector_break_all_links(struct intel_connector *connector)
{
	connector->base.dpms = DRM_MODE_DPMS_OFF;
	connector->base.encoder = NULL;
	connector->encoder->connectors_active = false;
	connector->encoder->base.crtc = NULL;
}

static void intel_enable_pipe_a(struct drm_device *dev)
{
	struct intel_connector *connector;
	struct drm_connector *crt = NULL;
	struct intel_load_detect_pipe load_detect_temp;

	/* We can't just switch on the pipe A, we need to set things up with a
	 * proper mode and output configuration. As a gross hack, enable pipe A
	 * by enabling the load detect pipe once. */
	list_for_each_entry(connector,
			    &dev->mode_config.connector_list,
			    base.head) {
		if (connector->encoder->type == INTEL_OUTPUT_ANALOG) {
			crt = &connector->base;
			break;
		}
	}

	if (!crt)
		return;

	if (intel_get_load_detect_pipe(crt, NULL, &load_detect_temp))
		intel_release_load_detect_pipe(crt, &load_detect_temp);


}

static bool
intel_check_plane_mapping(struct intel_crtc *crtc)
{
	struct drm_device *dev = crtc->base.dev;
	struct drm_i915_private *dev_priv = dev->dev_private;
	u32 reg, val;

	if (INTEL_INFO(dev)->num_pipes == 1)
		return true;

	reg = DSPCNTR(!crtc->plane);
	val = I915_READ(reg);

	if ((val & DISPLAY_PLANE_ENABLE) &&
	    (!!(val & DISPPLANE_SEL_PIPE_MASK) == crtc->pipe))
		return false;

	return true;
}

static void intel_sanitize_crtc(struct intel_crtc *crtc)
{
	struct drm_device *dev = crtc->base.dev;
	struct drm_i915_private *dev_priv = dev->dev_private;
	u32 reg;

	/* Clear any frame start delays used for debugging left by the BIOS */
	reg = PIPECONF(crtc->config.cpu_transcoder);
	I915_WRITE(reg, I915_READ(reg) & ~PIPECONF_FRAME_START_DELAY_MASK);

	/* We need to sanitize the plane -> pipe mapping first because this will
	 * disable the crtc (and hence change the state) if it is wrong. Note
	 * that gen4+ has a fixed plane -> pipe mapping.  */
	if (INTEL_INFO(dev)->gen < 4 && !intel_check_plane_mapping(crtc)) {
		struct intel_connector *connector;
		bool plane;

		DRM_DEBUG_KMS("[CRTC:%d] wrong plane connection detected!\n",
			      crtc->base.base.id);

		/* Pipe has the wrong plane attached and the plane is active.
		 * Temporarily change the plane mapping and disable everything
		 * ...  */
		plane = crtc->plane;
		crtc->plane = !plane;
		dev_priv->display.crtc_disable(&crtc->base);
		crtc->plane = plane;

		/* ... and break all links. */
		list_for_each_entry(connector, &dev->mode_config.connector_list,
				    base.head) {
			if (connector->encoder->base.crtc != &crtc->base)
				continue;

			intel_connector_break_all_links(connector);
		}

		WARN_ON(crtc->active);
		crtc->base.enabled = false;
	}

	if (dev_priv->quirks & QUIRK_PIPEA_FORCE &&
	    crtc->pipe == PIPE_A && !crtc->active) {
		/* BIOS forgot to enable pipe A, this mostly happens after
		 * resume. Force-enable the pipe to fix this, the update_dpms
		 * call below we restore the pipe to the right state, but leave
		 * the required bits on. */
		intel_enable_pipe_a(dev);
	}

	/* Adjust the state of the output pipe according to whether we
	 * have active connectors/encoders. */
	intel_crtc_update_dpms(&crtc->base);

	if (crtc->active != crtc->base.enabled) {
		struct intel_encoder *encoder;

		/* This can happen either due to bugs in the get_hw_state
		 * functions or because the pipe is force-enabled due to the
		 * pipe A quirk. */
		DRM_DEBUG_KMS("[CRTC:%d] hw state adjusted, was %s, now %s\n",
			      crtc->base.base.id,
			      crtc->base.enabled ? "enabled" : "disabled",
			      crtc->active ? "enabled" : "disabled");

		crtc->base.enabled = crtc->active;

		/* Because we only establish the connector -> encoder ->
		 * crtc links if something is active, this means the
		 * crtc is now deactivated. Break the links. connector
		 * -> encoder links are only establish when things are
		 *  actually up, hence no need to break them. */
		WARN_ON(crtc->active);

		for_each_encoder_on_crtc(dev, &crtc->base, encoder) {
			WARN_ON(encoder->connectors_active);
			encoder->base.crtc = NULL;
		}
	}
}

static void intel_sanitize_encoder(struct intel_encoder *encoder)
{
	struct intel_connector *connector;
	struct drm_device *dev = encoder->base.dev;

	/* We need to check both for a crtc link (meaning that the
	 * encoder is active and trying to read from a pipe) and the
	 * pipe itself being active. */
	bool has_active_crtc = encoder->base.crtc &&
		to_intel_crtc(encoder->base.crtc)->active;

	if (encoder->connectors_active && !has_active_crtc) {
		DRM_DEBUG_KMS("[ENCODER:%d:%s] has active connectors but no active pipe!\n",
			      encoder->base.base.id,
			      drm_get_encoder_name(&encoder->base));

		/* Connector is active, but has no active pipe. This is
		 * fallout from our resume register restoring. Disable
		 * the encoder manually again. */
		if (encoder->base.crtc) {
			DRM_DEBUG_KMS("[ENCODER:%d:%s] manually disabled\n",
				      encoder->base.base.id,
				      drm_get_encoder_name(&encoder->base));
			encoder->disable(encoder);
		}

		/* Inconsistent output/port/pipe state happens presumably due to
		 * a bug in one of the get_hw_state functions. Or someplace else
		 * in our code, like the register restore mess on resume. Clamp
		 * things to off as a safer default. */
		list_for_each_entry(connector,
				    &dev->mode_config.connector_list,
				    base.head) {
			if (connector->encoder != encoder)
				continue;

			intel_connector_break_all_links(connector);
		}
	}
	/* Enabled encoders without active connectors will be fixed in
	 * the crtc fixup. */
}

void i915_redisable_vga(struct drm_device *dev)
{
	struct drm_i915_private *dev_priv = dev->dev_private;
	u32 vga_reg = i915_vgacntrl_reg(dev);

	/* This function can be called both from intel_modeset_setup_hw_state or
	 * at a very early point in our resume sequence, where the power well
	 * structures are not yet restored. Since this function is at a very
	 * paranoid "someone might have enabled VGA while we were not looking"
	 * level, just check if the power well is enabled instead of trying to
	 * follow the "don't touch the power well if we don't need it" policy
	 * the rest of the driver uses. */
	if (HAS_POWER_WELL(dev) &&
	    (I915_READ(HSW_PWR_WELL_DRIVER) & HSW_PWR_WELL_STATE_ENABLED) == 0)
		return;

	if (!(I915_READ(vga_reg) & VGA_DISP_DISABLE)) {
		DRM_DEBUG_KMS("Something enabled VGA plane, disabling it\n");
		i915_disable_vga(dev);
	}
}

static void intel_modeset_readout_hw_state(struct drm_device *dev)
{
	struct drm_i915_private *dev_priv = dev->dev_private;
	enum pipe pipe;
	struct intel_crtc *crtc;
	struct intel_encoder *encoder;
	struct intel_connector *connector;
	int i;

	list_for_each_entry(crtc, &dev->mode_config.crtc_list,
			    base.head) {
		memset(&crtc->config, 0, sizeof(crtc->config));

		crtc->active = dev_priv->display.get_pipe_config(crtc,
								 &crtc->config);

		crtc->base.enabled = crtc->active;
		crtc->primary_enabled = crtc->active;

		DRM_DEBUG_KMS("[CRTC:%d] hw state readout: %s\n",
			      crtc->base.base.id,
			      crtc->active ? "enabled" : "disabled");
	}

	/* FIXME: Smash this into the new shared dpll infrastructure. */
	if (HAS_DDI(dev))
		intel_ddi_setup_hw_pll_state(dev);

	for (i = 0; i < dev_priv->num_shared_dpll; i++) {
		struct intel_shared_dpll *pll = &dev_priv->shared_dplls[i];

		pll->on = pll->get_hw_state(dev_priv, pll, &pll->hw_state);
		pll->active = 0;
		list_for_each_entry(crtc, &dev->mode_config.crtc_list,
				    base.head) {
			if (crtc->active && intel_crtc_to_shared_dpll(crtc) == pll)
				pll->active++;
		}
		pll->refcount = pll->active;

		DRM_DEBUG_KMS("%s hw state readout: refcount %i, on %i\n",
			      pll->name, pll->refcount, pll->on);
	}

	list_for_each_entry(encoder, &dev->mode_config.encoder_list,
			    base.head) {
		pipe = 0;

		if (encoder->get_hw_state(encoder, &pipe)) {
			crtc = to_intel_crtc(dev_priv->pipe_to_crtc_mapping[pipe]);
			encoder->base.crtc = &crtc->base;
			if (encoder->get_config)
				encoder->get_config(encoder, &crtc->config);
		} else {
			encoder->base.crtc = NULL;
		}

		encoder->connectors_active = false;
		DRM_DEBUG_KMS("[ENCODER:%d:%s] hw state readout: %s, pipe %c\n",
			      encoder->base.base.id,
			      drm_get_encoder_name(&encoder->base),
			      encoder->base.crtc ? "enabled" : "disabled",
			      pipe_name(pipe));
	}

	list_for_each_entry(connector, &dev->mode_config.connector_list,
			    base.head) {
		if (connector->get_hw_state(connector)) {
			connector->base.dpms = DRM_MODE_DPMS_ON;
			connector->encoder->connectors_active = true;
			connector->base.encoder = &connector->encoder->base;
		} else {
			connector->base.dpms = DRM_MODE_DPMS_OFF;
			connector->base.encoder = NULL;
		}
		DRM_DEBUG_KMS("[CONNECTOR:%d:%s] hw state readout: %s\n",
			      connector->base.base.id,
			      drm_get_connector_name(&connector->base),
			      connector->base.encoder ? "enabled" : "disabled");
	}
}

/* Scan out the current hw modeset state, sanitizes it and maps it into the drm
 * and i915 state tracking structures. */
void intel_modeset_setup_hw_state(struct drm_device *dev,
				  bool force_restore)
{
	struct drm_i915_private *dev_priv = dev->dev_private;
	enum pipe pipe;
	struct intel_crtc *crtc;
	struct intel_encoder *encoder;
	int i;

	intel_modeset_readout_hw_state(dev);

	/*
	 * Now that we have the config, copy it to each CRTC struct
	 * Note that this could go away if we move to using crtc_config
	 * checking everywhere.
	 */
	list_for_each_entry(crtc, &dev->mode_config.crtc_list,
			    base.head) {
		if (crtc->active && i915_fastboot) {
			intel_crtc_mode_from_pipe_config(crtc, &crtc->config);

			DRM_DEBUG_KMS("[CRTC:%d] found active mode: ",
				      crtc->base.base.id);
			drm_mode_debug_printmodeline(&crtc->base.mode);
		}
	}

	/* HW state is read out, now we need to sanitize this mess. */
	list_for_each_entry(encoder, &dev->mode_config.encoder_list,
			    base.head) {
		intel_sanitize_encoder(encoder);
	}

	for_each_pipe(pipe) {
		crtc = to_intel_crtc(dev_priv->pipe_to_crtc_mapping[pipe]);
		intel_sanitize_crtc(crtc);
		intel_dump_pipe_config(crtc, &crtc->config, "[setup_hw_state]");
	}

	for (i = 0; i < dev_priv->num_shared_dpll; i++) {
		struct intel_shared_dpll *pll = &dev_priv->shared_dplls[i];

		if (!pll->on || pll->active)
			continue;

		DRM_DEBUG_KMS("%s enabled but not in use, disabling\n", pll->name);

		pll->disable(dev_priv, pll);
		pll->on = false;
	}

	if (IS_HASWELL(dev))
		ilk_wm_get_hw_state(dev);

	if (force_restore) {
		i915_redisable_vga(dev);

		/*
		 * We need to use raw interfaces for restoring state to avoid
		 * checking (bogus) intermediate states.
		 */
		for_each_pipe(pipe) {
			struct drm_crtc *crtc =
				dev_priv->pipe_to_crtc_mapping[pipe];

			__intel_set_mode(crtc, &crtc->mode, crtc->x, crtc->y,
					 crtc->fb);
		}
	} else {
		intel_modeset_update_staged_output_state(dev);
	}

	intel_modeset_check_state(dev);

	drm_mode_config_reset(dev);
}

void intel_modeset_gem_init(struct drm_device *dev)
{
	intel_modeset_init_hw(dev);

	intel_setup_overlay(dev);

	intel_modeset_setup_hw_state(dev, false);
}

void intel_modeset_cleanup(struct drm_device *dev)
{
	struct drm_i915_private *dev_priv = dev->dev_private;
	struct drm_crtc *crtc;
	struct drm_connector *connector;

	/*
	 * Interrupts and polling as the first thing to avoid creating havoc.
	 * Too much stuff here (turning of rps, connectors, ...) would
	 * experience fancy races otherwise.
	 */
	drm_irq_uninstall(dev);
	cancel_work_sync(&dev_priv->hotplug_work);
	/*
	 * Due to the hpd irq storm handling the hotplug work can re-arm the
	 * poll handlers. Hence disable polling after hpd handling is shut down.
	 */
	drm_kms_helper_poll_fini(dev);

	mutex_lock(&dev->struct_mutex);

	intel_unregister_dsm_handler();

	list_for_each_entry(crtc, &dev->mode_config.crtc_list, head) {
		/* Skip inactive CRTCs */
		if (!crtc->fb)
			continue;

		intel_increase_pllclock(crtc);
	}

	intel_disable_fbc(dev);

	intel_disable_gt_powersave(dev);

	ironlake_teardown_rc6(dev);

	mutex_unlock(&dev->struct_mutex);

	/* flush any delayed tasks or pending work */
	flush_scheduled_work();

	/* destroy backlight, if any, before the connectors */
	intel_panel_destroy_backlight(dev);

	/* destroy the sysfs files before encoders/connectors */
	list_for_each_entry(connector, &dev->mode_config.connector_list, head)
		drm_sysfs_connector_remove(connector);

	drm_mode_config_cleanup(dev);

	intel_cleanup_overlay(dev);
}

/*
 * Return which encoder is currently attached for connector.
 */
struct drm_encoder *intel_best_encoder(struct drm_connector *connector)
{
	return &intel_attached_encoder(connector)->base;
}

void intel_connector_attach_encoder(struct intel_connector *connector,
				    struct intel_encoder *encoder)
{
	connector->encoder = encoder;
	drm_mode_connector_attach_encoder(&connector->base,
					  &encoder->base);
}

/*
 * set vga decode state - true == enable VGA decode
 */
int intel_modeset_vga_set_state(struct drm_device *dev, bool state)
{
	struct drm_i915_private *dev_priv = dev->dev_private;
	u16 gmch_ctrl;

	pci_read_config_word(dev_priv->bridge_dev, INTEL_GMCH_CTRL, &gmch_ctrl);
	if (state)
		gmch_ctrl &= ~INTEL_GMCH_VGA_DISABLE;
	else
		gmch_ctrl |= INTEL_GMCH_VGA_DISABLE;
	pci_write_config_word(dev_priv->bridge_dev, INTEL_GMCH_CTRL, gmch_ctrl);
	return 0;
}

struct intel_display_error_state {

	u32 power_well_driver;

	int num_transcoders;

	struct intel_cursor_error_state {
		u32 control;
		u32 position;
		u32 base;
		u32 size;
	} cursor[I915_MAX_PIPES];

	struct intel_pipe_error_state {
		u32 source;
	} pipe[I915_MAX_PIPES];

	struct intel_plane_error_state {
		u32 control;
		u32 stride;
		u32 size;
		u32 pos;
		u32 addr;
		u32 surface;
		u32 tile_offset;
	} plane[I915_MAX_PIPES];

	struct intel_transcoder_error_state {
		enum transcoder cpu_transcoder;

		u32 conf;

		u32 htotal;
		u32 hblank;
		u32 hsync;
		u32 vtotal;
		u32 vblank;
		u32 vsync;
	} transcoder[4];
};

struct intel_display_error_state *
intel_display_capture_error_state(struct drm_device *dev)
{
	drm_i915_private_t *dev_priv = dev->dev_private;
	struct intel_display_error_state *error;
	int transcoders[] = {
		TRANSCODER_A,
		TRANSCODER_B,
		TRANSCODER_C,
		TRANSCODER_EDP,
	};
	int i;

	if (INTEL_INFO(dev)->num_pipes == 0)
		return NULL;

	error = kmalloc(sizeof(*error), GFP_ATOMIC);
	if (error == NULL)
		return NULL;

	if (HAS_POWER_WELL(dev))
		error->power_well_driver = I915_READ(HSW_PWR_WELL_DRIVER);

	for_each_pipe(i) {
		if (INTEL_INFO(dev)->gen <= 6 || IS_VALLEYVIEW(dev)) {
			error->cursor[i].control = I915_READ(CURCNTR(i));
			error->cursor[i].position = I915_READ(CURPOS(i));
			error->cursor[i].base = I915_READ(CURBASE(i));
		} else {
			error->cursor[i].control = I915_READ(CURCNTR_IVB(i));
			error->cursor[i].position = I915_READ(CURPOS_IVB(i));
			error->cursor[i].base = I915_READ(CURBASE_IVB(i));
		}

		error->plane[i].control = I915_READ(DSPCNTR(i));
		error->plane[i].stride = I915_READ(DSPSTRIDE(i));
		if (INTEL_INFO(dev)->gen <= 3) {
			error->plane[i].size = I915_READ(DSPSIZE(i));
			error->plane[i].pos = I915_READ(DSPPOS(i));
		}
		if (INTEL_INFO(dev)->gen <= 7 && !IS_HASWELL(dev))
			error->plane[i].addr = I915_READ(DSPADDR(i));
		if (INTEL_INFO(dev)->gen >= 4) {
			error->plane[i].surface = I915_READ(DSPSURF(i));
			error->plane[i].tile_offset = I915_READ(DSPTILEOFF(i));
		}

		error->pipe[i].source = I915_READ(PIPESRC(i));
	}

	error->num_transcoders = INTEL_INFO(dev)->num_pipes;
	if (HAS_DDI(dev_priv->dev))
		error->num_transcoders++; /* Account for eDP. */

	for (i = 0; i < error->num_transcoders; i++) {
		enum transcoder cpu_transcoder = transcoders[i];

		error->transcoder[i].cpu_transcoder = cpu_transcoder;

		error->transcoder[i].conf = I915_READ(PIPECONF(cpu_transcoder));
		error->transcoder[i].htotal = I915_READ(HTOTAL(cpu_transcoder));
		error->transcoder[i].hblank = I915_READ(HBLANK(cpu_transcoder));
		error->transcoder[i].hsync = I915_READ(HSYNC(cpu_transcoder));
		error->transcoder[i].vtotal = I915_READ(VTOTAL(cpu_transcoder));
		error->transcoder[i].vblank = I915_READ(VBLANK(cpu_transcoder));
		error->transcoder[i].vsync = I915_READ(VSYNC(cpu_transcoder));
	}

	/* In the code above we read the registers without checking if the power
	 * well was on, so here we have to clear the FPGA_DBG_RM_NOCLAIM bit to
	 * prevent the next I915_WRITE from detecting it and printing an error
	 * message. */
	intel_uncore_clear_errors(dev);

	return error;
}

#define err_printf(e, ...) i915_error_printf(e, __VA_ARGS__)

void
intel_display_print_error_state(struct drm_i915_error_state_buf *m,
				struct drm_device *dev,
				struct intel_display_error_state *error)
{
	int i;

	if (!error)
		return;

	err_printf(m, "Num Pipes: %d\n", INTEL_INFO(dev)->num_pipes);
	if (HAS_POWER_WELL(dev))
		err_printf(m, "PWR_WELL_CTL2: %08x\n",
			   error->power_well_driver);
	for_each_pipe(i) {
		err_printf(m, "Pipe [%d]:\n", i);
		err_printf(m, "  SRC: %08x\n", error->pipe[i].source);

		err_printf(m, "Plane [%d]:\n", i);
		err_printf(m, "  CNTR: %08x\n", error->plane[i].control);
		err_printf(m, "  STRIDE: %08x\n", error->plane[i].stride);
		if (INTEL_INFO(dev)->gen <= 3) {
			err_printf(m, "  SIZE: %08x\n", error->plane[i].size);
			err_printf(m, "  POS: %08x\n", error->plane[i].pos);
		}
		if (INTEL_INFO(dev)->gen <= 7 && !IS_HASWELL(dev))
			err_printf(m, "  ADDR: %08x\n", error->plane[i].addr);
		if (INTEL_INFO(dev)->gen >= 4) {
			err_printf(m, "  SURF: %08x\n", error->plane[i].surface);
			err_printf(m, "  TILEOFF: %08x\n", error->plane[i].tile_offset);
		}

		err_printf(m, "Cursor [%d]:\n", i);
		err_printf(m, "  CNTR: %08x\n", error->cursor[i].control);
		err_printf(m, "  POS: %08x\n", error->cursor[i].position);
		err_printf(m, "  BASE: %08x\n", error->cursor[i].base);
	}

	for (i = 0; i < error->num_transcoders; i++) {
		err_printf(m, "  CPU transcoder: %c\n",
			   transcoder_name(error->transcoder[i].cpu_transcoder));
		err_printf(m, "  CONF: %08x\n", error->transcoder[i].conf);
		err_printf(m, "  HTOTAL: %08x\n", error->transcoder[i].htotal);
		err_printf(m, "  HBLANK: %08x\n", error->transcoder[i].hblank);
		err_printf(m, "  HSYNC: %08x\n", error->transcoder[i].hsync);
		err_printf(m, "  VTOTAL: %08x\n", error->transcoder[i].vtotal);
		err_printf(m, "  VBLANK: %08x\n", error->transcoder[i].vblank);
		err_printf(m, "  VSYNC: %08x\n", error->transcoder[i].vsync);
	}
}<|MERGE_RESOLUTION|>--- conflicted
+++ resolved
@@ -9009,14 +9009,11 @@
 	if (IS_G4X(dev) || INTEL_INFO(dev)->gen >= 5)
 		PIPE_CONF_CHECK_I(pipe_bpp);
 
-<<<<<<< HEAD
-=======
 	if (!IS_HASWELL(dev)) {
 		PIPE_CONF_CHECK_CLOCK_FUZZY(adjusted_mode.crtc_clock);
 		PIPE_CONF_CHECK_CLOCK_FUZZY(port_clock);
 	}
 
->>>>>>> 9d6104e0
 #undef PIPE_CONF_CHECK_X
 #undef PIPE_CONF_CHECK_I
 #undef PIPE_CONF_CHECK_FLAGS
