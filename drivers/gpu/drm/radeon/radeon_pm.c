/*
 * Permission is hereby granted, free of charge, to any person obtaining a
 * copy of this software and associated documentation files (the "Software"),
 * to deal in the Software without restriction, including without limitation
 * the rights to use, copy, modify, merge, publish, distribute, sublicense,
 * and/or sell copies of the Software, and to permit persons to whom the
 * Software is furnished to do so, subject to the following conditions:
 *
 * The above copyright notice and this permission notice shall be included in
 * all copies or substantial portions of the Software.
 *
 * THE SOFTWARE IS PROVIDED "AS IS", WITHOUT WARRANTY OF ANY KIND, EXPRESS OR
 * IMPLIED, INCLUDING BUT NOT LIMITED TO THE WARRANTIES OF MERCHANTABILITY,
 * FITNESS FOR A PARTICULAR PURPOSE AND NONINFRINGEMENT.  IN NO EVENT SHALL
 * THE COPYRIGHT HOLDER(S) OR AUTHOR(S) BE LIABLE FOR ANY CLAIM, DAMAGES OR
 * OTHER LIABILITY, WHETHER IN AN ACTION OF CONTRACT, TORT OR OTHERWISE,
 * ARISING FROM, OUT OF OR IN CONNECTION WITH THE SOFTWARE OR THE USE OR
 * OTHER DEALINGS IN THE SOFTWARE.
 *
 * Authors: Rafał Miłecki <zajec5@gmail.com>
 *          Alex Deucher <alexdeucher@gmail.com>
 */
#include <drm/drmP.h>
#include "radeon.h"
#include "avivod.h"
#include "atom.h"
#include <linux/power_supply.h>
#include <linux/hwmon.h>
#include <linux/hwmon-sysfs.h>

#define RADEON_IDLE_LOOP_MS 100
#define RADEON_RECLOCK_DELAY_MS 200
#define RADEON_WAIT_VBLANK_TIMEOUT 200

static const char *radeon_pm_state_type_name[5] = {
	"",
	"Powersave",
	"Battery",
	"Balanced",
	"Performance",
};

static void radeon_dynpm_idle_work_handler(struct work_struct *work);
static int radeon_debugfs_pm_init(struct radeon_device *rdev);
static bool radeon_pm_in_vbl(struct radeon_device *rdev);
static bool radeon_pm_debug_check_in_vbl(struct radeon_device *rdev, bool finish);
static void radeon_pm_update_profile(struct radeon_device *rdev);
static void radeon_pm_set_clocks(struct radeon_device *rdev);

int radeon_pm_get_type_index(struct radeon_device *rdev,
			     enum radeon_pm_state_type ps_type,
			     int instance)
{
	int i;
	int found_instance = -1;

	for (i = 0; i < rdev->pm.num_power_states; i++) {
		if (rdev->pm.power_state[i].type == ps_type) {
			found_instance++;
			if (found_instance == instance)
				return i;
		}
	}
	/* return default if no match */
	return rdev->pm.default_power_state_index;
}

void radeon_pm_acpi_event_handler(struct radeon_device *rdev)
{
	if ((rdev->pm.pm_method == PM_METHOD_DPM) && rdev->pm.dpm_enabled) {
		mutex_lock(&rdev->pm.mutex);
		if (power_supply_is_system_supplied() > 0)
			rdev->pm.dpm.ac_power = true;
		else
			rdev->pm.dpm.ac_power = false;
		if (rdev->asic->dpm.enable_bapm)
			radeon_dpm_enable_bapm(rdev, rdev->pm.dpm.ac_power);
		mutex_unlock(&rdev->pm.mutex);
        } else if (rdev->pm.pm_method == PM_METHOD_PROFILE) {
		if (rdev->pm.profile == PM_PROFILE_AUTO) {
			mutex_lock(&rdev->pm.mutex);
			radeon_pm_update_profile(rdev);
			radeon_pm_set_clocks(rdev);
			mutex_unlock(&rdev->pm.mutex);
		}
	}
}

static void radeon_pm_update_profile(struct radeon_device *rdev)
{
	switch (rdev->pm.profile) {
	case PM_PROFILE_DEFAULT:
		rdev->pm.profile_index = PM_PROFILE_DEFAULT_IDX;
		break;
	case PM_PROFILE_AUTO:
		if (power_supply_is_system_supplied() > 0) {
			if (rdev->pm.active_crtc_count > 1)
				rdev->pm.profile_index = PM_PROFILE_HIGH_MH_IDX;
			else
				rdev->pm.profile_index = PM_PROFILE_HIGH_SH_IDX;
		} else {
			if (rdev->pm.active_crtc_count > 1)
				rdev->pm.profile_index = PM_PROFILE_MID_MH_IDX;
			else
				rdev->pm.profile_index = PM_PROFILE_MID_SH_IDX;
		}
		break;
	case PM_PROFILE_LOW:
		if (rdev->pm.active_crtc_count > 1)
			rdev->pm.profile_index = PM_PROFILE_LOW_MH_IDX;
		else
			rdev->pm.profile_index = PM_PROFILE_LOW_SH_IDX;
		break;
	case PM_PROFILE_MID:
		if (rdev->pm.active_crtc_count > 1)
			rdev->pm.profile_index = PM_PROFILE_MID_MH_IDX;
		else
			rdev->pm.profile_index = PM_PROFILE_MID_SH_IDX;
		break;
	case PM_PROFILE_HIGH:
		if (rdev->pm.active_crtc_count > 1)
			rdev->pm.profile_index = PM_PROFILE_HIGH_MH_IDX;
		else
			rdev->pm.profile_index = PM_PROFILE_HIGH_SH_IDX;
		break;
	}

	if (rdev->pm.active_crtc_count == 0) {
		rdev->pm.requested_power_state_index =
			rdev->pm.profiles[rdev->pm.profile_index].dpms_off_ps_idx;
		rdev->pm.requested_clock_mode_index =
			rdev->pm.profiles[rdev->pm.profile_index].dpms_off_cm_idx;
	} else {
		rdev->pm.requested_power_state_index =
			rdev->pm.profiles[rdev->pm.profile_index].dpms_on_ps_idx;
		rdev->pm.requested_clock_mode_index =
			rdev->pm.profiles[rdev->pm.profile_index].dpms_on_cm_idx;
	}
}

static void radeon_unmap_vram_bos(struct radeon_device *rdev)
{
	struct radeon_bo *bo, *n;

	if (list_empty(&rdev->gem.objects))
		return;

	list_for_each_entry_safe(bo, n, &rdev->gem.objects, list) {
		if (bo->tbo.mem.mem_type == TTM_PL_VRAM)
			ttm_bo_unmap_virtual(&bo->tbo);
	}
}

static void radeon_sync_with_vblank(struct radeon_device *rdev)
{
	if (rdev->pm.active_crtcs) {
		rdev->pm.vblank_sync = false;
		wait_event_timeout(
			rdev->irq.vblank_queue, rdev->pm.vblank_sync,
			msecs_to_jiffies(RADEON_WAIT_VBLANK_TIMEOUT));
	}
}

static void radeon_set_power_state(struct radeon_device *rdev)
{
	u32 sclk, mclk;
	bool misc_after = false;

	if ((rdev->pm.requested_clock_mode_index == rdev->pm.current_clock_mode_index) &&
	    (rdev->pm.requested_power_state_index == rdev->pm.current_power_state_index))
		return;

	if (radeon_gui_idle(rdev)) {
		sclk = rdev->pm.power_state[rdev->pm.requested_power_state_index].
			clock_info[rdev->pm.requested_clock_mode_index].sclk;
		if (sclk > rdev->pm.default_sclk)
			sclk = rdev->pm.default_sclk;

		/* starting with BTC, there is one state that is used for both
		 * MH and SH.  Difference is that we always use the high clock index for
		 * mclk and vddci.
		 */
		if ((rdev->pm.pm_method == PM_METHOD_PROFILE) &&
		    (rdev->family >= CHIP_BARTS) &&
		    rdev->pm.active_crtc_count &&
		    ((rdev->pm.profile_index == PM_PROFILE_MID_MH_IDX) ||
		     (rdev->pm.profile_index == PM_PROFILE_LOW_MH_IDX)))
			mclk = rdev->pm.power_state[rdev->pm.requested_power_state_index].
				clock_info[rdev->pm.profiles[PM_PROFILE_HIGH_MH_IDX].dpms_on_cm_idx].mclk;
		else
			mclk = rdev->pm.power_state[rdev->pm.requested_power_state_index].
				clock_info[rdev->pm.requested_clock_mode_index].mclk;

		if (mclk > rdev->pm.default_mclk)
			mclk = rdev->pm.default_mclk;

		/* upvolt before raising clocks, downvolt after lowering clocks */
		if (sclk < rdev->pm.current_sclk)
			misc_after = true;

		radeon_sync_with_vblank(rdev);

		if (rdev->pm.pm_method == PM_METHOD_DYNPM) {
			if (!radeon_pm_in_vbl(rdev))
				return;
		}

		radeon_pm_prepare(rdev);

		if (!misc_after)
			/* voltage, pcie lanes, etc.*/
			radeon_pm_misc(rdev);

		/* set engine clock */
		if (sclk != rdev->pm.current_sclk) {
			radeon_pm_debug_check_in_vbl(rdev, false);
			radeon_set_engine_clock(rdev, sclk);
			radeon_pm_debug_check_in_vbl(rdev, true);
			rdev->pm.current_sclk = sclk;
			DRM_DEBUG_DRIVER("Setting: e: %d\n", sclk);
		}

		/* set memory clock */
		if (rdev->asic->pm.set_memory_clock && (mclk != rdev->pm.current_mclk)) {
			radeon_pm_debug_check_in_vbl(rdev, false);
			radeon_set_memory_clock(rdev, mclk);
			radeon_pm_debug_check_in_vbl(rdev, true);
			rdev->pm.current_mclk = mclk;
			DRM_DEBUG_DRIVER("Setting: m: %d\n", mclk);
		}

		if (misc_after)
			/* voltage, pcie lanes, etc.*/
			radeon_pm_misc(rdev);

		radeon_pm_finish(rdev);

		rdev->pm.current_power_state_index = rdev->pm.requested_power_state_index;
		rdev->pm.current_clock_mode_index = rdev->pm.requested_clock_mode_index;
	} else
		DRM_DEBUG_DRIVER("pm: GUI not idle!!!\n");
}

static void radeon_pm_set_clocks(struct radeon_device *rdev)
{
	int i, r;

	/* no need to take locks, etc. if nothing's going to change */
	if ((rdev->pm.requested_clock_mode_index == rdev->pm.current_clock_mode_index) &&
	    (rdev->pm.requested_power_state_index == rdev->pm.current_power_state_index))
		return;

	mutex_lock(&rdev->ddev->struct_mutex);
	down_write(&rdev->pm.mclk_lock);
	mutex_lock(&rdev->ring_lock);

	/* wait for the rings to drain */
	for (i = 0; i < RADEON_NUM_RINGS; i++) {
		struct radeon_ring *ring = &rdev->ring[i];
		if (!ring->ready) {
			continue;
		}
		r = radeon_fence_wait_empty_locked(rdev, i);
		if (r) {
			/* needs a GPU reset dont reset here */
			mutex_unlock(&rdev->ring_lock);
			up_write(&rdev->pm.mclk_lock);
			mutex_unlock(&rdev->ddev->struct_mutex);
			return;
		}
	}

	radeon_unmap_vram_bos(rdev);

	if (rdev->irq.installed) {
		for (i = 0; i < rdev->num_crtc; i++) {
			if (rdev->pm.active_crtcs & (1 << i)) {
				rdev->pm.req_vblank |= (1 << i);
				drm_vblank_get(rdev->ddev, i);
			}
		}
	}

	radeon_set_power_state(rdev);

	if (rdev->irq.installed) {
		for (i = 0; i < rdev->num_crtc; i++) {
			if (rdev->pm.req_vblank & (1 << i)) {
				rdev->pm.req_vblank &= ~(1 << i);
				drm_vblank_put(rdev->ddev, i);
			}
		}
	}

	/* update display watermarks based on new power state */
	radeon_update_bandwidth_info(rdev);
	if (rdev->pm.active_crtc_count)
		radeon_bandwidth_update(rdev);

	rdev->pm.dynpm_planned_action = DYNPM_ACTION_NONE;

	mutex_unlock(&rdev->ring_lock);
	up_write(&rdev->pm.mclk_lock);
	mutex_unlock(&rdev->ddev->struct_mutex);
}

static void radeon_pm_print_states(struct radeon_device *rdev)
{
	int i, j;
	struct radeon_power_state *power_state;
	struct radeon_pm_clock_info *clock_info;

	DRM_DEBUG_DRIVER("%d Power State(s)\n", rdev->pm.num_power_states);
	for (i = 0; i < rdev->pm.num_power_states; i++) {
		power_state = &rdev->pm.power_state[i];
		DRM_DEBUG_DRIVER("State %d: %s\n", i,
			radeon_pm_state_type_name[power_state->type]);
		if (i == rdev->pm.default_power_state_index)
			DRM_DEBUG_DRIVER("\tDefault");
		if ((rdev->flags & RADEON_IS_PCIE) && !(rdev->flags & RADEON_IS_IGP))
			DRM_DEBUG_DRIVER("\t%d PCIE Lanes\n", power_state->pcie_lanes);
		if (power_state->flags & RADEON_PM_STATE_SINGLE_DISPLAY_ONLY)
			DRM_DEBUG_DRIVER("\tSingle display only\n");
		DRM_DEBUG_DRIVER("\t%d Clock Mode(s)\n", power_state->num_clock_modes);
		for (j = 0; j < power_state->num_clock_modes; j++) {
			clock_info = &(power_state->clock_info[j]);
			if (rdev->flags & RADEON_IS_IGP)
				DRM_DEBUG_DRIVER("\t\t%d e: %d\n",
						 j,
						 clock_info->sclk * 10);
			else
				DRM_DEBUG_DRIVER("\t\t%d e: %d\tm: %d\tv: %d\n",
						 j,
						 clock_info->sclk * 10,
						 clock_info->mclk * 10,
						 clock_info->voltage.voltage);
		}
	}
}

static ssize_t radeon_get_pm_profile(struct device *dev,
				     struct device_attribute *attr,
				     char *buf)
{
	struct drm_device *ddev = dev_get_drvdata(dev);
	struct radeon_device *rdev = ddev->dev_private;
	int cp = rdev->pm.profile;

	return snprintf(buf, PAGE_SIZE, "%s\n",
			(cp == PM_PROFILE_AUTO) ? "auto" :
			(cp == PM_PROFILE_LOW) ? "low" :
			(cp == PM_PROFILE_MID) ? "mid" :
			(cp == PM_PROFILE_HIGH) ? "high" : "default");
}

static ssize_t radeon_set_pm_profile(struct device *dev,
				     struct device_attribute *attr,
				     const char *buf,
				     size_t count)
{
	struct drm_device *ddev = dev_get_drvdata(dev);
	struct radeon_device *rdev = ddev->dev_private;

	mutex_lock(&rdev->pm.mutex);
	if (rdev->pm.pm_method == PM_METHOD_PROFILE) {
		if (strncmp("default", buf, strlen("default")) == 0)
			rdev->pm.profile = PM_PROFILE_DEFAULT;
		else if (strncmp("auto", buf, strlen("auto")) == 0)
			rdev->pm.profile = PM_PROFILE_AUTO;
		else if (strncmp("low", buf, strlen("low")) == 0)
			rdev->pm.profile = PM_PROFILE_LOW;
		else if (strncmp("mid", buf, strlen("mid")) == 0)
			rdev->pm.profile = PM_PROFILE_MID;
		else if (strncmp("high", buf, strlen("high")) == 0)
			rdev->pm.profile = PM_PROFILE_HIGH;
		else {
			count = -EINVAL;
			goto fail;
		}
		radeon_pm_update_profile(rdev);
		radeon_pm_set_clocks(rdev);
	} else
		count = -EINVAL;

fail:
	mutex_unlock(&rdev->pm.mutex);

	return count;
}

static ssize_t radeon_get_pm_method(struct device *dev,
				    struct device_attribute *attr,
				    char *buf)
{
	struct drm_device *ddev = dev_get_drvdata(dev);
	struct radeon_device *rdev = ddev->dev_private;
	int pm = rdev->pm.pm_method;

	return snprintf(buf, PAGE_SIZE, "%s\n",
			(pm == PM_METHOD_DYNPM) ? "dynpm" :
			(pm == PM_METHOD_PROFILE) ? "profile" : "dpm");
}

static ssize_t radeon_set_pm_method(struct device *dev,
				    struct device_attribute *attr,
				    const char *buf,
				    size_t count)
{
	struct drm_device *ddev = dev_get_drvdata(dev);
	struct radeon_device *rdev = ddev->dev_private;

	/* we don't support the legacy modes with dpm */
	if (rdev->pm.pm_method == PM_METHOD_DPM) {
		count = -EINVAL;
		goto fail;
	}

	if (strncmp("dynpm", buf, strlen("dynpm")) == 0) {
		mutex_lock(&rdev->pm.mutex);
		rdev->pm.pm_method = PM_METHOD_DYNPM;
		rdev->pm.dynpm_state = DYNPM_STATE_PAUSED;
		rdev->pm.dynpm_planned_action = DYNPM_ACTION_DEFAULT;
		mutex_unlock(&rdev->pm.mutex);
	} else if (strncmp("profile", buf, strlen("profile")) == 0) {
		mutex_lock(&rdev->pm.mutex);
		/* disable dynpm */
		rdev->pm.dynpm_state = DYNPM_STATE_DISABLED;
		rdev->pm.dynpm_planned_action = DYNPM_ACTION_NONE;
		rdev->pm.pm_method = PM_METHOD_PROFILE;
		mutex_unlock(&rdev->pm.mutex);
		cancel_delayed_work_sync(&rdev->pm.dynpm_idle_work);
	} else {
		count = -EINVAL;
		goto fail;
	}
	radeon_pm_compute_clocks(rdev);
fail:
	return count;
}

static ssize_t radeon_get_dpm_state(struct device *dev,
				    struct device_attribute *attr,
				    char *buf)
{
	struct drm_device *ddev = dev_get_drvdata(dev);
	struct radeon_device *rdev = ddev->dev_private;
	enum radeon_pm_state_type pm = rdev->pm.dpm.user_state;

	return snprintf(buf, PAGE_SIZE, "%s\n",
			(pm == POWER_STATE_TYPE_BATTERY) ? "battery" :
			(pm == POWER_STATE_TYPE_BALANCED) ? "balanced" : "performance");
}

static ssize_t radeon_set_dpm_state(struct device *dev,
				    struct device_attribute *attr,
				    const char *buf,
				    size_t count)
{
	struct drm_device *ddev = dev_get_drvdata(dev);
	struct radeon_device *rdev = ddev->dev_private;

	mutex_lock(&rdev->pm.mutex);
	if (strncmp("battery", buf, strlen("battery")) == 0)
		rdev->pm.dpm.user_state = POWER_STATE_TYPE_BATTERY;
	else if (strncmp("balanced", buf, strlen("balanced")) == 0)
		rdev->pm.dpm.user_state = POWER_STATE_TYPE_BALANCED;
	else if (strncmp("performance", buf, strlen("performance")) == 0)
		rdev->pm.dpm.user_state = POWER_STATE_TYPE_PERFORMANCE;
	else {
		mutex_unlock(&rdev->pm.mutex);
		count = -EINVAL;
		goto fail;
	}
	mutex_unlock(&rdev->pm.mutex);
	radeon_pm_compute_clocks(rdev);
fail:
	return count;
}

static ssize_t radeon_get_dpm_forced_performance_level(struct device *dev,
						       struct device_attribute *attr,
						       char *buf)
{
	struct drm_device *ddev = dev_get_drvdata(dev);
	struct radeon_device *rdev = ddev->dev_private;
	enum radeon_dpm_forced_level level = rdev->pm.dpm.forced_level;

	return snprintf(buf, PAGE_SIZE, "%s\n",
			(level == RADEON_DPM_FORCED_LEVEL_AUTO) ? "auto" :
			(level == RADEON_DPM_FORCED_LEVEL_LOW) ? "low" : "high");
}

static ssize_t radeon_set_dpm_forced_performance_level(struct device *dev,
						       struct device_attribute *attr,
						       const char *buf,
						       size_t count)
{
	struct drm_device *ddev = dev_get_drvdata(dev);
	struct radeon_device *rdev = ddev->dev_private;
	enum radeon_dpm_forced_level level;
	int ret = 0;

	mutex_lock(&rdev->pm.mutex);
	if (strncmp("low", buf, strlen("low")) == 0) {
		level = RADEON_DPM_FORCED_LEVEL_LOW;
	} else if (strncmp("high", buf, strlen("high")) == 0) {
		level = RADEON_DPM_FORCED_LEVEL_HIGH;
	} else if (strncmp("auto", buf, strlen("auto")) == 0) {
		level = RADEON_DPM_FORCED_LEVEL_AUTO;
	} else {
		count = -EINVAL;
		goto fail;
	}
	if (rdev->asic->dpm.force_performance_level) {
		if (rdev->pm.dpm.thermal_active) {
			count = -EINVAL;
			goto fail;
		}
		ret = radeon_dpm_force_performance_level(rdev, level);
		if (ret)
			count = -EINVAL;
	}
fail:
	mutex_unlock(&rdev->pm.mutex);

	return count;
}

static DEVICE_ATTR(power_profile, S_IRUGO | S_IWUSR, radeon_get_pm_profile, radeon_set_pm_profile);
static DEVICE_ATTR(power_method, S_IRUGO | S_IWUSR, radeon_get_pm_method, radeon_set_pm_method);
static DEVICE_ATTR(power_dpm_state, S_IRUGO | S_IWUSR, radeon_get_dpm_state, radeon_set_dpm_state);
static DEVICE_ATTR(power_dpm_force_performance_level, S_IRUGO | S_IWUSR,
		   radeon_get_dpm_forced_performance_level,
		   radeon_set_dpm_forced_performance_level);

static ssize_t radeon_hwmon_show_temp(struct device *dev,
				      struct device_attribute *attr,
				      char *buf)
{
	struct drm_device *ddev = dev_get_drvdata(dev);
	struct radeon_device *rdev = ddev->dev_private;
	int temp;

	if (rdev->asic->pm.get_temperature)
		temp = radeon_get_temperature(rdev);
	else
		temp = 0;

	return snprintf(buf, PAGE_SIZE, "%d\n", temp);
}

static ssize_t radeon_hwmon_show_temp_thresh(struct device *dev,
					     struct device_attribute *attr,
					     char *buf)
{
	struct drm_device *ddev = dev_get_drvdata(dev);
	struct radeon_device *rdev = ddev->dev_private;
	int hyst = to_sensor_dev_attr(attr)->index;
	int temp;

	if (hyst)
		temp = rdev->pm.dpm.thermal.min_temp;
	else
		temp = rdev->pm.dpm.thermal.max_temp;

	return snprintf(buf, PAGE_SIZE, "%d\n", temp);
}

static ssize_t radeon_hwmon_show_name(struct device *dev,
				      struct device_attribute *attr,
				      char *buf)
{
	return sprintf(buf, "radeon\n");
}

static SENSOR_DEVICE_ATTR(temp1_input, S_IRUGO, radeon_hwmon_show_temp, NULL, 0);
static SENSOR_DEVICE_ATTR(temp1_crit, S_IRUGO, radeon_hwmon_show_temp_thresh, NULL, 0);
static SENSOR_DEVICE_ATTR(temp1_crit_hyst, S_IRUGO, radeon_hwmon_show_temp_thresh, NULL, 1);
static SENSOR_DEVICE_ATTR(name, S_IRUGO, radeon_hwmon_show_name, NULL, 0);

static struct attribute *hwmon_attributes[] = {
	&sensor_dev_attr_temp1_input.dev_attr.attr,
	&sensor_dev_attr_temp1_crit.dev_attr.attr,
	&sensor_dev_attr_temp1_crit_hyst.dev_attr.attr,
	&sensor_dev_attr_name.dev_attr.attr,
	NULL
};

static umode_t hwmon_attributes_visible(struct kobject *kobj,
					struct attribute *attr, int index)
{
	struct device *dev = container_of(kobj, struct device, kobj);
	struct drm_device *ddev = dev_get_drvdata(dev);
	struct radeon_device *rdev = ddev->dev_private;

	/* Skip limit attributes if DPM is not enabled */
	if (rdev->pm.pm_method != PM_METHOD_DPM &&
	    (attr == &sensor_dev_attr_temp1_crit.dev_attr.attr ||
	     attr == &sensor_dev_attr_temp1_crit_hyst.dev_attr.attr))
		return 0;

	return attr->mode;
}

static const struct attribute_group hwmon_attrgroup = {
	.attrs = hwmon_attributes,
	.is_visible = hwmon_attributes_visible,
};

static int radeon_hwmon_init(struct radeon_device *rdev)
{
	int err = 0;

	rdev->pm.int_hwmon_dev = NULL;

	switch (rdev->pm.int_thermal_type) {
	case THERMAL_TYPE_RV6XX:
	case THERMAL_TYPE_RV770:
	case THERMAL_TYPE_EVERGREEN:
	case THERMAL_TYPE_NI:
	case THERMAL_TYPE_SUMO:
	case THERMAL_TYPE_SI:
	case THERMAL_TYPE_CI:
	case THERMAL_TYPE_KV:
		if (rdev->asic->pm.get_temperature == NULL)
			return err;
		rdev->pm.int_hwmon_dev = hwmon_device_register(rdev->dev);
		if (IS_ERR(rdev->pm.int_hwmon_dev)) {
			err = PTR_ERR(rdev->pm.int_hwmon_dev);
			dev_err(rdev->dev,
				"Unable to register hwmon device: %d\n", err);
			break;
		}
		dev_set_drvdata(rdev->pm.int_hwmon_dev, rdev->ddev);
		err = sysfs_create_group(&rdev->pm.int_hwmon_dev->kobj,
					 &hwmon_attrgroup);
		if (err) {
			dev_err(rdev->dev,
				"Unable to create hwmon sysfs file: %d\n", err);
			hwmon_device_unregister(rdev->dev);
		}
		break;
	default:
		break;
	}

	return err;
}

static void radeon_hwmon_fini(struct radeon_device *rdev)
{
	if (rdev->pm.int_hwmon_dev) {
		sysfs_remove_group(&rdev->pm.int_hwmon_dev->kobj, &hwmon_attrgroup);
		hwmon_device_unregister(rdev->pm.int_hwmon_dev);
	}
}

static void radeon_dpm_thermal_work_handler(struct work_struct *work)
{
	struct radeon_device *rdev =
		container_of(work, struct radeon_device,
			     pm.dpm.thermal.work);
	/* switch to the thermal state */
	enum radeon_pm_state_type dpm_state = POWER_STATE_TYPE_INTERNAL_THERMAL;

	if (!rdev->pm.dpm_enabled)
		return;

	if (rdev->asic->pm.get_temperature) {
		int temp = radeon_get_temperature(rdev);

		if (temp < rdev->pm.dpm.thermal.min_temp)
			/* switch back the user state */
			dpm_state = rdev->pm.dpm.user_state;
	} else {
		if (rdev->pm.dpm.thermal.high_to_low)
			/* switch back the user state */
			dpm_state = rdev->pm.dpm.user_state;
	}
	mutex_lock(&rdev->pm.mutex);
	if (dpm_state == POWER_STATE_TYPE_INTERNAL_THERMAL)
		rdev->pm.dpm.thermal_active = true;
	else
		rdev->pm.dpm.thermal_active = false;
	rdev->pm.dpm.state = dpm_state;
	mutex_unlock(&rdev->pm.mutex);

	radeon_pm_compute_clocks(rdev);
}

static struct radeon_ps *radeon_dpm_pick_power_state(struct radeon_device *rdev,
						     enum radeon_pm_state_type dpm_state)
{
	int i;
	struct radeon_ps *ps;
	u32 ui_class;
	bool single_display = (rdev->pm.dpm.new_active_crtc_count < 2) ?
		true : false;

	/* check if the vblank period is too short to adjust the mclk */
	if (single_display && rdev->asic->dpm.vblank_too_short) {
		if (radeon_dpm_vblank_too_short(rdev))
			single_display = false;
	}

	/* certain older asics have a separare 3D performance state,
	 * so try that first if the user selected performance
	 */
	if (dpm_state == POWER_STATE_TYPE_PERFORMANCE)
		dpm_state = POWER_STATE_TYPE_INTERNAL_3DPERF;
	/* balanced states don't exist at the moment */
	if (dpm_state == POWER_STATE_TYPE_BALANCED)
		dpm_state = POWER_STATE_TYPE_PERFORMANCE;

restart_search:
	/* Pick the best power state based on current conditions */
	for (i = 0; i < rdev->pm.dpm.num_ps; i++) {
		ps = &rdev->pm.dpm.ps[i];
		ui_class = ps->class & ATOM_PPLIB_CLASSIFICATION_UI_MASK;
		switch (dpm_state) {
		/* user states */
		case POWER_STATE_TYPE_BATTERY:
			if (ui_class == ATOM_PPLIB_CLASSIFICATION_UI_BATTERY) {
				if (ps->caps & ATOM_PPLIB_SINGLE_DISPLAY_ONLY) {
					if (single_display)
						return ps;
				} else
					return ps;
			}
			break;
		case POWER_STATE_TYPE_BALANCED:
			if (ui_class == ATOM_PPLIB_CLASSIFICATION_UI_BALANCED) {
				if (ps->caps & ATOM_PPLIB_SINGLE_DISPLAY_ONLY) {
					if (single_display)
						return ps;
				} else
					return ps;
			}
			break;
		case POWER_STATE_TYPE_PERFORMANCE:
			if (ui_class == ATOM_PPLIB_CLASSIFICATION_UI_PERFORMANCE) {
				if (ps->caps & ATOM_PPLIB_SINGLE_DISPLAY_ONLY) {
					if (single_display)
						return ps;
				} else
					return ps;
			}
			break;
		/* internal states */
		case POWER_STATE_TYPE_INTERNAL_UVD:
			if (rdev->pm.dpm.uvd_ps)
				return rdev->pm.dpm.uvd_ps;
			else
				break;
		case POWER_STATE_TYPE_INTERNAL_UVD_SD:
			if (ps->class & ATOM_PPLIB_CLASSIFICATION_SDSTATE)
				return ps;
			break;
		case POWER_STATE_TYPE_INTERNAL_UVD_HD:
			if (ps->class & ATOM_PPLIB_CLASSIFICATION_HDSTATE)
				return ps;
			break;
		case POWER_STATE_TYPE_INTERNAL_UVD_HD2:
			if (ps->class & ATOM_PPLIB_CLASSIFICATION_HD2STATE)
				return ps;
			break;
		case POWER_STATE_TYPE_INTERNAL_UVD_MVC:
			if (ps->class2 & ATOM_PPLIB_CLASSIFICATION2_MVC)
				return ps;
			break;
		case POWER_STATE_TYPE_INTERNAL_BOOT:
			return rdev->pm.dpm.boot_ps;
		case POWER_STATE_TYPE_INTERNAL_THERMAL:
			if (ps->class & ATOM_PPLIB_CLASSIFICATION_THERMAL)
				return ps;
			break;
		case POWER_STATE_TYPE_INTERNAL_ACPI:
			if (ps->class & ATOM_PPLIB_CLASSIFICATION_ACPI)
				return ps;
			break;
		case POWER_STATE_TYPE_INTERNAL_ULV:
			if (ps->class2 & ATOM_PPLIB_CLASSIFICATION2_ULV)
				return ps;
			break;
		case POWER_STATE_TYPE_INTERNAL_3DPERF:
			if (ps->class & ATOM_PPLIB_CLASSIFICATION_3DPERFORMANCE)
				return ps;
			break;
		default:
			break;
		}
	}
	/* use a fallback state if we didn't match */
	switch (dpm_state) {
	case POWER_STATE_TYPE_INTERNAL_UVD_SD:
		dpm_state = POWER_STATE_TYPE_INTERNAL_UVD_HD;
		goto restart_search;
	case POWER_STATE_TYPE_INTERNAL_UVD_HD:
	case POWER_STATE_TYPE_INTERNAL_UVD_HD2:
	case POWER_STATE_TYPE_INTERNAL_UVD_MVC:
		if (rdev->pm.dpm.uvd_ps) {
			return rdev->pm.dpm.uvd_ps;
		} else {
			dpm_state = POWER_STATE_TYPE_PERFORMANCE;
			goto restart_search;
		}
	case POWER_STATE_TYPE_INTERNAL_THERMAL:
		dpm_state = POWER_STATE_TYPE_INTERNAL_ACPI;
		goto restart_search;
	case POWER_STATE_TYPE_INTERNAL_ACPI:
		dpm_state = POWER_STATE_TYPE_BATTERY;
		goto restart_search;
	case POWER_STATE_TYPE_BATTERY:
	case POWER_STATE_TYPE_BALANCED:
	case POWER_STATE_TYPE_INTERNAL_3DPERF:
		dpm_state = POWER_STATE_TYPE_PERFORMANCE;
		goto restart_search;
	default:
		break;
	}

	return NULL;
}

static void radeon_dpm_change_power_state_locked(struct radeon_device *rdev)
{
	int i;
	struct radeon_ps *ps;
	enum radeon_pm_state_type dpm_state;
	int ret;

	/* if dpm init failed */
	if (!rdev->pm.dpm_enabled)
		return;

	if (rdev->pm.dpm.user_state != rdev->pm.dpm.state) {
		/* add other state override checks here */
		if ((!rdev->pm.dpm.thermal_active) &&
		    (!rdev->pm.dpm.uvd_active))
			rdev->pm.dpm.state = rdev->pm.dpm.user_state;
	}
	dpm_state = rdev->pm.dpm.state;

	ps = radeon_dpm_pick_power_state(rdev, dpm_state);
	if (ps)
		rdev->pm.dpm.requested_ps = ps;
	else
		return;

	/* no need to reprogram if nothing changed unless we are on BTC+ */
	if (rdev->pm.dpm.current_ps == rdev->pm.dpm.requested_ps) {
		if ((rdev->family < CHIP_BARTS) || (rdev->flags & RADEON_IS_IGP)) {
			/* for pre-BTC and APUs if the num crtcs changed but state is the same,
			 * all we need to do is update the display configuration.
			 */
			if (rdev->pm.dpm.new_active_crtcs != rdev->pm.dpm.current_active_crtcs) {
				/* update display watermarks based on new power state */
				radeon_bandwidth_update(rdev);
				/* update displays */
				radeon_dpm_display_configuration_changed(rdev);
				rdev->pm.dpm.current_active_crtcs = rdev->pm.dpm.new_active_crtcs;
				rdev->pm.dpm.current_active_crtc_count = rdev->pm.dpm.new_active_crtc_count;
			}
			return;
		} else {
			/* for BTC+ if the num crtcs hasn't changed and state is the same,
			 * nothing to do, if the num crtcs is > 1 and state is the same,
			 * update display configuration.
			 */
			if (rdev->pm.dpm.new_active_crtcs ==
			    rdev->pm.dpm.current_active_crtcs) {
				return;
			} else {
				if ((rdev->pm.dpm.current_active_crtc_count > 1) &&
				    (rdev->pm.dpm.new_active_crtc_count > 1)) {
					/* update display watermarks based on new power state */
					radeon_bandwidth_update(rdev);
					/* update displays */
					radeon_dpm_display_configuration_changed(rdev);
					rdev->pm.dpm.current_active_crtcs = rdev->pm.dpm.new_active_crtcs;
					rdev->pm.dpm.current_active_crtc_count = rdev->pm.dpm.new_active_crtc_count;
					return;
				}
			}
		}
	}

	if (radeon_dpm == 1) {
		printk("switching from power state:\n");
		radeon_dpm_print_power_state(rdev, rdev->pm.dpm.current_ps);
		printk("switching to power state:\n");
		radeon_dpm_print_power_state(rdev, rdev->pm.dpm.requested_ps);
	}
	mutex_lock(&rdev->ddev->struct_mutex);
	down_write(&rdev->pm.mclk_lock);
	mutex_lock(&rdev->ring_lock);

	ret = radeon_dpm_pre_set_power_state(rdev);
	if (ret)
		goto done;

	/* update display watermarks based on new power state */
	radeon_bandwidth_update(rdev);
	/* update displays */
	radeon_dpm_display_configuration_changed(rdev);

	rdev->pm.dpm.current_active_crtcs = rdev->pm.dpm.new_active_crtcs;
	rdev->pm.dpm.current_active_crtc_count = rdev->pm.dpm.new_active_crtc_count;

	/* wait for the rings to drain */
	for (i = 0; i < RADEON_NUM_RINGS; i++) {
		struct radeon_ring *ring = &rdev->ring[i];
		if (ring->ready)
			radeon_fence_wait_empty_locked(rdev, i);
	}

	/* program the new power state */
	radeon_dpm_set_power_state(rdev);

	/* update current power state */
	rdev->pm.dpm.current_ps = rdev->pm.dpm.requested_ps;

	radeon_dpm_post_set_power_state(rdev);

	if (rdev->asic->dpm.force_performance_level) {
<<<<<<< HEAD
		if (rdev->pm.dpm.thermal_active)
			/* force low perf level for thermal */
			radeon_dpm_force_performance_level(rdev, RADEON_DPM_FORCED_LEVEL_LOW);
		else
			/* otherwise, enable auto */
			radeon_dpm_force_performance_level(rdev, RADEON_DPM_FORCED_LEVEL_AUTO);
=======
		if (rdev->pm.dpm.thermal_active) {
			enum radeon_dpm_forced_level level = rdev->pm.dpm.forced_level;
			/* force low perf level for thermal */
			radeon_dpm_force_performance_level(rdev, RADEON_DPM_FORCED_LEVEL_LOW);
			/* save the user's level */
			rdev->pm.dpm.forced_level = level;
		} else {
			/* otherwise, user selected level */
			radeon_dpm_force_performance_level(rdev, rdev->pm.dpm.forced_level);
		}
>>>>>>> 9fee8240
	}

done:
	mutex_unlock(&rdev->ring_lock);
	up_write(&rdev->pm.mclk_lock);
	mutex_unlock(&rdev->ddev->struct_mutex);
}

void radeon_dpm_enable_uvd(struct radeon_device *rdev, bool enable)
{
	enum radeon_pm_state_type dpm_state;

	if (rdev->asic->dpm.powergate_uvd) {
		mutex_lock(&rdev->pm.mutex);
		/* enable/disable UVD */
		radeon_dpm_powergate_uvd(rdev, !enable);
		mutex_unlock(&rdev->pm.mutex);
	} else {
		if (enable) {
			mutex_lock(&rdev->pm.mutex);
			rdev->pm.dpm.uvd_active = true;
			/* disable this for now */
#if 0
			if ((rdev->pm.dpm.sd == 1) && (rdev->pm.dpm.hd == 0))
				dpm_state = POWER_STATE_TYPE_INTERNAL_UVD_SD;
			else if ((rdev->pm.dpm.sd == 2) && (rdev->pm.dpm.hd == 0))
				dpm_state = POWER_STATE_TYPE_INTERNAL_UVD_HD;
			else if ((rdev->pm.dpm.sd == 0) && (rdev->pm.dpm.hd == 1))
				dpm_state = POWER_STATE_TYPE_INTERNAL_UVD_HD;
			else if ((rdev->pm.dpm.sd == 0) && (rdev->pm.dpm.hd == 2))
				dpm_state = POWER_STATE_TYPE_INTERNAL_UVD_HD2;
			else
#endif
				dpm_state = POWER_STATE_TYPE_INTERNAL_UVD;
			rdev->pm.dpm.state = dpm_state;
			mutex_unlock(&rdev->pm.mutex);
		} else {
			mutex_lock(&rdev->pm.mutex);
			rdev->pm.dpm.uvd_active = false;
			mutex_unlock(&rdev->pm.mutex);
		}

		radeon_pm_compute_clocks(rdev);
	}
}

static void radeon_pm_suspend_old(struct radeon_device *rdev)
{
	mutex_lock(&rdev->pm.mutex);
	if (rdev->pm.pm_method == PM_METHOD_DYNPM) {
		if (rdev->pm.dynpm_state == DYNPM_STATE_ACTIVE)
			rdev->pm.dynpm_state = DYNPM_STATE_SUSPENDED;
	}
	mutex_unlock(&rdev->pm.mutex);

	cancel_delayed_work_sync(&rdev->pm.dynpm_idle_work);
}

static void radeon_pm_suspend_dpm(struct radeon_device *rdev)
{
	mutex_lock(&rdev->pm.mutex);
	/* disable dpm */
	radeon_dpm_disable(rdev);
	/* reset the power state */
	rdev->pm.dpm.current_ps = rdev->pm.dpm.requested_ps = rdev->pm.dpm.boot_ps;
	rdev->pm.dpm_enabled = false;
	mutex_unlock(&rdev->pm.mutex);
}

void radeon_pm_suspend(struct radeon_device *rdev)
{
	if (rdev->pm.pm_method == PM_METHOD_DPM)
		radeon_pm_suspend_dpm(rdev);
	else
		radeon_pm_suspend_old(rdev);
}

static void radeon_pm_resume_old(struct radeon_device *rdev)
{
	/* set up the default clocks if the MC ucode is loaded */
	if ((rdev->family >= CHIP_BARTS) &&
	    (rdev->family <= CHIP_CAYMAN) &&
	    rdev->mc_fw) {
		if (rdev->pm.default_vddc)
			radeon_atom_set_voltage(rdev, rdev->pm.default_vddc,
						SET_VOLTAGE_TYPE_ASIC_VDDC);
		if (rdev->pm.default_vddci)
			radeon_atom_set_voltage(rdev, rdev->pm.default_vddci,
						SET_VOLTAGE_TYPE_ASIC_VDDCI);
		if (rdev->pm.default_sclk)
			radeon_set_engine_clock(rdev, rdev->pm.default_sclk);
		if (rdev->pm.default_mclk)
			radeon_set_memory_clock(rdev, rdev->pm.default_mclk);
	}
	/* asic init will reset the default power state */
	mutex_lock(&rdev->pm.mutex);
	rdev->pm.current_power_state_index = rdev->pm.default_power_state_index;
	rdev->pm.current_clock_mode_index = 0;
	rdev->pm.current_sclk = rdev->pm.default_sclk;
	rdev->pm.current_mclk = rdev->pm.default_mclk;
	rdev->pm.current_vddc = rdev->pm.power_state[rdev->pm.default_power_state_index].clock_info[0].voltage.voltage;
	rdev->pm.current_vddci = rdev->pm.power_state[rdev->pm.default_power_state_index].clock_info[0].voltage.vddci;
	if (rdev->pm.pm_method == PM_METHOD_DYNPM
	    && rdev->pm.dynpm_state == DYNPM_STATE_SUSPENDED) {
		rdev->pm.dynpm_state = DYNPM_STATE_ACTIVE;
		schedule_delayed_work(&rdev->pm.dynpm_idle_work,
				      msecs_to_jiffies(RADEON_IDLE_LOOP_MS));
	}
	mutex_unlock(&rdev->pm.mutex);
	radeon_pm_compute_clocks(rdev);
}

static void radeon_pm_resume_dpm(struct radeon_device *rdev)
{
	int ret;

	/* asic init will reset to the boot state */
	mutex_lock(&rdev->pm.mutex);
	rdev->pm.dpm.current_ps = rdev->pm.dpm.requested_ps = rdev->pm.dpm.boot_ps;
	radeon_dpm_setup_asic(rdev);
	ret = radeon_dpm_enable(rdev);
	mutex_unlock(&rdev->pm.mutex);
	if (ret) {
		DRM_ERROR("radeon: dpm resume failed\n");
		if ((rdev->family >= CHIP_BARTS) &&
		    (rdev->family <= CHIP_CAYMAN) &&
		    rdev->mc_fw) {
			if (rdev->pm.default_vddc)
				radeon_atom_set_voltage(rdev, rdev->pm.default_vddc,
							SET_VOLTAGE_TYPE_ASIC_VDDC);
			if (rdev->pm.default_vddci)
				radeon_atom_set_voltage(rdev, rdev->pm.default_vddci,
							SET_VOLTAGE_TYPE_ASIC_VDDCI);
			if (rdev->pm.default_sclk)
				radeon_set_engine_clock(rdev, rdev->pm.default_sclk);
			if (rdev->pm.default_mclk)
				radeon_set_memory_clock(rdev, rdev->pm.default_mclk);
		}
	} else {
		rdev->pm.dpm_enabled = true;
		radeon_pm_compute_clocks(rdev);
	}
}

void radeon_pm_resume(struct radeon_device *rdev)
{
	if (rdev->pm.pm_method == PM_METHOD_DPM)
		radeon_pm_resume_dpm(rdev);
	else
		radeon_pm_resume_old(rdev);
}

static int radeon_pm_init_old(struct radeon_device *rdev)
{
	int ret;

	rdev->pm.profile = PM_PROFILE_DEFAULT;
	rdev->pm.dynpm_state = DYNPM_STATE_DISABLED;
	rdev->pm.dynpm_planned_action = DYNPM_ACTION_NONE;
	rdev->pm.dynpm_can_upclock = true;
	rdev->pm.dynpm_can_downclock = true;
	rdev->pm.default_sclk = rdev->clock.default_sclk;
	rdev->pm.default_mclk = rdev->clock.default_mclk;
	rdev->pm.current_sclk = rdev->clock.default_sclk;
	rdev->pm.current_mclk = rdev->clock.default_mclk;
	rdev->pm.int_thermal_type = THERMAL_TYPE_NONE;

	if (rdev->bios) {
		if (rdev->is_atom_bios)
			radeon_atombios_get_power_modes(rdev);
		else
			radeon_combios_get_power_modes(rdev);
		radeon_pm_print_states(rdev);
		radeon_pm_init_profile(rdev);
		/* set up the default clocks if the MC ucode is loaded */
		if ((rdev->family >= CHIP_BARTS) &&
		    (rdev->family <= CHIP_CAYMAN) &&
		    rdev->mc_fw) {
			if (rdev->pm.default_vddc)
				radeon_atom_set_voltage(rdev, rdev->pm.default_vddc,
							SET_VOLTAGE_TYPE_ASIC_VDDC);
			if (rdev->pm.default_vddci)
				radeon_atom_set_voltage(rdev, rdev->pm.default_vddci,
							SET_VOLTAGE_TYPE_ASIC_VDDCI);
			if (rdev->pm.default_sclk)
				radeon_set_engine_clock(rdev, rdev->pm.default_sclk);
			if (rdev->pm.default_mclk)
				radeon_set_memory_clock(rdev, rdev->pm.default_mclk);
		}
	}

	/* set up the internal thermal sensor if applicable */
	ret = radeon_hwmon_init(rdev);
	if (ret)
		return ret;

	INIT_DELAYED_WORK(&rdev->pm.dynpm_idle_work, radeon_dynpm_idle_work_handler);

	if (rdev->pm.num_power_states > 1) {
		/* where's the best place to put these? */
		ret = device_create_file(rdev->dev, &dev_attr_power_profile);
		if (ret)
			DRM_ERROR("failed to create device file for power profile\n");
		ret = device_create_file(rdev->dev, &dev_attr_power_method);
		if (ret)
			DRM_ERROR("failed to create device file for power method\n");

		if (radeon_debugfs_pm_init(rdev)) {
			DRM_ERROR("Failed to register debugfs file for PM!\n");
		}

		DRM_INFO("radeon: power management initialized\n");
	}

	return 0;
}

static void radeon_dpm_print_power_states(struct radeon_device *rdev)
{
	int i;

	for (i = 0; i < rdev->pm.dpm.num_ps; i++) {
		printk("== power state %d ==\n", i);
		radeon_dpm_print_power_state(rdev, &rdev->pm.dpm.ps[i]);
	}
}

static int radeon_pm_init_dpm(struct radeon_device *rdev)
{
	int ret;

	/* default to balanced state */
	rdev->pm.dpm.state = POWER_STATE_TYPE_BALANCED;
	rdev->pm.dpm.user_state = POWER_STATE_TYPE_BALANCED;
	rdev->pm.dpm.forced_level = RADEON_DPM_FORCED_LEVEL_AUTO;
	rdev->pm.default_sclk = rdev->clock.default_sclk;
	rdev->pm.default_mclk = rdev->clock.default_mclk;
	rdev->pm.current_sclk = rdev->clock.default_sclk;
	rdev->pm.current_mclk = rdev->clock.default_mclk;
	rdev->pm.int_thermal_type = THERMAL_TYPE_NONE;

	if (rdev->bios && rdev->is_atom_bios)
		radeon_atombios_get_power_modes(rdev);
	else
		return -EINVAL;

	/* set up the internal thermal sensor if applicable */
	ret = radeon_hwmon_init(rdev);
	if (ret)
		return ret;

	INIT_WORK(&rdev->pm.dpm.thermal.work, radeon_dpm_thermal_work_handler);
	mutex_lock(&rdev->pm.mutex);
	radeon_dpm_init(rdev);
	rdev->pm.dpm.current_ps = rdev->pm.dpm.requested_ps = rdev->pm.dpm.boot_ps;
	if (radeon_dpm == 1)
		radeon_dpm_print_power_states(rdev);
	radeon_dpm_setup_asic(rdev);
	ret = radeon_dpm_enable(rdev);
	mutex_unlock(&rdev->pm.mutex);
	if (ret) {
		rdev->pm.dpm_enabled = false;
		if ((rdev->family >= CHIP_BARTS) &&
		    (rdev->family <= CHIP_CAYMAN) &&
		    rdev->mc_fw) {
			if (rdev->pm.default_vddc)
				radeon_atom_set_voltage(rdev, rdev->pm.default_vddc,
							SET_VOLTAGE_TYPE_ASIC_VDDC);
			if (rdev->pm.default_vddci)
				radeon_atom_set_voltage(rdev, rdev->pm.default_vddci,
							SET_VOLTAGE_TYPE_ASIC_VDDCI);
			if (rdev->pm.default_sclk)
				radeon_set_engine_clock(rdev, rdev->pm.default_sclk);
			if (rdev->pm.default_mclk)
				radeon_set_memory_clock(rdev, rdev->pm.default_mclk);
		}
		DRM_ERROR("radeon: dpm initialization failed\n");
		return ret;
	}
	rdev->pm.dpm_enabled = true;
	radeon_pm_compute_clocks(rdev);

	if (rdev->pm.num_power_states > 1) {
		ret = device_create_file(rdev->dev, &dev_attr_power_dpm_state);
		if (ret)
			DRM_ERROR("failed to create device file for dpm state\n");
		ret = device_create_file(rdev->dev, &dev_attr_power_dpm_force_performance_level);
		if (ret)
			DRM_ERROR("failed to create device file for dpm state\n");
		/* XXX: these are noops for dpm but are here for backwards compat */
		ret = device_create_file(rdev->dev, &dev_attr_power_profile);
		if (ret)
			DRM_ERROR("failed to create device file for power profile\n");
		ret = device_create_file(rdev->dev, &dev_attr_power_method);
		if (ret)
			DRM_ERROR("failed to create device file for power method\n");

		if (radeon_debugfs_pm_init(rdev)) {
			DRM_ERROR("Failed to register debugfs file for dpm!\n");
		}

		DRM_INFO("radeon: dpm initialized\n");
	}

	return 0;
}

int radeon_pm_init(struct radeon_device *rdev)
{
	/* enable dpm on rv6xx+ */
	switch (rdev->family) {
	case CHIP_RV610:
	case CHIP_RV630:
	case CHIP_RV620:
	case CHIP_RV635:
	case CHIP_RV670:
	case CHIP_RS780:
	case CHIP_RS880:
	case CHIP_CAYMAN:
	case CHIP_ARUBA:
	case CHIP_BONAIRE:
	case CHIP_KABINI:
	case CHIP_KAVERI:
	case CHIP_HAWAII:
		/* DPM requires the RLC, RV770+ dGPU requires SMC */
		if (!rdev->rlc_fw)
			rdev->pm.pm_method = PM_METHOD_PROFILE;
		else if ((rdev->family >= CHIP_RV770) &&
			 (!(rdev->flags & RADEON_IS_IGP)) &&
			 (!rdev->smc_fw))
			rdev->pm.pm_method = PM_METHOD_PROFILE;
		else if (radeon_dpm == 1)
			rdev->pm.pm_method = PM_METHOD_DPM;
		else
			rdev->pm.pm_method = PM_METHOD_PROFILE;
		break;
	case CHIP_RV770:
	case CHIP_RV730:
	case CHIP_RV710:
	case CHIP_RV740:
	case CHIP_CEDAR:
	case CHIP_REDWOOD:
	case CHIP_JUNIPER:
	case CHIP_CYPRESS:
	case CHIP_HEMLOCK:
	case CHIP_PALM:
	case CHIP_SUMO:
	case CHIP_SUMO2:
	case CHIP_BARTS:
	case CHIP_TURKS:
	case CHIP_CAICOS:
	case CHIP_TAHITI:
	case CHIP_PITCAIRN:
	case CHIP_VERDE:
	case CHIP_OLAND:
	case CHIP_HAINAN:
		/* DPM requires the RLC, RV770+ dGPU requires SMC */
		if (!rdev->rlc_fw)
			rdev->pm.pm_method = PM_METHOD_PROFILE;
		else if ((rdev->family >= CHIP_RV770) &&
			 (!(rdev->flags & RADEON_IS_IGP)) &&
			 (!rdev->smc_fw))
			rdev->pm.pm_method = PM_METHOD_PROFILE;
		else if (radeon_dpm == 0)
			rdev->pm.pm_method = PM_METHOD_PROFILE;
		else
			rdev->pm.pm_method = PM_METHOD_DPM;
		break;
	default:
		/* default to profile method */
		rdev->pm.pm_method = PM_METHOD_PROFILE;
		break;
	}

	if (rdev->pm.pm_method == PM_METHOD_DPM)
		return radeon_pm_init_dpm(rdev);
	else
		return radeon_pm_init_old(rdev);
}

static void radeon_pm_fini_old(struct radeon_device *rdev)
{
	if (rdev->pm.num_power_states > 1) {
		mutex_lock(&rdev->pm.mutex);
		if (rdev->pm.pm_method == PM_METHOD_PROFILE) {
			rdev->pm.profile = PM_PROFILE_DEFAULT;
			radeon_pm_update_profile(rdev);
			radeon_pm_set_clocks(rdev);
		} else if (rdev->pm.pm_method == PM_METHOD_DYNPM) {
			/* reset default clocks */
			rdev->pm.dynpm_state = DYNPM_STATE_DISABLED;
			rdev->pm.dynpm_planned_action = DYNPM_ACTION_DEFAULT;
			radeon_pm_set_clocks(rdev);
		}
		mutex_unlock(&rdev->pm.mutex);

		cancel_delayed_work_sync(&rdev->pm.dynpm_idle_work);

		device_remove_file(rdev->dev, &dev_attr_power_profile);
		device_remove_file(rdev->dev, &dev_attr_power_method);
	}

	if (rdev->pm.power_state)
		kfree(rdev->pm.power_state);

	radeon_hwmon_fini(rdev);
}

static void radeon_pm_fini_dpm(struct radeon_device *rdev)
{
	if (rdev->pm.num_power_states > 1) {
		mutex_lock(&rdev->pm.mutex);
		radeon_dpm_disable(rdev);
		mutex_unlock(&rdev->pm.mutex);

		device_remove_file(rdev->dev, &dev_attr_power_dpm_state);
		device_remove_file(rdev->dev, &dev_attr_power_dpm_force_performance_level);
		/* XXX backwards compat */
		device_remove_file(rdev->dev, &dev_attr_power_profile);
		device_remove_file(rdev->dev, &dev_attr_power_method);
	}
	radeon_dpm_fini(rdev);

	if (rdev->pm.power_state)
		kfree(rdev->pm.power_state);

	radeon_hwmon_fini(rdev);
}

void radeon_pm_fini(struct radeon_device *rdev)
{
	if (rdev->pm.pm_method == PM_METHOD_DPM)
		radeon_pm_fini_dpm(rdev);
	else
		radeon_pm_fini_old(rdev);
}

static void radeon_pm_compute_clocks_old(struct radeon_device *rdev)
{
	struct drm_device *ddev = rdev->ddev;
	struct drm_crtc *crtc;
	struct radeon_crtc *radeon_crtc;

	if (rdev->pm.num_power_states < 2)
		return;

	mutex_lock(&rdev->pm.mutex);

	rdev->pm.active_crtcs = 0;
	rdev->pm.active_crtc_count = 0;
	list_for_each_entry(crtc,
		&ddev->mode_config.crtc_list, head) {
		radeon_crtc = to_radeon_crtc(crtc);
		if (radeon_crtc->enabled) {
			rdev->pm.active_crtcs |= (1 << radeon_crtc->crtc_id);
			rdev->pm.active_crtc_count++;
		}
	}

	if (rdev->pm.pm_method == PM_METHOD_PROFILE) {
		radeon_pm_update_profile(rdev);
		radeon_pm_set_clocks(rdev);
	} else if (rdev->pm.pm_method == PM_METHOD_DYNPM) {
		if (rdev->pm.dynpm_state != DYNPM_STATE_DISABLED) {
			if (rdev->pm.active_crtc_count > 1) {
				if (rdev->pm.dynpm_state == DYNPM_STATE_ACTIVE) {
					cancel_delayed_work(&rdev->pm.dynpm_idle_work);

					rdev->pm.dynpm_state = DYNPM_STATE_PAUSED;
					rdev->pm.dynpm_planned_action = DYNPM_ACTION_DEFAULT;
					radeon_pm_get_dynpm_state(rdev);
					radeon_pm_set_clocks(rdev);

					DRM_DEBUG_DRIVER("radeon: dynamic power management deactivated\n");
				}
			} else if (rdev->pm.active_crtc_count == 1) {
				/* TODO: Increase clocks if needed for current mode */

				if (rdev->pm.dynpm_state == DYNPM_STATE_MINIMUM) {
					rdev->pm.dynpm_state = DYNPM_STATE_ACTIVE;
					rdev->pm.dynpm_planned_action = DYNPM_ACTION_UPCLOCK;
					radeon_pm_get_dynpm_state(rdev);
					radeon_pm_set_clocks(rdev);

					schedule_delayed_work(&rdev->pm.dynpm_idle_work,
							      msecs_to_jiffies(RADEON_IDLE_LOOP_MS));
				} else if (rdev->pm.dynpm_state == DYNPM_STATE_PAUSED) {
					rdev->pm.dynpm_state = DYNPM_STATE_ACTIVE;
					schedule_delayed_work(&rdev->pm.dynpm_idle_work,
							      msecs_to_jiffies(RADEON_IDLE_LOOP_MS));
					DRM_DEBUG_DRIVER("radeon: dynamic power management activated\n");
				}
			} else { /* count == 0 */
				if (rdev->pm.dynpm_state != DYNPM_STATE_MINIMUM) {
					cancel_delayed_work(&rdev->pm.dynpm_idle_work);

					rdev->pm.dynpm_state = DYNPM_STATE_MINIMUM;
					rdev->pm.dynpm_planned_action = DYNPM_ACTION_MINIMUM;
					radeon_pm_get_dynpm_state(rdev);
					radeon_pm_set_clocks(rdev);
				}
			}
		}
	}

	mutex_unlock(&rdev->pm.mutex);
}

static void radeon_pm_compute_clocks_dpm(struct radeon_device *rdev)
{
	struct drm_device *ddev = rdev->ddev;
	struct drm_crtc *crtc;
	struct radeon_crtc *radeon_crtc;

	mutex_lock(&rdev->pm.mutex);

	/* update active crtc counts */
	rdev->pm.dpm.new_active_crtcs = 0;
	rdev->pm.dpm.new_active_crtc_count = 0;
	list_for_each_entry(crtc,
		&ddev->mode_config.crtc_list, head) {
		radeon_crtc = to_radeon_crtc(crtc);
		if (crtc->enabled) {
			rdev->pm.dpm.new_active_crtcs |= (1 << radeon_crtc->crtc_id);
			rdev->pm.dpm.new_active_crtc_count++;
		}
	}

	/* update battery/ac status */
	if (power_supply_is_system_supplied() > 0)
		rdev->pm.dpm.ac_power = true;
	else
		rdev->pm.dpm.ac_power = false;

	radeon_dpm_change_power_state_locked(rdev);

	mutex_unlock(&rdev->pm.mutex);

}

void radeon_pm_compute_clocks(struct radeon_device *rdev)
{
	if (rdev->pm.pm_method == PM_METHOD_DPM)
		radeon_pm_compute_clocks_dpm(rdev);
	else
		radeon_pm_compute_clocks_old(rdev);
}

static bool radeon_pm_in_vbl(struct radeon_device *rdev)
{
	int  crtc, vpos, hpos, vbl_status;
	bool in_vbl = true;

	/* Iterate over all active crtc's. All crtc's must be in vblank,
	 * otherwise return in_vbl == false.
	 */
	for (crtc = 0; (crtc < rdev->num_crtc) && in_vbl; crtc++) {
		if (rdev->pm.active_crtcs & (1 << crtc)) {
			vbl_status = radeon_get_crtc_scanoutpos(rdev->ddev, crtc, &vpos, &hpos, NULL, NULL);
			if ((vbl_status & DRM_SCANOUTPOS_VALID) &&
			    !(vbl_status & DRM_SCANOUTPOS_INVBL))
				in_vbl = false;
		}
	}

	return in_vbl;
}

static bool radeon_pm_debug_check_in_vbl(struct radeon_device *rdev, bool finish)
{
	u32 stat_crtc = 0;
	bool in_vbl = radeon_pm_in_vbl(rdev);

	if (in_vbl == false)
		DRM_DEBUG_DRIVER("not in vbl for pm change %08x at %s\n", stat_crtc,
			 finish ? "exit" : "entry");
	return in_vbl;
}

static void radeon_dynpm_idle_work_handler(struct work_struct *work)
{
	struct radeon_device *rdev;
	int resched;
	rdev = container_of(work, struct radeon_device,
				pm.dynpm_idle_work.work);

	resched = ttm_bo_lock_delayed_workqueue(&rdev->mman.bdev);
	mutex_lock(&rdev->pm.mutex);
	if (rdev->pm.dynpm_state == DYNPM_STATE_ACTIVE) {
		int not_processed = 0;
		int i;

		for (i = 0; i < RADEON_NUM_RINGS; ++i) {
			struct radeon_ring *ring = &rdev->ring[i];

			if (ring->ready) {
				not_processed += radeon_fence_count_emitted(rdev, i);
				if (not_processed >= 3)
					break;
			}
		}

		if (not_processed >= 3) { /* should upclock */
			if (rdev->pm.dynpm_planned_action == DYNPM_ACTION_DOWNCLOCK) {
				rdev->pm.dynpm_planned_action = DYNPM_ACTION_NONE;
			} else if (rdev->pm.dynpm_planned_action == DYNPM_ACTION_NONE &&
				   rdev->pm.dynpm_can_upclock) {
				rdev->pm.dynpm_planned_action =
					DYNPM_ACTION_UPCLOCK;
				rdev->pm.dynpm_action_timeout = jiffies +
				msecs_to_jiffies(RADEON_RECLOCK_DELAY_MS);
			}
		} else if (not_processed == 0) { /* should downclock */
			if (rdev->pm.dynpm_planned_action == DYNPM_ACTION_UPCLOCK) {
				rdev->pm.dynpm_planned_action = DYNPM_ACTION_NONE;
			} else if (rdev->pm.dynpm_planned_action == DYNPM_ACTION_NONE &&
				   rdev->pm.dynpm_can_downclock) {
				rdev->pm.dynpm_planned_action =
					DYNPM_ACTION_DOWNCLOCK;
				rdev->pm.dynpm_action_timeout = jiffies +
				msecs_to_jiffies(RADEON_RECLOCK_DELAY_MS);
			}
		}

		/* Note, radeon_pm_set_clocks is called with static_switch set
		 * to false since we want to wait for vbl to avoid flicker.
		 */
		if (rdev->pm.dynpm_planned_action != DYNPM_ACTION_NONE &&
		    jiffies > rdev->pm.dynpm_action_timeout) {
			radeon_pm_get_dynpm_state(rdev);
			radeon_pm_set_clocks(rdev);
		}

		schedule_delayed_work(&rdev->pm.dynpm_idle_work,
				      msecs_to_jiffies(RADEON_IDLE_LOOP_MS));
	}
	mutex_unlock(&rdev->pm.mutex);
	ttm_bo_unlock_delayed_workqueue(&rdev->mman.bdev, resched);
}

/*
 * Debugfs info
 */
#if defined(CONFIG_DEBUG_FS)

static int radeon_debugfs_pm_info(struct seq_file *m, void *data)
{
	struct drm_info_node *node = (struct drm_info_node *) m->private;
	struct drm_device *dev = node->minor->dev;
	struct radeon_device *rdev = dev->dev_private;

	if (rdev->pm.dpm_enabled) {
		mutex_lock(&rdev->pm.mutex);
		if (rdev->asic->dpm.debugfs_print_current_performance_level)
			radeon_dpm_debugfs_print_current_performance_level(rdev, m);
		else
			seq_printf(m, "Debugfs support not implemented for this asic\n");
		mutex_unlock(&rdev->pm.mutex);
	} else {
		seq_printf(m, "default engine clock: %u0 kHz\n", rdev->pm.default_sclk);
		/* radeon_get_engine_clock is not reliable on APUs so just print the current clock */
		if ((rdev->family >= CHIP_PALM) && (rdev->flags & RADEON_IS_IGP))
			seq_printf(m, "current engine clock: %u0 kHz\n", rdev->pm.current_sclk);
		else
			seq_printf(m, "current engine clock: %u0 kHz\n", radeon_get_engine_clock(rdev));
		seq_printf(m, "default memory clock: %u0 kHz\n", rdev->pm.default_mclk);
		if (rdev->asic->pm.get_memory_clock)
			seq_printf(m, "current memory clock: %u0 kHz\n", radeon_get_memory_clock(rdev));
		if (rdev->pm.current_vddc)
			seq_printf(m, "voltage: %u mV\n", rdev->pm.current_vddc);
		if (rdev->asic->pm.get_pcie_lanes)
			seq_printf(m, "PCIE lanes: %d\n", radeon_get_pcie_lanes(rdev));
	}

	return 0;
}

static struct drm_info_list radeon_pm_info_list[] = {
	{"radeon_pm_info", radeon_debugfs_pm_info, 0, NULL},
};
#endif

static int radeon_debugfs_pm_init(struct radeon_device *rdev)
{
#if defined(CONFIG_DEBUG_FS)
	return radeon_debugfs_add_files(rdev, radeon_pm_info_list, ARRAY_SIZE(radeon_pm_info_list));
#else
	return 0;
#endif
}<|MERGE_RESOLUTION|>--- conflicted
+++ resolved
@@ -923,14 +923,6 @@
 	radeon_dpm_post_set_power_state(rdev);
 
 	if (rdev->asic->dpm.force_performance_level) {
-<<<<<<< HEAD
-		if (rdev->pm.dpm.thermal_active)
-			/* force low perf level for thermal */
-			radeon_dpm_force_performance_level(rdev, RADEON_DPM_FORCED_LEVEL_LOW);
-		else
-			/* otherwise, enable auto */
-			radeon_dpm_force_performance_level(rdev, RADEON_DPM_FORCED_LEVEL_AUTO);
-=======
 		if (rdev->pm.dpm.thermal_active) {
 			enum radeon_dpm_forced_level level = rdev->pm.dpm.forced_level;
 			/* force low perf level for thermal */
@@ -941,7 +933,6 @@
 			/* otherwise, user selected level */
 			radeon_dpm_force_performance_level(rdev, rdev->pm.dpm.forced_level);
 		}
->>>>>>> 9fee8240
 	}
 
 done:
