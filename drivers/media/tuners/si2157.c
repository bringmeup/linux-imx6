--- conflicted
+++ resolved
@@ -60,18 +60,10 @@
 				jiffies_to_msecs(jiffies) -
 				(jiffies_to_msecs(timeout) - TIMEOUT));
 
-<<<<<<< HEAD
-	if (!((buf[0] >> 7) & 0x01)) {
-		ret = -ETIMEDOUT;
-		goto err_mutex_unlock;
-	} else {
-		ret = 0;
-=======
 		if (!((cmd->args[0] >> 7) & 0x01)) {
 			ret = -ETIMEDOUT;
 			goto err_mutex_unlock;
 		}
->>>>>>> 7d6bc608
 	}
 
 	ret = 0;
