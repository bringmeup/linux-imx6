--- conflicted
+++ resolved
@@ -1267,7 +1267,6 @@
 		}
 
 		csi_streamoff(cam);
-<<<<<<< HEAD
 		if (req->memory & V4L2_MEMORY_MMAP)
 			csi_free_frame_buf(cam);
 		cam->skip_frame = 0;
@@ -1276,12 +1275,6 @@
 		INIT_LIST_HEAD(&cam->done_q);
 		if (req->memory & V4L2_MEMORY_MMAP)
 			retval = csi_allocate_frame_buf(cam, req->count);
-=======
-		if (req->memory & V4L2_MEMORY_MMAP) {
-			csi_free_frame_buf(cam);
-			retval = csi_allocate_frame_buf(cam, req->count);
-		}
->>>>>>> 85b80e70
 		break;
 	}
 
