--- conflicted
+++ resolved
@@ -383,8 +383,6 @@
 	help
 	  A DVB-T/C tuner module. Say Y when you want to support this frontend.
 
-<<<<<<< HEAD
-=======
 config DVB_CXD2820R
 	tristate "Sony CXD2820R"
 	depends on DVB_CORE && I2C
@@ -392,7 +390,6 @@
 	help
 	  Say Y when you want to support this frontend.
 
->>>>>>> d762f438
 comment "DVB-C (cable) frontends"
 	depends on DVB_CORE
 
