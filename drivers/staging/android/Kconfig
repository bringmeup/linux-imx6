--- conflicted
+++ resolved
@@ -118,11 +118,10 @@
 
 source "drivers/staging/android/ion/Kconfig"
 
-<<<<<<< HEAD
-=======
+
 source "drivers/staging/android/fiq_debugger/Kconfig"
 
->>>>>>> 803431de
+
 endif # if ANDROID
 
 endmenu