--- conflicted
+++ resolved
@@ -38,14 +38,6 @@
 #define MX3_PWMCR_DOZEEN		(1 << 24)
 #define MX3_PWMCR_WAITEN		(1 << 23)
 #define MX3_PWMCR_DBGEN			(1 << 22)
-<<<<<<< HEAD
-#define MX3_PWMCR_CLKSRC_IPG_HIGH (2 << 16)
-#define MX3_PWMCR_CLKSRC_IPG      (1 << 16)
-#define MX3_PWMCR_SWR		  (1 << 3)
-#define MX3_PWMCR_EN              (1 << 0)
-#define MX3_PWMCR_OUTPIN_DISCONNECT     (3 << 18)
-#define MX3_PWM_SWR_LOOP	  5
-=======
 #define MX3_PWMCR_CLKSRC_IPG_HIGH	(2 << 16)
 #define MX3_PWMCR_CLKSRC_IPG		(1 << 16)
 #define MX3_PWMCR_SWR			(1 << 3)
@@ -54,7 +46,8 @@
 #define MX3_PWMSR_FIFOAV_MASK		0x7
 
 #define MX3_PWM_SWR_LOOP		5
->>>>>>> af51180c
+
+#define MX3_PWMCR_OUTPIN_DISCONNECT     (3 << 18)
 
 struct imx_chip {
 	struct clk	*clk_per;
