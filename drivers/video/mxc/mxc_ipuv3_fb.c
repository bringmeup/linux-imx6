/*
 * Copyright 2004-2012 Freescale Semiconductor, Inc. All Rights Reserved.
 */

/*
 * The code contained herein is licensed under the GNU General Public
 * License. You may obtain a copy of the GNU General Public License
 * Version 2 or later at the following locations:
 *
 * http://www.opensource.org/licenses/gpl-license.html
 * http://www.gnu.org/copyleft/gpl.html
 */

/*!
 * @defgroup Framebuffer Framebuffer Driver for SDC and ADC.
 */

/*!
 * @file mxcfb.c
 *
 * @brief MXC Frame buffer driver for SDC
 *
 * @ingroup Framebuffer
 */

/*!
 * Include files
 */
#include <linux/module.h>
#include <linux/kernel.h>
#include <linux/platform_device.h>
#include <linux/sched.h>
#include <linux/errno.h>
#include <linux/string.h>
#include <linux/interrupt.h>
#include <linux/slab.h>
#include <linux/fb.h>
#include <linux/delay.h>
#include <linux/init.h>
#include <linux/ioport.h>
#include <linux/dma-mapping.h>
#include <linux/clk.h>
#include <linux/console.h>
#include <linux/io.h>
#include <linux/ipu.h>
#include <linux/mxcfb.h>
#include <linux/uaccess.h>
#include <linux/fsl_devices.h>
#include <linux/earlysuspend.h>
#include <asm/mach-types.h>
#include <mach/ipu-v3.h>
#include "mxc_dispdrv.h"

/*
 * Driver name
 */
#define MXCFB_NAME      "mxc_sdc_fb"

/* Display port number */
#define MXCFB_PORT_NUM	2
/*!
 * Structure containing the MXC specific framebuffer information.
 */
struct mxcfb_info {
	int default_bpp;
	int cur_blank;
	int next_blank;
	ipu_channel_t ipu_ch;
	int ipu_id;
	int ipu_di;
	u32 ipu_di_pix_fmt;
	bool ipu_int_clk;
	bool overlay;
	bool alpha_chan_en;
	dma_addr_t alpha_phy_addr0;
	dma_addr_t alpha_phy_addr1;
	void *alpha_virt_addr0;
	void *alpha_virt_addr1;
	uint32_t alpha_mem_len;
	uint32_t ipu_ch_irq;
	uint32_t ipu_ch_nf_irq;
	uint32_t ipu_alp_ch_irq;
	uint32_t cur_ipu_buf;
	uint32_t cur_ipu_alpha_buf;

	u32 pseudo_palette[16];

	bool mode_found;
	struct semaphore flip_sem;
	struct semaphore alpha_flip_sem;
	struct completion vsync_complete;

	void *ipu;
	struct fb_info *ovfbi;

	struct mxc_dispdrv_handle *dispdrv;
};

struct mxcfb_alloc_list {
	struct list_head list;
	dma_addr_t phy_addr;
	void *cpu_addr;
	u32 size;
};

enum {
	BOTH_ON,
	SRC_ON,
	TGT_ON,
	BOTH_OFF
};

static bool g_dp_in_use[2];
LIST_HEAD(fb_alloc_list);

static uint32_t bpp_to_pixfmt(struct fb_info *fbi)
{
	uint32_t pixfmt = 0;

	if (fbi->var.nonstd)
		return fbi->var.nonstd;

	switch (fbi->var.bits_per_pixel) {
	case 24:
		pixfmt = IPU_PIX_FMT_BGR24;
		break;
	case 32:
		pixfmt = IPU_PIX_FMT_BGR32;
		break;
	case 16:
		pixfmt = IPU_PIX_FMT_RGB565;
		break;
	}
	return pixfmt;
}

static struct fb_info *found_registered_fb(ipu_channel_t ipu_ch, int ipu_id)
{
	int i;
	struct mxcfb_info *mxc_fbi;
	struct fb_info *fbi = NULL;

	for (i = 0; i < num_registered_fb; i++) {
		mxc_fbi =
			((struct mxcfb_info *)(registered_fb[i]->par));

		if ((mxc_fbi->ipu_ch == ipu_ch) &&
			(mxc_fbi->ipu_id == ipu_id)) {
			fbi = registered_fb[i];
			break;
		}
	}
	return fbi;
}

static irqreturn_t mxcfb_irq_handler(int irq, void *dev_id);
static irqreturn_t mxcfb_nf_irq_handler(int irq, void *dev_id);
static int mxcfb_blank(int blank, struct fb_info *info);
static int mxcfb_map_video_memory(struct fb_info *fbi);
static int mxcfb_unmap_video_memory(struct fb_info *fbi);

/*
 * Set fixed framebuffer parameters based on variable settings.
 *
 * @param       info     framebuffer information pointer
 */
static int mxcfb_set_fix(struct fb_info *info)
{
	struct fb_fix_screeninfo *fix = &info->fix;
	struct fb_var_screeninfo *var = &info->var;

	fix->line_length = var->xres_virtual * var->bits_per_pixel / 8;

	fix->type = FB_TYPE_PACKED_PIXELS;
	fix->accel = FB_ACCEL_NONE;
	fix->visual = FB_VISUAL_TRUECOLOR;
	fix->xpanstep = 1;
	fix->ywrapstep = 1;
	fix->ypanstep = 1;

	return 0;
}

static int _setup_disp_channel1(struct fb_info *fbi)
{
	ipu_channel_params_t params;
	struct mxcfb_info *mxc_fbi = (struct mxcfb_info *)fbi->par;

	memset(&params, 0, sizeof(params));

	if (mxc_fbi->ipu_ch == MEM_DC_SYNC) {
		params.mem_dc_sync.di = mxc_fbi->ipu_di;
		if (fbi->var.vmode & FB_VMODE_INTERLACED)
			params.mem_dc_sync.interlaced = true;
		params.mem_dc_sync.out_pixel_fmt = mxc_fbi->ipu_di_pix_fmt;
		params.mem_dc_sync.in_pixel_fmt = bpp_to_pixfmt(fbi);
	} else {
		params.mem_dp_bg_sync.di = mxc_fbi->ipu_di;
		if (fbi->var.vmode & FB_VMODE_INTERLACED)
			params.mem_dp_bg_sync.interlaced = true;
		params.mem_dp_bg_sync.out_pixel_fmt = mxc_fbi->ipu_di_pix_fmt;
		params.mem_dp_bg_sync.in_pixel_fmt = bpp_to_pixfmt(fbi);
		if (mxc_fbi->alpha_chan_en)
			params.mem_dp_bg_sync.alpha_chan_en = true;
	}
	ipu_init_channel(mxc_fbi->ipu, mxc_fbi->ipu_ch, &params);

	return 0;
}

static int _setup_disp_channel2(struct fb_info *fbi)
{
	int retval = 0;
	struct mxcfb_info *mxc_fbi = (struct mxcfb_info *)fbi->par;
	int fb_stride;
	unsigned long base;
	unsigned int fr_xoff, fr_yoff, fr_w, fr_h;

	switch (bpp_to_pixfmt(fbi)) {
	case IPU_PIX_FMT_YUV420P2:
	case IPU_PIX_FMT_YVU420P:
	case IPU_PIX_FMT_NV12:
	case IPU_PIX_FMT_YUV422P:
	case IPU_PIX_FMT_YVU422P:
	case IPU_PIX_FMT_YUV420P:
		fb_stride = fbi->var.xres_virtual;
		break;
	default:
		fb_stride = fbi->fix.line_length;
	}

	base = fbi->fix.smem_start;
	fr_xoff = fbi->var.xoffset;
	fr_w = fbi->var.xres_virtual;
	if (!(fbi->var.vmode & FB_VMODE_YWRAP)) {
		dev_dbg(fbi->device, "Y wrap disabled\n");
		fr_yoff = fbi->var.yoffset % fbi->var.yres;
		fr_h = fbi->var.yres;
		base += fbi->fix.line_length * fbi->var.yres *
			(fbi->var.yoffset / fbi->var.yres);
	} else {
		dev_dbg(fbi->device, "Y wrap enabled\n");
		fr_yoff = fbi->var.yoffset;
		fr_h = fbi->var.yres_virtual;
	}
	base += fr_yoff * fb_stride + fr_xoff;

	mxc_fbi->cur_ipu_buf = 2;
	sema_init(&mxc_fbi->flip_sem, 1);
	if (mxc_fbi->alpha_chan_en) {
		mxc_fbi->cur_ipu_alpha_buf = 1;
		sema_init(&mxc_fbi->alpha_flip_sem, 1);
	}

	retval = ipu_init_channel_buffer(mxc_fbi->ipu,
					 mxc_fbi->ipu_ch, IPU_INPUT_BUFFER,
					 bpp_to_pixfmt(fbi),
					 fbi->var.xres, fbi->var.yres,
					 fb_stride,
					 fbi->var.rotate,
					 base,
					 base,
					 fbi->var.accel_flags &
						FB_ACCEL_DOUBLE_FLAG ? 0 : base,
					 0, 0);
	if (retval) {
		dev_err(fbi->device,
			"ipu_init_channel_buffer error %d\n", retval);
		return retval;
	}

	/* update u/v offset */
	ipu_update_channel_offset(mxc_fbi->ipu, mxc_fbi->ipu_ch,
			IPU_INPUT_BUFFER,
			bpp_to_pixfmt(fbi),
			fr_w,
			fr_h,
			fr_w,
			0, 0,
			fr_yoff,
			fr_xoff);

	if (mxc_fbi->alpha_chan_en) {
		retval = ipu_init_channel_buffer(mxc_fbi->ipu,
						 mxc_fbi->ipu_ch,
						 IPU_ALPHA_IN_BUFFER,
						 IPU_PIX_FMT_GENERIC,
						 fbi->var.xres, fbi->var.yres,
						 fbi->var.xres,
						 fbi->var.rotate,
						 mxc_fbi->alpha_phy_addr1,
						 mxc_fbi->alpha_phy_addr0,
						 0,
						 0, 0);
		if (retval) {
			dev_err(fbi->device,
				"ipu_init_channel_buffer error %d\n", retval);
			return retval;
		}
	}

	return retval;
}

/*
 * Set framebuffer parameters and change the operating mode.
 *
 * @param       info     framebuffer information pointer
 */
static int mxcfb_set_par(struct fb_info *fbi)
{
	int retval = 0;
	u32 mem_len, alpha_mem_len;
	ipu_di_signal_cfg_t sig_cfg;
	struct mxcfb_info *mxc_fbi = (struct mxcfb_info *)fbi->par;

	dev_dbg(fbi->device, "Reconfiguring framebuffer\n");

	if (mxc_fbi->dispdrv && mxc_fbi->dispdrv->drv->setup) {
		retval = mxc_fbi->dispdrv->drv->setup(mxc_fbi->dispdrv, fbi);
		if (retval < 0) {
			dev_err(fbi->device, "setup error, dispdrv:%s.\n",
					mxc_fbi->dispdrv->drv->name);
			return -EINVAL;
		}
	}

	ipu_clear_irq(mxc_fbi->ipu, mxc_fbi->ipu_ch_irq);
	ipu_disable_irq(mxc_fbi->ipu, mxc_fbi->ipu_ch_irq);
	ipu_clear_irq(mxc_fbi->ipu, mxc_fbi->ipu_ch_nf_irq);
	ipu_disable_irq(mxc_fbi->ipu, mxc_fbi->ipu_ch_nf_irq);
	ipu_disable_channel(mxc_fbi->ipu, mxc_fbi->ipu_ch, true);
	ipu_uninit_channel(mxc_fbi->ipu, mxc_fbi->ipu_ch);
	mxcfb_set_fix(fbi);

	mem_len = fbi->var.yres_virtual * fbi->fix.line_length;
	if (!fbi->fix.smem_start || (mem_len > fbi->fix.smem_len)) {
		if (fbi->fix.smem_start)
			mxcfb_unmap_video_memory(fbi);

		if (mxcfb_map_video_memory(fbi) < 0)
			return -ENOMEM;
	}

	if (mxc_fbi->alpha_chan_en) {
		alpha_mem_len = fbi->var.xres * fbi->var.yres;
		if ((!mxc_fbi->alpha_phy_addr0 && !mxc_fbi->alpha_phy_addr1) ||
		    (alpha_mem_len > mxc_fbi->alpha_mem_len)) {
			if (mxc_fbi->alpha_phy_addr0)
				dma_free_coherent(fbi->device,
						  mxc_fbi->alpha_mem_len,
						  mxc_fbi->alpha_virt_addr0,
						  mxc_fbi->alpha_phy_addr0);
			if (mxc_fbi->alpha_phy_addr1)
				dma_free_coherent(fbi->device,
						  mxc_fbi->alpha_mem_len,
						  mxc_fbi->alpha_virt_addr1,
						  mxc_fbi->alpha_phy_addr1);

			mxc_fbi->alpha_virt_addr0 =
					dma_alloc_coherent(fbi->device,
						  alpha_mem_len,
						  &mxc_fbi->alpha_phy_addr0,
						  GFP_DMA | GFP_KERNEL);

			mxc_fbi->alpha_virt_addr1 =
					dma_alloc_coherent(fbi->device,
						  alpha_mem_len,
						  &mxc_fbi->alpha_phy_addr1,
						  GFP_DMA | GFP_KERNEL);
			if (mxc_fbi->alpha_virt_addr0 == NULL ||
			    mxc_fbi->alpha_virt_addr1 == NULL) {
				dev_err(fbi->device, "mxcfb: dma alloc for"
					" alpha buffer failed.\n");
				if (mxc_fbi->alpha_virt_addr0)
					dma_free_coherent(fbi->device,
						  mxc_fbi->alpha_mem_len,
						  mxc_fbi->alpha_virt_addr0,
						  mxc_fbi->alpha_phy_addr0);
				if (mxc_fbi->alpha_virt_addr1)
					dma_free_coherent(fbi->device,
						  mxc_fbi->alpha_mem_len,
						  mxc_fbi->alpha_virt_addr1,
						  mxc_fbi->alpha_phy_addr1);
				return -ENOMEM;
			}
			mxc_fbi->alpha_mem_len = alpha_mem_len;
		}
	}

	if (mxc_fbi->next_blank != FB_BLANK_UNBLANK)
		return retval;

	_setup_disp_channel1(fbi);

	if (!mxc_fbi->overlay) {
		uint32_t out_pixel_fmt;

		memset(&sig_cfg, 0, sizeof(sig_cfg));
		if (fbi->var.vmode & FB_VMODE_INTERLACED)
			sig_cfg.interlaced = true;
		out_pixel_fmt = mxc_fbi->ipu_di_pix_fmt;
		if (fbi->var.vmode & FB_VMODE_ODD_FLD_FIRST) /* PAL */
			sig_cfg.odd_field_first = true;
		if (mxc_fbi->ipu_int_clk)
			sig_cfg.int_clk = true;
		if (fbi->var.sync & FB_SYNC_HOR_HIGH_ACT)
			sig_cfg.Hsync_pol = true;
		if (fbi->var.sync & FB_SYNC_VERT_HIGH_ACT)
			sig_cfg.Vsync_pol = true;
		if (!(fbi->var.sync & FB_SYNC_CLK_LAT_FALL))
			sig_cfg.clk_pol = true;
		if (fbi->var.sync & FB_SYNC_DATA_INVERT)
			sig_cfg.data_pol = true;
		if (!(fbi->var.sync & FB_SYNC_OE_LOW_ACT))
			sig_cfg.enable_pol = true;
		if (fbi->var.sync & FB_SYNC_CLK_IDLE_EN)
			sig_cfg.clkidle_en = true;

		dev_dbg(fbi->device, "pixclock = %ul Hz\n",
			(u32) (PICOS2KHZ(fbi->var.pixclock) * 1000UL));

		if (ipu_init_sync_panel(mxc_fbi->ipu, mxc_fbi->ipu_di,
					(PICOS2KHZ(fbi->var.pixclock)) * 1000UL,
					fbi->var.xres, fbi->var.yres,
					out_pixel_fmt,
					fbi->var.left_margin,
					fbi->var.hsync_len,
					fbi->var.right_margin,
					fbi->var.upper_margin,
					fbi->var.vsync_len,
					fbi->var.lower_margin,
					0, sig_cfg) != 0) {
			dev_err(fbi->device,
				"mxcfb: Error initializing panel.\n");
			return -EINVAL;
		}

		fbi->mode =
		    (struct fb_videomode *)fb_match_mode(&fbi->var,
							 &fbi->modelist);

		ipu_disp_set_window_pos(mxc_fbi->ipu, mxc_fbi->ipu_ch, 0, 0);
	}

	retval = _setup_disp_channel2(fbi);
	if (retval) {
		ipu_uninit_channel(mxc_fbi->ipu, mxc_fbi->ipu_ch);
		return retval;
	}

	ipu_enable_channel(mxc_fbi->ipu, mxc_fbi->ipu_ch);

	if (mxc_fbi->dispdrv && mxc_fbi->dispdrv->drv->enable) {
		retval = mxc_fbi->dispdrv->drv->enable(mxc_fbi->dispdrv);
		if (retval < 0) {
			dev_err(fbi->device, "enable error, dispdrv:%s.\n",
					mxc_fbi->dispdrv->drv->name);
			return -EINVAL;
		}
	}

	return retval;
}

static int _swap_channels(struct fb_info *fbi_from,
			  struct fb_info *fbi_to, bool both_on)
{
	int retval, tmp;
	ipu_channel_t old_ch;
	struct fb_info *ovfbi;
	struct mxcfb_info *mxc_fbi_from = (struct mxcfb_info *)fbi_from->par;
	struct mxcfb_info *mxc_fbi_to = (struct mxcfb_info *)fbi_to->par;

	if (both_on) {
		ipu_disable_channel(mxc_fbi_to->ipu, mxc_fbi_to->ipu_ch, true);
		ipu_uninit_channel(mxc_fbi_to->ipu, mxc_fbi_to->ipu_ch);
	}

	/* switch the mxc fbi parameters */
	old_ch = mxc_fbi_from->ipu_ch;
	mxc_fbi_from->ipu_ch = mxc_fbi_to->ipu_ch;
	mxc_fbi_to->ipu_ch = old_ch;
	tmp = mxc_fbi_from->ipu_ch_irq;
	mxc_fbi_from->ipu_ch_irq = mxc_fbi_to->ipu_ch_irq;
	mxc_fbi_to->ipu_ch_irq = tmp;
	tmp = mxc_fbi_from->ipu_ch_nf_irq;
	mxc_fbi_from->ipu_ch_nf_irq = mxc_fbi_to->ipu_ch_nf_irq;
	mxc_fbi_to->ipu_ch_nf_irq = tmp;
	ovfbi = mxc_fbi_from->ovfbi;
	mxc_fbi_from->ovfbi = mxc_fbi_to->ovfbi;
	mxc_fbi_to->ovfbi = ovfbi;

	_setup_disp_channel1(fbi_from);
	retval = _setup_disp_channel2(fbi_from);
	if (retval)
		return retval;

	/* switch between dp and dc, disable old idmac, enable new idmac */
	retval = ipu_swap_channel(mxc_fbi_from->ipu, old_ch, mxc_fbi_from->ipu_ch);
	ipu_uninit_channel(mxc_fbi_from->ipu, old_ch);

	if (both_on) {
		_setup_disp_channel1(fbi_to);
		retval = _setup_disp_channel2(fbi_to);
		if (retval)
			return retval;
		ipu_enable_channel(mxc_fbi_to->ipu, mxc_fbi_to->ipu_ch);
	}

	return retval;
}

static int swap_channels(struct fb_info *fbi_from)
{
	int i;
	int swap_mode;
	ipu_channel_t ch_to;
	struct mxcfb_info *mxc_fbi_from = (struct mxcfb_info *)fbi_from->par;
	struct fb_info *fbi_to = NULL;
	struct mxcfb_info *mxc_fbi_to;

	/* what's the target channel? */
	if (mxc_fbi_from->ipu_ch == MEM_BG_SYNC)
		ch_to = MEM_DC_SYNC;
	else
		ch_to = MEM_BG_SYNC;

	fbi_to = found_registered_fb(ch_to, mxc_fbi_from->ipu_id);
	if (!fbi_to)
		return -1;
	mxc_fbi_to = (struct mxcfb_info *)fbi_to->par;

	ipu_clear_irq(mxc_fbi_from->ipu, mxc_fbi_from->ipu_ch_irq);
	ipu_clear_irq(mxc_fbi_to->ipu, mxc_fbi_to->ipu_ch_irq);
	ipu_free_irq(mxc_fbi_from->ipu, mxc_fbi_from->ipu_ch_irq, fbi_from);
	ipu_free_irq(mxc_fbi_to->ipu, mxc_fbi_to->ipu_ch_irq, fbi_to);
	ipu_clear_irq(mxc_fbi_from->ipu, mxc_fbi_from->ipu_ch_nf_irq);
	ipu_clear_irq(mxc_fbi_to->ipu, mxc_fbi_to->ipu_ch_nf_irq);
	ipu_free_irq(mxc_fbi_from->ipu, mxc_fbi_from->ipu_ch_nf_irq, fbi_from);
	ipu_free_irq(mxc_fbi_to->ipu, mxc_fbi_to->ipu_ch_nf_irq, fbi_to);

	if (mxc_fbi_from->cur_blank == FB_BLANK_UNBLANK) {
		if (mxc_fbi_to->cur_blank == FB_BLANK_UNBLANK)
			swap_mode = BOTH_ON;
		else
			swap_mode = SRC_ON;
	} else {
		if (mxc_fbi_to->cur_blank == FB_BLANK_UNBLANK)
			swap_mode = TGT_ON;
		else
			swap_mode = BOTH_OFF;
	}

	switch (swap_mode) {
	case BOTH_ON:
		/* disable target->switch src->enable target */
		_swap_channels(fbi_from, fbi_to, true);
		break;
	case SRC_ON:
		/* just switch src */
		_swap_channels(fbi_from, fbi_to, false);
		break;
	case TGT_ON:
		/* just switch target */
		_swap_channels(fbi_to, fbi_from, false);
		break;
	case BOTH_OFF:
		/* switch directly, no more need to do */
		mxc_fbi_to->ipu_ch = mxc_fbi_from->ipu_ch;
		mxc_fbi_from->ipu_ch = ch_to;
		i = mxc_fbi_from->ipu_ch_irq;
		mxc_fbi_from->ipu_ch_irq = mxc_fbi_to->ipu_ch_irq;
		mxc_fbi_to->ipu_ch_irq = i;
		i = mxc_fbi_from->ipu_ch_nf_irq;
		mxc_fbi_from->ipu_ch_nf_irq = mxc_fbi_to->ipu_ch_nf_irq;
		mxc_fbi_to->ipu_ch_nf_irq = i;
		break;
	default:
		break;
	}

	if (ipu_request_irq(mxc_fbi_from->ipu, mxc_fbi_from->ipu_ch_irq, mxcfb_irq_handler, 0,
		MXCFB_NAME, fbi_from) != 0) {
		dev_err(fbi_from->device, "Error registering irq %d\n",
			mxc_fbi_from->ipu_ch_irq);
		return -EBUSY;
	}
	ipu_disable_irq(mxc_fbi_from->ipu, mxc_fbi_from->ipu_ch_irq);
	if (ipu_request_irq(mxc_fbi_to->ipu, mxc_fbi_to->ipu_ch_irq, mxcfb_irq_handler, 0,
		MXCFB_NAME, fbi_to) != 0) {
		dev_err(fbi_to->device, "Error registering irq %d\n",
			mxc_fbi_to->ipu_ch_irq);
		return -EBUSY;
	}
	ipu_disable_irq(mxc_fbi_to->ipu, mxc_fbi_to->ipu_ch_irq);
	if (ipu_request_irq(mxc_fbi_from->ipu, mxc_fbi_from->ipu_ch_nf_irq, mxcfb_nf_irq_handler, 0,
		MXCFB_NAME, fbi_from) != 0) {
		dev_err(fbi_from->device, "Error registering irq %d\n",
			mxc_fbi_from->ipu_ch_nf_irq);
		return -EBUSY;
	}
	ipu_disable_irq(mxc_fbi_from->ipu, mxc_fbi_from->ipu_ch_nf_irq);
	if (ipu_request_irq(mxc_fbi_to->ipu, mxc_fbi_to->ipu_ch_nf_irq, mxcfb_irq_handler, 0,
		MXCFB_NAME, fbi_to) != 0) {
		dev_err(fbi_to->device, "Error registering irq %d\n",
			mxc_fbi_to->ipu_ch_nf_irq);
		return -EBUSY;
	}
	ipu_disable_irq(mxc_fbi_to->ipu, mxc_fbi_to->ipu_ch_nf_irq);

	return 0;
}

/*
 * Check framebuffer variable parameters and adjust to valid values.
 *
 * @param       var      framebuffer variable parameters
 *
 * @param       info     framebuffer information pointer
 */
static int mxcfb_check_var(struct fb_var_screeninfo *var, struct fb_info *info)
{
	u32 vtotal;
	u32 htotal;
	struct mxcfb_info *mxc_fbi = (struct mxcfb_info *)info->par;

	/* fg should not bigger than bg */
	if (mxc_fbi->ipu_ch == MEM_FG_SYNC) {
		struct fb_info *fbi_tmp;
		int bg_xres = 0, bg_yres = 0;
		int16_t pos_x, pos_y;

		bg_xres = var->xres;
		bg_yres = var->yres;

		fbi_tmp = found_registered_fb(MEM_BG_SYNC, mxc_fbi->ipu_id);
		if (fbi_tmp) {
			bg_xres = fbi_tmp->var.xres;
			bg_yres = fbi_tmp->var.yres;
		}

		ipu_disp_get_window_pos(mxc_fbi->ipu, mxc_fbi->ipu_ch, &pos_x, &pos_y);

		if ((var->xres + pos_x) > bg_xres)
			var->xres = bg_xres - pos_x;
		if ((var->yres + pos_y) > bg_yres)
			var->yres = bg_yres - pos_y;
	}

	if (var->rotate > IPU_ROTATE_VERT_FLIP)
		var->rotate = IPU_ROTATE_NONE;

	if (var->xres_virtual < var->xres)
		var->xres_virtual = var->xres;

	if (var->yres_virtual < var->yres)
		var->yres_virtual = var->yres * 3;

	if ((var->bits_per_pixel != 32) && (var->bits_per_pixel != 24) &&
	    (var->bits_per_pixel != 16) && (var->bits_per_pixel != 12) &&
	    (var->bits_per_pixel != 8))
		var->bits_per_pixel = 16;

	switch (var->bits_per_pixel) {
	case 8:
		var->red.length = 3;
		var->red.offset = 5;
		var->red.msb_right = 0;

		var->green.length = 3;
		var->green.offset = 2;
		var->green.msb_right = 0;

		var->blue.length = 2;
		var->blue.offset = 0;
		var->blue.msb_right = 0;

		var->transp.length = 0;
		var->transp.offset = 0;
		var->transp.msb_right = 0;
		break;
	case 16:
		var->red.length = 5;
		var->red.offset = 11;
		var->red.msb_right = 0;

		var->green.length = 6;
		var->green.offset = 5;
		var->green.msb_right = 0;

		var->blue.length = 5;
		var->blue.offset = 0;
		var->blue.msb_right = 0;

		var->transp.length = 0;
		var->transp.offset = 0;
		var->transp.msb_right = 0;
		break;
	case 24:
		var->red.length = 8;
		var->red.offset = 16;
		var->red.msb_right = 0;

		var->green.length = 8;
		var->green.offset = 8;
		var->green.msb_right = 0;

		var->blue.length = 8;
		var->blue.offset = 0;
		var->blue.msb_right = 0;

		var->transp.length = 0;
		var->transp.offset = 0;
		var->transp.msb_right = 0;
		break;
	case 32:
		var->red.length = 8;
		var->red.offset = 16;
		var->red.msb_right = 0;

		var->green.length = 8;
		var->green.offset = 8;
		var->green.msb_right = 0;

		var->blue.length = 8;
		var->blue.offset = 0;
		var->blue.msb_right = 0;

		var->transp.length = 8;
		var->transp.offset = 24;
		var->transp.msb_right = 0;
		break;
	}

	if (var->pixclock < 1000) {
		htotal = var->xres + var->right_margin + var->hsync_len +
		    var->left_margin;
		vtotal = var->yres + var->lower_margin + var->vsync_len +
		    var->upper_margin;
		var->pixclock = (vtotal * htotal * 6UL) / 100UL;
		var->pixclock = KHZ2PICOS(var->pixclock);
		dev_dbg(info->device,
			"pixclock set for 60Hz refresh = %u ps\n",
			var->pixclock);
	}

	var->height = -1;
	var->width = -1;
	var->grayscale = 0;

	return 0;
}

static inline u_int _chan_to_field(u_int chan, struct fb_bitfield *bf)
{
	chan &= 0xffff;
	chan >>= 16 - bf->length;
	return chan << bf->offset;
}

static int mxcfb_setcolreg(u_int regno, u_int red, u_int green, u_int blue,
			   u_int trans, struct fb_info *fbi)
{
	unsigned int val;
	int ret = 1;

	/*
	 * If greyscale is true, then we convert the RGB value
	 * to greyscale no matter what visual we are using.
	 */
	if (fbi->var.grayscale)
		red = green = blue = (19595 * red + 38470 * green +
				      7471 * blue) >> 16;
	switch (fbi->fix.visual) {
	case FB_VISUAL_TRUECOLOR:
		/*
		 * 16-bit True Colour.  We encode the RGB value
		 * according to the RGB bitfield information.
		 */
		if (regno < 16) {
			u32 *pal = fbi->pseudo_palette;

			val = _chan_to_field(red, &fbi->var.red);
			val |= _chan_to_field(green, &fbi->var.green);
			val |= _chan_to_field(blue, &fbi->var.blue);

			pal[regno] = val;
			ret = 0;
		}
		break;

	case FB_VISUAL_STATIC_PSEUDOCOLOR:
	case FB_VISUAL_PSEUDOCOLOR:
		break;
	}

	return ret;
}

/*
 * Function to handle custom ioctls for MXC framebuffer.
 *
 * @param       inode   inode struct
 *
 * @param       file    file struct
 *
 * @param       cmd     Ioctl command to handle
 *
 * @param       arg     User pointer to command arguments
 *
 * @param       fbi     framebuffer information pointer
 */
static int mxcfb_ioctl(struct fb_info *fbi, unsigned int cmd, unsigned long arg)
{
	int retval = 0;
	int __user *argp = (void __user *)arg;
	struct mxcfb_info *mxc_fbi = (struct mxcfb_info *)fbi->par;

	switch (cmd) {
	case MXCFB_SET_GBL_ALPHA:
		{
			struct mxcfb_gbl_alpha ga;

			if (copy_from_user(&ga, (void *)arg, sizeof(ga))) {
				retval = -EFAULT;
				break;
			}

			if (ipu_disp_set_global_alpha(mxc_fbi->ipu,
						      mxc_fbi->ipu_ch,
						      (bool)ga.enable,
						      ga.alpha)) {
				retval = -EINVAL;
				break;
			}

			if (ga.enable)
				mxc_fbi->alpha_chan_en = false;

			if (ga.enable)
				dev_dbg(fbi->device,
					"Set global alpha of %s to %d\n",
					fbi->fix.id, ga.alpha);
			break;
		}
	case MXCFB_SET_LOC_ALPHA:
		{
			struct mxcfb_loc_alpha la;

			if (copy_from_user(&la, (void *)arg, sizeof(la))) {
				retval = -EFAULT;
				break;
			}

			if (ipu_disp_set_global_alpha(mxc_fbi->ipu, mxc_fbi->ipu_ch,
						      !(bool)la.enable, 0)) {
				retval = -EINVAL;
				break;
			}

			if (la.enable && !la.alpha_in_pixel) {
				struct fb_info *fbi_tmp;
				ipu_channel_t ipu_ch;

				mxc_fbi->alpha_chan_en = true;

				if (mxc_fbi->ipu_ch == MEM_FG_SYNC)
					ipu_ch = MEM_BG_SYNC;
				else if (mxc_fbi->ipu_ch == MEM_BG_SYNC)
					ipu_ch = MEM_FG_SYNC;
				else {
					retval = -EINVAL;
					break;
				}

				fbi_tmp = found_registered_fb(ipu_ch, mxc_fbi->ipu_id);
				if (fbi_tmp)
					((struct mxcfb_info *)(fbi_tmp->par))->alpha_chan_en = false;
			} else
				mxc_fbi->alpha_chan_en = false;

			mxcfb_set_par(fbi);

			la.alpha_phy_addr0 = mxc_fbi->alpha_phy_addr0;
			la.alpha_phy_addr1 = mxc_fbi->alpha_phy_addr1;
			if (copy_to_user((void *)arg, &la, sizeof(la))) {
				retval = -EFAULT;
				break;
			}

			if (la.enable)
				dev_dbg(fbi->device,
					"Enable DP local alpha for %s\n",
					fbi->fix.id);
			break;
		}
	case MXCFB_SET_LOC_ALP_BUF:
		{
			unsigned long base;
			uint32_t ipu_alp_ch_irq;

			if (!(((mxc_fbi->ipu_ch == MEM_FG_SYNC) ||
			     (mxc_fbi->ipu_ch == MEM_BG_SYNC)) &&
			     (mxc_fbi->alpha_chan_en))) {
				dev_err(fbi->device,
					"Should use background or overlay "
					"framebuffer to set the alpha buffer "
					"number\n");
				return -EINVAL;
			}

			if (get_user(base, argp))
				return -EFAULT;

			if (base != mxc_fbi->alpha_phy_addr0 &&
			    base != mxc_fbi->alpha_phy_addr1) {
				dev_err(fbi->device,
					"Wrong alpha buffer physical address "
					"%lu\n", base);
				return -EINVAL;
			}

			if (mxc_fbi->ipu_ch == MEM_FG_SYNC)
				ipu_alp_ch_irq = IPU_IRQ_FG_ALPHA_SYNC_EOF;
			else
				ipu_alp_ch_irq = IPU_IRQ_BG_ALPHA_SYNC_EOF;

			if (down_timeout(&mxc_fbi->alpha_flip_sem, HZ/2)) {
<<<<<<< HEAD
				dev_err(fbi->device, "timeout when waitting for alpha flip irq\n");
=======
				dev_err(fbi->device, "timeout when waiting for alpha flip irq\n");
>>>>>>> f53c766e
				retval = -ETIMEDOUT;
				break;
			}

			mxc_fbi->cur_ipu_alpha_buf =
						!mxc_fbi->cur_ipu_alpha_buf;
			if (ipu_update_channel_buffer(mxc_fbi->ipu, mxc_fbi->ipu_ch,
						      IPU_ALPHA_IN_BUFFER,
						      mxc_fbi->
							cur_ipu_alpha_buf,
						      base) == 0) {
				ipu_select_buffer(mxc_fbi->ipu, mxc_fbi->ipu_ch,
						  IPU_ALPHA_IN_BUFFER,
						  mxc_fbi->cur_ipu_alpha_buf);
				ipu_clear_irq(mxc_fbi->ipu, ipu_alp_ch_irq);
				ipu_enable_irq(mxc_fbi->ipu, ipu_alp_ch_irq);
			} else {
				dev_err(fbi->device,
					"Error updating %s SDC alpha buf %d "
					"to address=0x%08lX\n",
					fbi->fix.id,
					mxc_fbi->cur_ipu_alpha_buf, base);
			}
			break;
		}
	case MXCFB_SET_CLR_KEY:
		{
			struct mxcfb_color_key key;
			if (copy_from_user(&key, (void *)arg, sizeof(key))) {
				retval = -EFAULT;
				break;
			}
			retval = ipu_disp_set_color_key(mxc_fbi->ipu, mxc_fbi->ipu_ch,
							key.enable,
							key.color_key);
			dev_dbg(fbi->device, "Set color key to 0x%08X\n",
				key.color_key);
			break;
		}
	case MXCFB_SET_GAMMA:
		{
			struct mxcfb_gamma gamma;
			if (copy_from_user(&gamma, (void *)arg, sizeof(gamma))) {
				retval = -EFAULT;
				break;
			}
			retval = ipu_disp_set_gamma_correction(mxc_fbi->ipu,
							mxc_fbi->ipu_ch,
							gamma.enable,
							gamma.constk,
							gamma.slopek);
			break;
		}
	case MXCFB_WAIT_FOR_VSYNC:
		{
			if (mxc_fbi->ipu_ch == MEM_FG_SYNC) {
				/* BG should poweron */
				struct mxcfb_info *bg_mxcfbi = NULL;
				struct fb_info *fbi_tmp;

				fbi_tmp = found_registered_fb(MEM_BG_SYNC, mxc_fbi->ipu_id);
				if (fbi_tmp)
					bg_mxcfbi = ((struct mxcfb_info *)(fbi_tmp->par));

				if (!bg_mxcfbi) {
					retval = -EINVAL;
					break;
				}
				if (bg_mxcfbi->cur_blank != FB_BLANK_UNBLANK) {
					retval = -EINVAL;
					break;
				}
			}
			if (mxc_fbi->cur_blank != FB_BLANK_UNBLANK) {
				retval = -EINVAL;
				break;
			}

			init_completion(&mxc_fbi->vsync_complete);
			ipu_clear_irq(mxc_fbi->ipu, mxc_fbi->ipu_ch_nf_irq);
			ipu_enable_irq(mxc_fbi->ipu, mxc_fbi->ipu_ch_nf_irq);
			retval = wait_for_completion_interruptible_timeout(
				&mxc_fbi->vsync_complete, 1 * HZ);
			if (retval == 0) {
				dev_err(fbi->device,
					"MXCFB_WAIT_FOR_VSYNC: timeout %d\n",
					retval);
				retval = -ETIME;
			} else if (retval > 0) {
				retval = 0;
			}
			break;
		}
	case FBIO_ALLOC:
		{
			int size;
			struct mxcfb_alloc_list *mem;

			mem = kzalloc(sizeof(*mem), GFP_KERNEL);
			if (mem == NULL)
				return -ENOMEM;

			if (get_user(size, argp))
				return -EFAULT;

			mem->size = PAGE_ALIGN(size);

			mem->cpu_addr = dma_alloc_coherent(fbi->device, size,
							   &mem->phy_addr,
							   GFP_DMA);
			if (mem->cpu_addr == NULL) {
				kfree(mem);
				return -ENOMEM;
			}

			list_add(&mem->list, &fb_alloc_list);

			dev_dbg(fbi->device, "allocated %d bytes @ 0x%08X\n",
				mem->size, mem->phy_addr);

			if (put_user(mem->phy_addr, argp))
				return -EFAULT;

			break;
		}
	case FBIO_FREE:
		{
			unsigned long offset;
			struct mxcfb_alloc_list *mem;

			if (get_user(offset, argp))
				return -EFAULT;

			retval = -EINVAL;
			list_for_each_entry(mem, &fb_alloc_list, list) {
				if (mem->phy_addr == offset) {
					list_del(&mem->list);
					dma_free_coherent(fbi->device,
							  mem->size,
							  mem->cpu_addr,
							  mem->phy_addr);
					kfree(mem);
					retval = 0;
					break;
				}
			}

			break;
		}
	case MXCFB_SET_OVERLAY_POS:
		{
			struct mxcfb_pos pos;
			struct fb_info *bg_fbi = NULL;
			struct mxcfb_info *bg_mxcfbi = NULL;

			if (mxc_fbi->ipu_ch != MEM_FG_SYNC) {
				dev_err(fbi->device, "Should use the overlay "
					"framebuffer to set the position of "
					"the overlay window\n");
				retval = -EINVAL;
				break;
			}

			if (copy_from_user(&pos, (void *)arg, sizeof(pos))) {
				retval = -EFAULT;
				break;
			}

			bg_fbi = found_registered_fb(MEM_BG_SYNC, mxc_fbi->ipu_id);
			if (bg_fbi)
				bg_mxcfbi = ((struct mxcfb_info *)(bg_fbi->par));

			if (bg_fbi == NULL) {
				dev_err(fbi->device, "Cannot find the "
					"background framebuffer\n");
				retval = -ENOENT;
				break;
			}

			/* if fb is unblank, check if the pos fit the display */
			if (mxc_fbi->cur_blank == FB_BLANK_UNBLANK) {
				if (fbi->var.xres + pos.x > bg_fbi->var.xres) {
					if (bg_fbi->var.xres < fbi->var.xres)
						pos.x = 0;
					else
						pos.x = bg_fbi->var.xres - fbi->var.xres;
				}
				if (fbi->var.yres + pos.y > bg_fbi->var.yres) {
					if (bg_fbi->var.yres < fbi->var.yres)
						pos.y = 0;
					else
						pos.y = bg_fbi->var.yres - fbi->var.yres;
				}
			}

			retval = ipu_disp_set_window_pos(mxc_fbi->ipu, mxc_fbi->ipu_ch,
							 pos.x, pos.y);

			if (copy_to_user((void *)arg, &pos, sizeof(pos))) {
				retval = -EFAULT;
				break;
			}
			break;
		}
	case MXCFB_GET_FB_IPU_CHAN:
		{
			struct mxcfb_info *mxc_fbi =
				(struct mxcfb_info *)fbi->par;

			if (put_user(mxc_fbi->ipu_ch, argp))
				return -EFAULT;
			break;
		}
	case MXCFB_GET_DIFMT:
		{
			struct mxcfb_info *mxc_fbi =
				(struct mxcfb_info *)fbi->par;

			if (put_user(mxc_fbi->ipu_di_pix_fmt, argp))
				return -EFAULT;
			break;
		}
	case MXCFB_GET_FB_IPU_DI:
		{
			struct mxcfb_info *mxc_fbi =
				(struct mxcfb_info *)fbi->par;

			if (put_user(mxc_fbi->ipu_di, argp))
				return -EFAULT;
			break;
		}
	case MXCFB_GET_FB_BLANK:
		{
			struct mxcfb_info *mxc_fbi =
				(struct mxcfb_info *)fbi->par;

			if (put_user(mxc_fbi->cur_blank, argp))
				return -EFAULT;
			break;
		}
	case MXCFB_SET_DIFMT:
		{
			struct mxcfb_info *mxc_fbi =
				(struct mxcfb_info *)fbi->par;

			if (get_user(mxc_fbi->ipu_di_pix_fmt, argp))
				return -EFAULT;

			break;
		}
	default:
		retval = -EINVAL;
	}
	return retval;
}

/*
 * mxcfb_blank():
 *      Blank the display.
 */
static int mxcfb_blank(int blank, struct fb_info *info)
{
	struct mxcfb_info *mxc_fbi = (struct mxcfb_info *)info->par;
	int ret = 0;

	dev_dbg(info->device, "blank = %d\n", blank);

	if (mxc_fbi->cur_blank == blank)
		return 0;

	mxc_fbi->next_blank = blank;

	switch (blank) {
	case FB_BLANK_POWERDOWN:
	case FB_BLANK_VSYNC_SUSPEND:
	case FB_BLANK_HSYNC_SUSPEND:
	case FB_BLANK_NORMAL:
		if (mxc_fbi->dispdrv && mxc_fbi->dispdrv->drv->disable)
			mxc_fbi->dispdrv->drv->disable(mxc_fbi->dispdrv);
		ipu_disable_channel(mxc_fbi->ipu, mxc_fbi->ipu_ch, true);
		if (mxc_fbi->ipu_di >= 0)
			ipu_uninit_sync_panel(mxc_fbi->ipu, mxc_fbi->ipu_di);
		ipu_uninit_channel(mxc_fbi->ipu, mxc_fbi->ipu_ch);
		break;
	case FB_BLANK_UNBLANK:
		ret = mxcfb_set_par(info);
		break;
	}
	if (!ret)
		mxc_fbi->cur_blank = blank;
	return ret;
}

/*
 * Pan or Wrap the Display
 *
 * This call looks only at xoffset, yoffset and the FB_VMODE_YWRAP flag
 *
 * @param               var     Variable screen buffer information
 * @param               info    Framebuffer information pointer
 */
static int
mxcfb_pan_display(struct fb_var_screeninfo *var, struct fb_info *info)
{
	struct mxcfb_info *mxc_fbi = (struct mxcfb_info *)info->par,
			  *mxc_graphic_fbi = NULL;
	u_int y_bottom;
	unsigned int fr_xoff, fr_yoff, fr_w, fr_h;
	unsigned long base, active_alpha_phy_addr = 0;
	bool loc_alpha_en = false;
	int fb_stride;
	int i;

	if (info->var.yoffset == var->yoffset)
		return 0;	/* No change, do nothing */

	/* no pan display during fb blank */
	if (mxc_fbi->ipu_ch == MEM_FG_SYNC) {
		struct mxcfb_info *bg_mxcfbi = NULL;
		struct fb_info *fbi_tmp;

		fbi_tmp = found_registered_fb(MEM_BG_SYNC, mxc_fbi->ipu_id);
		if (fbi_tmp)
			bg_mxcfbi = ((struct mxcfb_info *)(fbi_tmp->par));
		if (!bg_mxcfbi)
			return -EINVAL;
		if (bg_mxcfbi->cur_blank != FB_BLANK_UNBLANK)
			return -EINVAL;
	}
	if (mxc_fbi->cur_blank != FB_BLANK_UNBLANK)
		return -EINVAL;

	y_bottom = var->yoffset;

	if (y_bottom > info->var.yres_virtual)
		return -EINVAL;

	switch (bpp_to_pixfmt(info)) {
	case IPU_PIX_FMT_YUV420P2:
	case IPU_PIX_FMT_YVU420P:
	case IPU_PIX_FMT_NV12:
	case IPU_PIX_FMT_YUV422P:
	case IPU_PIX_FMT_YVU422P:
	case IPU_PIX_FMT_YUV420P:
		fb_stride = info->var.xres_virtual;
		break;
	default:
		fb_stride = info->fix.line_length;
	}

	base = info->fix.smem_start;
	fr_xoff = var->xoffset;
	fr_w = info->var.xres_virtual;
	if (!(var->vmode & FB_VMODE_YWRAP)) {
		dev_dbg(info->device, "Y wrap disabled\n");
		fr_yoff = var->yoffset % info->var.yres;
		fr_h = info->var.yres;
		base += info->fix.line_length * info->var.yres *
			(var->yoffset / info->var.yres);
	} else {
		dev_dbg(info->device, "Y wrap enabled\n");
		fr_yoff = var->yoffset;
		fr_h = info->var.yres_virtual;
	}
	base += fr_yoff * fb_stride + fr_xoff;

	/* Check if DP local alpha is enabled and find the graphic fb */
	if (mxc_fbi->ipu_ch == MEM_BG_SYNC || mxc_fbi->ipu_ch == MEM_FG_SYNC) {
		for (i = 0; i < num_registered_fb; i++) {
			char *bg_id = "DISP3 BG";
			char *fg_id = "DISP3 FG";
			char *idstr = registered_fb[i]->fix.id;
			bg_id[4] += mxc_fbi->ipu_id;
			fg_id[4] += mxc_fbi->ipu_id;
			if ((strcmp(idstr, bg_id) == 0 ||
			     strcmp(idstr, fg_id) == 0) &&
			    ((struct mxcfb_info *)
			      (registered_fb[i]->par))->alpha_chan_en) {
				loc_alpha_en = true;
				mxc_graphic_fbi = (struct mxcfb_info *)
						(registered_fb[i]->par);
				active_alpha_phy_addr =
					mxc_fbi->cur_ipu_alpha_buf ?
					mxc_graphic_fbi->alpha_phy_addr1 :
					mxc_graphic_fbi->alpha_phy_addr0;
				dev_dbg(info->device, "Updating SDC alpha "
					"buf %d address=0x%08lX\n",
					!mxc_fbi->cur_ipu_alpha_buf,
					active_alpha_phy_addr);
				break;
			}
		}
	}

	if (down_timeout(&mxc_fbi->flip_sem, HZ/2)) {
<<<<<<< HEAD
		dev_err(info->device, "timeout when waitting for flip irq\n");
=======
		dev_err(info->device, "timeout when waiting for flip irq\n");
>>>>>>> f53c766e
		return -ETIMEDOUT;
	}

	++mxc_fbi->cur_ipu_buf;
	mxc_fbi->cur_ipu_buf %= 3;
	mxc_fbi->cur_ipu_alpha_buf = !mxc_fbi->cur_ipu_alpha_buf;

	dev_dbg(info->device, "Updating SDC %s buf %d address=0x%08lX\n",
		info->fix.id, mxc_fbi->cur_ipu_buf, base);

	if (ipu_update_channel_buffer(mxc_fbi->ipu, mxc_fbi->ipu_ch, IPU_INPUT_BUFFER,
				      mxc_fbi->cur_ipu_buf, base) == 0) {
		/* Update the DP local alpha buffer only for graphic plane */
		if (loc_alpha_en && mxc_graphic_fbi == mxc_fbi &&
		    ipu_update_channel_buffer(mxc_graphic_fbi->ipu, mxc_graphic_fbi->ipu_ch,
					      IPU_ALPHA_IN_BUFFER,
					      mxc_fbi->cur_ipu_alpha_buf,
					      active_alpha_phy_addr) == 0) {
			ipu_select_buffer(mxc_graphic_fbi->ipu, mxc_graphic_fbi->ipu_ch,
					  IPU_ALPHA_IN_BUFFER,
					  mxc_fbi->cur_ipu_alpha_buf);
		}

		/* update u/v offset */
		ipu_update_channel_offset(mxc_fbi->ipu, mxc_fbi->ipu_ch,
				IPU_INPUT_BUFFER,
				bpp_to_pixfmt(info),
				fr_w,
				fr_h,
				fr_w,
				0, 0,
				fr_yoff,
				fr_xoff);

		ipu_select_buffer(mxc_fbi->ipu, mxc_fbi->ipu_ch, IPU_INPUT_BUFFER,
				  mxc_fbi->cur_ipu_buf);
		ipu_clear_irq(mxc_fbi->ipu, mxc_fbi->ipu_ch_irq);
		ipu_enable_irq(mxc_fbi->ipu, mxc_fbi->ipu_ch_irq);
	} else {
		dev_err(info->device,
			"Error updating SDC buf %d to address=0x%08lX, "
			"current buf %d, buf0 ready %d, buf1 ready %d, "
			"buf2 ready %d\n", mxc_fbi->cur_ipu_buf, base,
			ipu_get_cur_buffer_idx(mxc_fbi->ipu, mxc_fbi->ipu_ch,
					       IPU_INPUT_BUFFER),
			ipu_check_buffer_ready(mxc_fbi->ipu, mxc_fbi->ipu_ch,
					       IPU_INPUT_BUFFER, 0),
			ipu_check_buffer_ready(mxc_fbi->ipu, mxc_fbi->ipu_ch,
					       IPU_INPUT_BUFFER, 1),
			ipu_check_buffer_ready(mxc_fbi->ipu, mxc_fbi->ipu_ch,
					       IPU_INPUT_BUFFER, 2));
		++mxc_fbi->cur_ipu_buf;
		mxc_fbi->cur_ipu_buf %= 3;
		++mxc_fbi->cur_ipu_buf;
		mxc_fbi->cur_ipu_buf %= 3;
		mxc_fbi->cur_ipu_alpha_buf = !mxc_fbi->cur_ipu_alpha_buf;
		ipu_clear_irq(mxc_fbi->ipu, mxc_fbi->ipu_ch_irq);
		ipu_enable_irq(mxc_fbi->ipu, mxc_fbi->ipu_ch_irq);
		return -EBUSY;
	}

	dev_dbg(info->device, "Update complete\n");

	info->var.yoffset = var->yoffset;

	return 0;
}

/*
 * Function to handle custom mmap for MXC framebuffer.
 *
 * @param       fbi     framebuffer information pointer
 *
 * @param       vma     Pointer to vm_area_struct
 */
static int mxcfb_mmap(struct fb_info *fbi, struct vm_area_struct *vma)
{
	bool found = false;
	u32 len;
	unsigned long offset = vma->vm_pgoff << PAGE_SHIFT;
	struct mxcfb_alloc_list *mem;
	struct mxcfb_info *mxc_fbi = (struct mxcfb_info *)fbi->par;

	if (offset < fbi->fix.smem_len) {
		/* mapping framebuffer memory */
		len = fbi->fix.smem_len - offset;
		vma->vm_pgoff = (fbi->fix.smem_start + offset) >> PAGE_SHIFT;
	} else if ((vma->vm_pgoff ==
			(mxc_fbi->alpha_phy_addr0 >> PAGE_SHIFT)) ||
		   (vma->vm_pgoff ==
			(mxc_fbi->alpha_phy_addr1 >> PAGE_SHIFT))) {
		len = mxc_fbi->alpha_mem_len;
	} else {
		list_for_each_entry(mem, &fb_alloc_list, list) {
			if (offset == mem->phy_addr) {
				found = true;
				len = mem->size;
				break;
			}
		}
		if (!found)
			return -EINVAL;
	}

	len = PAGE_ALIGN(len);
	if (vma->vm_end - vma->vm_start > len)
		return -EINVAL;

	/* make buffers bufferable */
	vma->vm_page_prot = pgprot_writecombine(vma->vm_page_prot);

	vma->vm_flags |= VM_IO | VM_RESERVED;

	if (remap_pfn_range(vma, vma->vm_start, vma->vm_pgoff,
			    vma->vm_end - vma->vm_start, vma->vm_page_prot)) {
		dev_dbg(fbi->device, "mmap remap_pfn_range failed\n");
		return -ENOBUFS;
	}

	return 0;
}

/*!
 * This structure contains the pointers to the control functions that are
 * invoked by the core framebuffer driver to perform operations like
 * blitting, rectangle filling, copy regions and cursor definition.
 */
static struct fb_ops mxcfb_ops = {
	.owner = THIS_MODULE,
	.fb_set_par = mxcfb_set_par,
	.fb_check_var = mxcfb_check_var,
	.fb_setcolreg = mxcfb_setcolreg,
	.fb_pan_display = mxcfb_pan_display,
	.fb_ioctl = mxcfb_ioctl,
	.fb_mmap = mxcfb_mmap,
	.fb_fillrect = cfb_fillrect,
	.fb_copyarea = cfb_copyarea,
	.fb_imageblit = cfb_imageblit,
	.fb_blank = mxcfb_blank,
};

static irqreturn_t mxcfb_irq_handler(int irq, void *dev_id)
{
	struct fb_info *fbi = dev_id;
	struct mxcfb_info *mxc_fbi = fbi->par;

	up(&mxc_fbi->flip_sem);
	ipu_disable_irq(mxc_fbi->ipu, irq);
	return IRQ_HANDLED;
}

static irqreturn_t mxcfb_nf_irq_handler(int irq, void *dev_id)
{
	struct fb_info *fbi = dev_id;
	struct mxcfb_info *mxc_fbi = fbi->par;

	complete(&mxc_fbi->vsync_complete);
	ipu_disable_irq(mxc_fbi->ipu, irq);
	return IRQ_HANDLED;
}

static irqreturn_t mxcfb_alpha_irq_handler(int irq, void *dev_id)
{
	struct fb_info *fbi = dev_id;
	struct mxcfb_info *mxc_fbi = fbi->par;

	up(&mxc_fbi->alpha_flip_sem);
	ipu_disable_irq(mxc_fbi->ipu, irq);
	return IRQ_HANDLED;
}

/*
 * Suspends the framebuffer and blanks the screen. Power management support
 */
static int mxcfb_suspend(struct platform_device *pdev, pm_message_t state)
{
	struct fb_info *fbi = platform_get_drvdata(pdev);
	struct mxcfb_info *mxc_fbi = (struct mxcfb_info *)fbi->par;
	int saved_blank;
#ifdef CONFIG_FB_MXC_LOW_PWR_DISPLAY
	void *fbmem;
#endif

	if (mxc_fbi->ovfbi) {
		struct mxcfb_info *mxc_fbi_fg =
			(struct mxcfb_info *)mxc_fbi->ovfbi->par;

		console_lock();
		fb_set_suspend(mxc_fbi->ovfbi, 1);
		saved_blank = mxc_fbi_fg->cur_blank;
		mxcfb_blank(FB_BLANK_POWERDOWN, mxc_fbi->ovfbi);
		mxc_fbi_fg->next_blank = saved_blank;
		console_unlock();
	}

	console_lock();
	fb_set_suspend(fbi, 1);
	saved_blank = mxc_fbi->cur_blank;
	mxcfb_blank(FB_BLANK_POWERDOWN, fbi);
	mxc_fbi->next_blank = saved_blank;
	console_unlock();

	return 0;
}

/*
 * Resumes the framebuffer and unblanks the screen. Power management support
 */
static int mxcfb_resume(struct platform_device *pdev)
{
	struct fb_info *fbi = platform_get_drvdata(pdev);
	struct mxcfb_info *mxc_fbi = (struct mxcfb_info *)fbi->par;

	console_lock();
	mxcfb_blank(mxc_fbi->next_blank, fbi);
	fb_set_suspend(fbi, 0);
	console_unlock();

	if (mxc_fbi->ovfbi) {
		struct mxcfb_info *mxc_fbi_fg =
			(struct mxcfb_info *)mxc_fbi->ovfbi->par;
		console_lock();
		mxcfb_blank(mxc_fbi_fg->next_blank, mxc_fbi->ovfbi);
		fb_set_suspend(mxc_fbi->ovfbi, 0);
		console_unlock();
	}

	return 0;
}

/*
 * Main framebuffer functions
 */

/*!
 * Allocates the DRAM memory for the frame buffer.      This buffer is remapped
 * into a non-cached, non-buffered, memory region to allow palette and pixel
 * writes to occur without flushing the cache.  Once this area is remapped,
 * all virtual memory access to the video memory should occur at the new region.
 *
 * @param       fbi     framebuffer information pointer
 *
 * @return      Error code indicating success or failure
 */
static int mxcfb_map_video_memory(struct fb_info *fbi)
{
	if (fbi->fix.smem_len < fbi->var.yres_virtual * fbi->fix.line_length)
		fbi->fix.smem_len = fbi->var.yres_virtual *
				    fbi->fix.line_length;

	fbi->screen_base = dma_alloc_writecombine(fbi->device,
				fbi->fix.smem_len,
				(dma_addr_t *)&fbi->fix.smem_start,
				GFP_DMA);
	if (fbi->screen_base == 0) {
		dev_err(fbi->device, "Unable to allocate framebuffer memory\n");
		fbi->fix.smem_len = 0;
		fbi->fix.smem_start = 0;
		return -EBUSY;
	}

	dev_dbg(fbi->device, "allocated fb @ paddr=0x%08X, size=%d.\n",
		(uint32_t) fbi->fix.smem_start, fbi->fix.smem_len);

	fbi->screen_size = fbi->fix.smem_len;

	/* Clear the screen */
	memset((char *)fbi->screen_base, 0, fbi->fix.smem_len);

	return 0;
}

/*!
 * De-allocates the DRAM memory for the frame buffer.
 *
 * @param       fbi     framebuffer information pointer
 *
 * @return      Error code indicating success or failure
 */
static int mxcfb_unmap_video_memory(struct fb_info *fbi)
{
	dma_free_writecombine(fbi->device, fbi->fix.smem_len,
			      fbi->screen_base, fbi->fix.smem_start);
	fbi->screen_base = 0;
	fbi->fix.smem_start = 0;
	fbi->fix.smem_len = 0;
	return 0;
}

/*!
 * Initializes the framebuffer information pointer. After allocating
 * sufficient memory for the framebuffer structure, the fields are
 * filled with custom information passed in from the configurable
 * structures.  This includes information such as bits per pixel,
 * color maps, screen width/height and RGBA offsets.
 *
 * @return      Framebuffer structure initialized with our information
 */
static struct fb_info *mxcfb_init_fbinfo(struct device *dev, struct fb_ops *ops)
{
	struct fb_info *fbi;
	struct mxcfb_info *mxcfbi;

	/*
	 * Allocate sufficient memory for the fb structure
	 */
	fbi = framebuffer_alloc(sizeof(struct mxcfb_info), dev);
	if (!fbi)
		return NULL;

	mxcfbi = (struct mxcfb_info *)fbi->par;

	fbi->var.activate = FB_ACTIVATE_NOW;

	fbi->fbops = ops;
	fbi->flags = FBINFO_FLAG_DEFAULT;
	fbi->pseudo_palette = mxcfbi->pseudo_palette;

	/*
	 * Allocate colormap
	 */
	fb_alloc_cmap(&fbi->cmap, 16, 0);

	return fbi;
}

static ssize_t show_disp_chan(struct device *dev,
			      struct device_attribute *attr, char *buf)
{
	struct fb_info *info = dev_get_drvdata(dev);
	struct mxcfb_info *mxcfbi = (struct mxcfb_info *)info->par;

	if (mxcfbi->ipu_ch == MEM_BG_SYNC)
		return sprintf(buf, "2-layer-fb-bg\n");
	else if (mxcfbi->ipu_ch == MEM_FG_SYNC)
		return sprintf(buf, "2-layer-fb-fg\n");
	else if (mxcfbi->ipu_ch == MEM_DC_SYNC)
		return sprintf(buf, "1-layer-fb\n");
	else
		return sprintf(buf, "err: no display chan\n");
}

static ssize_t swap_disp_chan(struct device *dev,
			      struct device_attribute *attr,
			      const char *buf, size_t count)
{
	struct fb_info *info = dev_get_drvdata(dev);
	struct mxcfb_info *mxcfbi = (struct mxcfb_info *)info->par;
	struct mxcfb_info *fg_mxcfbi = NULL;

	console_lock();
	/* swap only happen between DP-BG and DC, while DP-FG disable */
	if (((mxcfbi->ipu_ch == MEM_BG_SYNC) &&
	     (strstr(buf, "1-layer-fb") != NULL)) ||
	    ((mxcfbi->ipu_ch == MEM_DC_SYNC) &&
	     (strstr(buf, "2-layer-fb-bg") != NULL))) {
		struct fb_info *fbi_fg;

		fbi_fg = found_registered_fb(MEM_FG_SYNC, mxcfbi->ipu_id);
		if (fbi_fg)
			fg_mxcfbi = (struct mxcfb_info *)fbi_fg->par;

		if (!fg_mxcfbi ||
			fg_mxcfbi->cur_blank == FB_BLANK_UNBLANK) {
			dev_err(dev,
				"Can not switch while fb2(fb-fg) is on.\n");
			console_unlock();
			return count;
		}

		if (swap_channels(info) < 0)
			dev_err(dev, "Swap display channel failed.\n");
	}

	console_unlock();
	return count;
}
DEVICE_ATTR(fsl_disp_property, 644, show_disp_chan, swap_disp_chan);

static int mxcfb_dispdrv_init(struct platform_device *pdev,
		struct fb_info *fbi)
{
	struct ipuv3_fb_platform_data *plat_data = pdev->dev.platform_data;
	struct mxcfb_info *mxcfbi = (struct mxcfb_info *)fbi->par;
	struct mxc_dispdrv_setting setting;
	char disp_dev[32], *default_dev = "lcd";
	int ret = 0;

	setting.if_fmt = plat_data->interface_pix_fmt;
	setting.dft_mode_str = plat_data->mode_str;
	setting.default_bpp = plat_data->default_bpp;
	if (!setting.default_bpp)
		setting.default_bpp = 16;
	setting.fbi = fbi;
	if (!strlen(plat_data->disp_dev)) {
		memcpy(disp_dev, default_dev, strlen(default_dev));
		disp_dev[strlen(default_dev)] = '\0';
	} else {
		memcpy(disp_dev, plat_data->disp_dev,
				strlen(plat_data->disp_dev));
		disp_dev[strlen(plat_data->disp_dev)] = '\0';
	}

	dev_info(&pdev->dev, "register mxc display driver %s\n", disp_dev);

	mxcfbi->dispdrv = mxc_dispdrv_gethandle(disp_dev, &setting);
	if (IS_ERR(mxcfbi->dispdrv)) {
		ret = PTR_ERR(mxcfbi->dispdrv);
		dev_err(&pdev->dev, "NO mxc display driver found!\n");
		return ret;
	} else {
		/* fix-up  */
		mxcfbi->ipu_di_pix_fmt = setting.if_fmt;
		mxcfbi->default_bpp = setting.default_bpp;

		/* setting */
		mxcfbi->ipu_id = setting.dev_id;
		mxcfbi->ipu_di = setting.disp_id;
	}

	return ret;
}

/*
 * Parse user specified options (`video=trident:')
 * example:
 * 	video=mxcfb0:dev=lcd,800x480M-16@55,if=RGB565,bpp=16,noaccel
 */
static int mxcfb_option_setup(struct platform_device *pdev)
{
	struct ipuv3_fb_platform_data *pdata = pdev->dev.platform_data;
	char *options, *opt, *fb_mode_str = NULL;
	char name[] = "mxcfb0";

	name[5] += pdev->id;
	fb_get_options(name, &options);

	if (!options || !*options)
		return 0;

	while ((opt = strsep(&options, ",")) != NULL) {
		if (!*opt)
			continue;

		if (!strncmp(opt, "dev=", 4)) {
			memcpy(pdata->disp_dev, opt + 4, strlen(opt) - 4);
			pdata->disp_dev[strlen(opt) - 4] = '\0';
			continue;
		}
		if (!strncmp(opt, "if=", 3)) {
			if (!strncmp(opt+3, "RGB24", 5)) {
				pdata->interface_pix_fmt = IPU_PIX_FMT_RGB24;
				continue;
			} else if (!strncmp(opt+6, "BGR24", 5)) {
				pdata->interface_pix_fmt = IPU_PIX_FMT_BGR24;
				continue;
			}
			if (!strncmp(opt+3, "GBR24", 5)) {
				pdata->interface_pix_fmt = IPU_PIX_FMT_GBR24;
				continue;
			}
			if (!strncmp(opt+3, "RGB565", 6)) {
				pdata->interface_pix_fmt = IPU_PIX_FMT_RGB565;
				continue;
			}
			if (!strncmp(opt+3, "RGB666", 6)) {
				pdata->interface_pix_fmt = IPU_PIX_FMT_RGB666;
				continue;
			}
			if (!strncmp(opt+3, "YUV444", 6)) {
				pdata->interface_pix_fmt = IPU_PIX_FMT_YUV444;
				continue;
			}
			if (!strncmp(opt+3, "LVDS666", 7)) {
				pdata->interface_pix_fmt = IPU_PIX_FMT_LVDS666;
				continue;
			}
			if (!strncmp(opt+3, "YUYV16", 6)) {
				pdata->interface_pix_fmt = IPU_PIX_FMT_YUYV;
				continue;
			}
			if (!strncmp(opt+3, "UYVY16", 6)) {
				pdata->interface_pix_fmt = IPU_PIX_FMT_UYVY;
				continue;
			}
			if (!strncmp(opt+3, "YVYU16", 6)) {
				pdata->interface_pix_fmt = IPU_PIX_FMT_YVYU;
				continue;
			}
			if (!strncmp(opt+3, "VYUY16", 6)) {
				pdata->interface_pix_fmt = IPU_PIX_FMT_VYUY;
				continue;
			}
		}
		if (!strncmp(opt, "int_clk", 7)) {
			pdata->int_clk = true;
			continue;
		}
		if (!strncmp(opt, "bpp=", 4))
			pdata->default_bpp =
				simple_strtoul(opt + 4, NULL, 0);
		else
			fb_mode_str = opt;
	}

	if (fb_mode_str)
		pdata->mode_str = fb_mode_str;

	return 0;
}

static int mxcfb_register(struct fb_info *fbi)
{
	struct mxcfb_info *mxcfbi = (struct mxcfb_info *)fbi->par;
	struct fb_videomode m;
	int ret = 0;
	char bg0_id[] = "DISP3 BG";
	char bg1_id[] = "DISP3 BG - DI1";
	char fg_id[] = "DISP3 FG";

	if (mxcfbi->ipu_di == 0) {
		bg0_id[4] += mxcfbi->ipu_id;
		strcpy(fbi->fix.id, bg0_id);
	} else if (mxcfbi->ipu_di == 1) {
		bg1_id[4] += mxcfbi->ipu_id;
		strcpy(fbi->fix.id, bg1_id);
	} else { /* Overlay */
		fg_id[4] += mxcfbi->ipu_id;
		strcpy(fbi->fix.id, fg_id);
	}

	if (ipu_request_irq(mxcfbi->ipu, mxcfbi->ipu_ch_irq, mxcfb_irq_handler, 0,
				MXCFB_NAME, fbi) != 0) {
		dev_err(fbi->device, "Error registering EOF irq handler.\n");
		ret = -EBUSY;
		goto err0;
	}
	ipu_disable_irq(mxcfbi->ipu, mxcfbi->ipu_ch_irq);
	if (ipu_request_irq(mxcfbi->ipu, mxcfbi->ipu_ch_nf_irq, mxcfb_nf_irq_handler, 0,
				MXCFB_NAME, fbi) != 0) {
		dev_err(fbi->device, "Error registering NFACK irq handler.\n");
		ret = -EBUSY;
		goto err1;
	}
	ipu_disable_irq(mxcfbi->ipu, mxcfbi->ipu_ch_nf_irq);

	if (mxcfbi->ipu_alp_ch_irq != -1)
		if (ipu_request_irq(mxcfbi->ipu, mxcfbi->ipu_alp_ch_irq,
					mxcfb_alpha_irq_handler, 0,
					MXCFB_NAME, fbi) != 0) {
			dev_err(fbi->device, "Error registering alpha irq "
					"handler.\n");
			ret = -EBUSY;
			goto err2;
		}

	mxcfb_check_var(&fbi->var, fbi);

	mxcfb_set_fix(fbi);

	/*added first mode to fbi modelist*/
	if (!fbi->modelist.next || !fbi->modelist.prev)
		INIT_LIST_HEAD(&fbi->modelist);
	fb_var_to_videomode(&m, &fbi->var);
	fb_add_videomode(&m, &fbi->modelist);

	fbi->var.activate |= FB_ACTIVATE_FORCE;
	console_lock();
	fbi->flags |= FBINFO_MISC_USEREVENT;
	ret = fb_set_var(fbi, &fbi->var);
	fbi->flags &= ~FBINFO_MISC_USEREVENT;
	console_unlock();

	if (mxcfbi->next_blank == FB_BLANK_UNBLANK) {
		console_lock();
		fb_blank(fbi, FB_BLANK_UNBLANK);
		console_unlock();
	}

	ret = register_framebuffer(fbi);
	if (ret < 0)
		goto err3;

	return ret;
err3:
	if (mxcfbi->ipu_alp_ch_irq != -1)
		ipu_free_irq(mxcfbi->ipu, mxcfbi->ipu_alp_ch_irq, fbi);
err2:
	ipu_free_irq(mxcfbi->ipu, mxcfbi->ipu_ch_nf_irq, fbi);
err1:
	ipu_free_irq(mxcfbi->ipu, mxcfbi->ipu_ch_irq, fbi);
err0:
	return ret;
}

static void mxcfb_unregister(struct fb_info *fbi)
{
	struct mxcfb_info *mxcfbi = (struct mxcfb_info *)fbi->par;

	if (mxcfbi->ipu_alp_ch_irq != -1)
		ipu_free_irq(mxcfbi->ipu, mxcfbi->ipu_alp_ch_irq, fbi);
	if (mxcfbi->ipu_ch_irq)
		ipu_free_irq(mxcfbi->ipu, mxcfbi->ipu_ch_irq, fbi);
	if (mxcfbi->ipu_ch_nf_irq)
		ipu_free_irq(mxcfbi->ipu, mxcfbi->ipu_ch_nf_irq, fbi);

	unregister_framebuffer(fbi);
}

static int mxcfb_setup_overlay(struct platform_device *pdev,
		struct fb_info *fbi_bg, struct resource *res)
{
	struct fb_info *ovfbi;
	struct mxcfb_info *mxcfbi_bg = (struct mxcfb_info *)fbi_bg->par;
	struct mxcfb_info *mxcfbi_fg;
	int ret = 0;

	ovfbi = mxcfb_init_fbinfo(&pdev->dev, &mxcfb_ops);
	if (!ovfbi) {
		ret = -ENOMEM;
		goto init_ovfbinfo_failed;
	}
	mxcfbi_fg = (struct mxcfb_info *)ovfbi->par;

	mxcfbi_fg->ipu = ipu_get_soc(mxcfbi_bg->ipu_id);
	if (IS_ERR(mxcfbi_fg->ipu)) {
		ret = -ENODEV;
		goto get_ipu_failed;
	}
	mxcfbi_fg->ipu_id = mxcfbi_bg->ipu_id;
	mxcfbi_fg->ipu_ch_irq = IPU_IRQ_FG_SYNC_EOF;
	mxcfbi_fg->ipu_ch_nf_irq = IPU_IRQ_FG_SYNC_NFACK;
	mxcfbi_fg->ipu_alp_ch_irq = IPU_IRQ_FG_ALPHA_SYNC_EOF;
	mxcfbi_fg->ipu_ch = MEM_FG_SYNC;
	mxcfbi_fg->ipu_di = -1;
	mxcfbi_fg->ipu_di_pix_fmt = mxcfbi_bg->ipu_di_pix_fmt;
	mxcfbi_fg->overlay = true;
	mxcfbi_fg->cur_blank = mxcfbi_fg->next_blank = FB_BLANK_POWERDOWN;

	/* Need dummy values until real panel is configured */
	ovfbi->var.xres = 240;
	ovfbi->var.yres = 320;

	if (res && res->start && res->end) {
		ovfbi->fix.smem_len = res->end - res->start + 1;
		ovfbi->fix.smem_start = res->start;
		ovfbi->screen_base = ioremap(
					ovfbi->fix.smem_start,
					ovfbi->fix.smem_len);
	}

	ret = mxcfb_register(ovfbi);
	if (ret < 0)
		goto register_ov_failed;

	mxcfbi_bg->ovfbi = ovfbi;

	return ret;

register_ov_failed:
get_ipu_failed:
	fb_dealloc_cmap(&ovfbi->cmap);
	framebuffer_release(ovfbi);
init_ovfbinfo_failed:
	return ret;
}

static void mxcfb_unsetup_overlay(struct fb_info *fbi_bg)
{
	struct mxcfb_info *mxcfbi_bg = (struct mxcfb_info *)fbi_bg->par;
	struct fb_info *ovfbi = mxcfbi_bg->ovfbi;

	mxcfb_unregister(ovfbi);

	if (&ovfbi->cmap)
		fb_dealloc_cmap(&ovfbi->cmap);
	framebuffer_release(ovfbi);
}

static bool ipu_usage[2][2];
static int ipu_test_set_usage(int ipu, int di)
{
	if (ipu_usage[ipu][di])
		return -EBUSY;
	else
		ipu_usage[ipu][di] = true;
	return 0;
}

static void ipu_clear_usage(int ipu, int di)
{
	ipu_usage[ipu][di] = false;
}

/*!
 * Probe routine for the framebuffer driver. It is called during the
 * driver binding process.      The following functions are performed in
 * this routine: Framebuffer initialization, Memory allocation and
 * mapping, Framebuffer registration, IPU initialization.
 *
 * @return      Appropriate error code to the kernel common code
 */
static int mxcfb_probe(struct platform_device *pdev)
{
	struct ipuv3_fb_platform_data *plat_data = pdev->dev.platform_data;
	struct fb_info *fbi;
	struct mxcfb_info *mxcfbi;
	struct resource *res;
	struct device *disp_dev;
	int ret = 0;

	/*
	 * Initialize FB structures
	 */
	fbi = mxcfb_init_fbinfo(&pdev->dev, &mxcfb_ops);
	if (!fbi) {
		ret = -ENOMEM;
		goto init_fbinfo_failed;
	}

	mxcfb_option_setup(pdev);

	mxcfbi = (struct mxcfb_info *)fbi->par;
	mxcfbi->ipu_int_clk = plat_data->int_clk;
	ret = mxcfb_dispdrv_init(pdev, fbi);
	if (ret < 0)
		goto init_dispdrv_failed;

	ret = ipu_test_set_usage(mxcfbi->ipu_id, mxcfbi->ipu_di);
	if (ret < 0) {
		dev_err(&pdev->dev, "ipu%d-di%d already in use\n",
				mxcfbi->ipu_id, mxcfbi->ipu_di);
		goto ipu_in_busy;
	}

	res = platform_get_resource(pdev, IORESOURCE_MEM, 0);
	if (res && res->start && res->end) {
		fbi->fix.smem_len = res->end - res->start + 1;
		fbi->fix.smem_start = res->start;
		fbi->screen_base = ioremap(fbi->fix.smem_start, fbi->fix.smem_len);
		memset(fbi->screen_base, 0, fbi->fix.smem_len);
	}

	mxcfbi->ipu = ipu_get_soc(mxcfbi->ipu_id);
	if (IS_ERR(mxcfbi->ipu)) {
		ret = -ENODEV;
		goto get_ipu_failed;
	}

	/* first user uses DP with alpha feature */
	if (!g_dp_in_use[mxcfbi->ipu_id]) {
		mxcfbi->ipu_ch_irq = IPU_IRQ_BG_SYNC_EOF;
		mxcfbi->ipu_ch_nf_irq = IPU_IRQ_BG_SYNC_NFACK;
		mxcfbi->ipu_alp_ch_irq = IPU_IRQ_BG_ALPHA_SYNC_EOF;
		mxcfbi->ipu_ch = MEM_BG_SYNC;
		mxcfbi->cur_blank = mxcfbi->next_blank = FB_BLANK_UNBLANK;

		ipu_disp_set_global_alpha(mxcfbi->ipu, mxcfbi->ipu_ch, true, 0x80);
		ipu_disp_set_color_key(mxcfbi->ipu, mxcfbi->ipu_ch, false, 0);

		ret = mxcfb_register(fbi);
		if (ret < 0)
			goto mxcfb_register_failed;

		res = platform_get_resource(pdev, IORESOURCE_MEM, 1);
		ret = mxcfb_setup_overlay(pdev, fbi, res);

		if (ret < 0) {
			mxcfb_unregister(fbi);
			goto mxcfb_setupoverlay_failed;
		}

		g_dp_in_use[mxcfbi->ipu_id] = true;
	} else {
		mxcfbi->ipu_ch_irq = IPU_IRQ_DC_SYNC_EOF;
		mxcfbi->ipu_ch_nf_irq = IPU_IRQ_DC_SYNC_NFACK;
		mxcfbi->ipu_alp_ch_irq = -1;
		mxcfbi->ipu_ch = MEM_DC_SYNC;
		mxcfbi->cur_blank = mxcfbi->next_blank = FB_BLANK_POWERDOWN;

		ret = mxcfb_register(fbi);
		if (ret < 0)
			goto mxcfb_register_failed;
	}

	platform_set_drvdata(pdev, fbi);

	ret = device_create_file(fbi->dev, &dev_attr_fsl_disp_property);
	if (ret)
		dev_err(&pdev->dev, "Error %d on creating file\n", ret);

	disp_dev = mxc_dispdrv_getdev(mxcfbi->dispdrv);
	if (disp_dev) {
		ret = sysfs_create_link(&fbi->dev->kobj,
				&disp_dev->kobj, "disp_dev");
		if (ret)
			dev_err(&pdev->dev,
				"Error %d on creating file\n", ret);
	}

#ifdef CONFIG_LOGO
	fb_prepare_logo(fbi, 0);
	fb_show_logo(fbi, 0);
#endif

	return 0;

mxcfb_setupoverlay_failed:
mxcfb_register_failed:
get_ipu_failed:
	ipu_clear_usage(mxcfbi->ipu_id, mxcfbi->ipu_di);
ipu_in_busy:
init_dispdrv_failed:
	fb_dealloc_cmap(&fbi->cmap);
	framebuffer_release(fbi);
init_fbinfo_failed:
	return ret;
}

static int mxcfb_remove(struct platform_device *pdev)
{
	struct fb_info *fbi = platform_get_drvdata(pdev);
	struct mxcfb_info *mxc_fbi = fbi->par;

	if (!fbi)
		return 0;

	mxcfb_blank(FB_BLANK_POWERDOWN, fbi);
	mxcfb_unregister(fbi);
	mxcfb_unmap_video_memory(fbi);

	if (mxc_fbi->ovfbi) {
		mxcfb_blank(FB_BLANK_POWERDOWN, mxc_fbi->ovfbi);
		mxcfb_unsetup_overlay(fbi);
		mxcfb_unmap_video_memory(mxc_fbi->ovfbi);
	}

	ipu_clear_usage(mxc_fbi->ipu_id, mxc_fbi->ipu_di);
	if (&fbi->cmap)
		fb_dealloc_cmap(&fbi->cmap);
	framebuffer_release(fbi);
	return 0;
}

/*!
 * This structure contains pointers to the power management callback functions.
 */
static struct platform_driver mxcfb_driver = {
	.driver = {
		   .name = MXCFB_NAME,
		   },
	.probe = mxcfb_probe,
	.remove = mxcfb_remove,
#ifndef CONFIG_HAS_EARLYSUSPEND
	.suspend = mxcfb_suspend,
	.resume = mxcfb_resume,
#endif
};

#ifdef CONFIG_HAS_EARLYSUSPEND
static void mxcfb_early_suspend(struct early_suspend *h)
{
	int i;
	struct platform_device *pdev;
	struct mxcfb_info *mxcfbi;
	pm_message_t state = { .event = PM_EVENT_SUSPEND };
	struct fb_event event;
	int blank = FB_BLANK_POWERDOWN;

	for (i = 0; i < num_registered_fb; i++) {
		mxcfbi = (struct mxcfb_info *)registered_fb[i]->par;
		if (!mxcfbi || mxcfbi->ipu_ch == MEM_FG_SYNC)
			continue;
		pdev = to_platform_device(registered_fb[i]->device);
		mxcfb_suspend(pdev, state);
		event.info = registered_fb[i];
		event.data = &blank;
		fb_notifier_call_chain(FB_EVENT_BLANK, &event);
	}
}

static void mxcfb_later_resume(struct early_suspend *h)
{
	int i;
	struct platform_device *pdev;
	struct fb_event event;
	struct mxcfb_info *mxcfbi;

	for (i = num_registered_fb - 1; i >= 0; i-- ) {
		mxcfbi = (struct mxcfb_info *)registered_fb[i]->par;
		if (!mxcfbi || mxcfbi->ipu_ch == MEM_FG_SYNC)
			continue;
		pdev = to_platform_device(registered_fb[i]->device);
		mxcfb_resume(pdev);
		event.info = registered_fb[i];
		event.data = &mxcfbi->next_blank;
		fb_notifier_call_chain(FB_EVENT_BLANK, &event);
	}
}

struct early_suspend fbdrv_earlysuspend = {
	.level = EARLY_SUSPEND_LEVEL_DISABLE_FB,
	.suspend = mxcfb_early_suspend,
	.resume = mxcfb_later_resume,
};
#endif

/*!
 * Main entry function for the framebuffer. The function registers the power
 * management callback functions with the kernel and also registers the MXCFB
 * callback functions with the core Linux framebuffer driver \b fbmem.c
 *
 * @return      Error code indicating success or failure
 */
int __init mxcfb_init(void)
{
	int ret;
	ret = platform_driver_register(&mxcfb_driver);
	if (!ret)
		register_early_suspend(&fbdrv_earlysuspend);
	return ret;
}

void mxcfb_exit(void)
{
	unregister_early_suspend(&fbdrv_earlysuspend);
	platform_driver_unregister(&mxcfb_driver);
}

module_init(mxcfb_init);
module_exit(mxcfb_exit);

MODULE_AUTHOR("Freescale Semiconductor, Inc.");
MODULE_DESCRIPTION("MXC framebuffer driver");
MODULE_LICENSE("GPL");
MODULE_SUPPORTED_DEVICE("fb");<|MERGE_RESOLUTION|>--- conflicted
+++ resolved
@@ -927,11 +927,7 @@
 				ipu_alp_ch_irq = IPU_IRQ_BG_ALPHA_SYNC_EOF;
 
 			if (down_timeout(&mxc_fbi->alpha_flip_sem, HZ/2)) {
-<<<<<<< HEAD
-				dev_err(fbi->device, "timeout when waitting for alpha flip irq\n");
-=======
 				dev_err(fbi->device, "timeout when waiting for alpha flip irq\n");
->>>>>>> f53c766e
 				retval = -ETIMEDOUT;
 				break;
 			}
@@ -1327,11 +1323,7 @@
 	}
 
 	if (down_timeout(&mxc_fbi->flip_sem, HZ/2)) {
-<<<<<<< HEAD
-		dev_err(info->device, "timeout when waitting for flip irq\n");
-=======
 		dev_err(info->device, "timeout when waiting for flip irq\n");
->>>>>>> f53c766e
 		return -ETIMEDOUT;
 	}
 
