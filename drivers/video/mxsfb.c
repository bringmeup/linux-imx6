/*
 * Copyright (C) 2010 Juergen Beisert, Pengutronix
 *
 * This code is based on:
 * Author: Vitaly Wool <vital@embeddedalley.com>
 *
 * Copyright 2008-2015 Freescale Semiconductor, Inc. All Rights Reserved.
 * Copyright 2008 Embedded Alley Solutions, Inc All Rights Reserved.
 *
 * This program is free software; you can redistribute it and/or
 * modify it under the terms of the GNU General Public License
 * as published by the Free Software Foundation; either version 2
 * of the License, or (at your option) any later version.
 * This program is distributed in the hope that it will be useful,
 * but WITHOUT ANY WARRANTY; without even the implied warranty of
 * MERCHANTABILITY or FITNESS FOR A PARTICULAR PURPOSE.  See the
 * GNU General Public License for more details.
 */

#define DRIVER_NAME "mxsfb"

/**
 * @file
 * @brief LCDIF driver for i.MX23 and i.MX28
 *
 * The LCDIF support four modes of operation
 * - MPU interface (to drive smart displays) -> not supported yet
 * - VSYNC interface (like MPU interface plus Vsync) -> not supported yet
 * - Dotclock interface (to drive LC displays with RGB data and sync signals)
 * - DVI (to drive ITU-R BT656)  -> not supported yet
 *
 * This driver depends on a correct setup of the pins used for this purpose
 * (platform specific).
 *
 * For the developer: Don't forget to set the data bus width to the display
 * in the imx_fb_videomode structure. You will else end up with ugly colours.
 * If you fight against jitter you can vary the clock delay. This is a feature
 * of the i.MX28 and you can vary it between 2 ns ... 8 ns in 2 ns steps. Give
 * the required value in the imx_fb_videomode structure.
 */

#include <linux/busfreq-imx.h>
#include <linux/console.h>
#include <linux/module.h>
#include <linux/kernel.h>
#include <linux/of_device.h>
#include <linux/platform_device.h>
#include <linux/pm_runtime.h>
#include <linux/interrupt.h>
#include <linux/clk.h>
#include <linux/dma-mapping.h>
#include <linux/io.h>
#include <linux/pinctrl/consumer.h>
#include <linux/fb.h>
#include <linux/mxcfb.h>
#include <linux/regulator/consumer.h>
#include <video/of_display_timing.h>
#include <video/videomode.h>
#include <linux/uaccess.h>
#include "mxc/mxc_dispdrv.h"

#define REG_SET	4
#define REG_CLR	8

#define LCDC_CTRL			0x00
#define LCDC_CTRL1			0x10
#define LCDC_V4_CTRL2			0x20
#define LCDC_V3_TRANSFER_COUNT		0x20
#define LCDC_V4_TRANSFER_COUNT		0x30
#define LCDC_V4_CUR_BUF			0x40
#define LCDC_V4_NEXT_BUF		0x50
#define LCDC_V3_CUR_BUF			0x30
#define LCDC_V3_NEXT_BUF		0x40
#define LCDC_TIMING			0x60
#define LCDC_VDCTRL0			0x70
#define LCDC_VDCTRL1			0x80
#define LCDC_VDCTRL2			0x90
#define LCDC_VDCTRL3			0xa0
#define LCDC_VDCTRL4			0xb0
#define LCDC_DVICTRL0			0xc0
#define LCDC_DVICTRL1			0xd0
#define LCDC_DVICTRL2			0xe0
#define LCDC_DVICTRL3			0xf0
#define LCDC_DVICTRL4			0x100
#define LCDC_V4_DATA			0x180
#define LCDC_V3_DATA			0x1b0
#define LCDC_V4_DEBUG0			0x1d0
#define LCDC_V3_DEBUG0			0x1f0

#define CTRL_SFTRST			(1 << 31)
#define CTRL_CLKGATE			(1 << 30)
#define CTRL_BYPASS_COUNT		(1 << 19)
#define CTRL_VSYNC_MODE			(1 << 18)
#define CTRL_DOTCLK_MODE		(1 << 17)
#define CTRL_DATA_SELECT		(1 << 16)
#define CTRL_SET_BUS_WIDTH(x)		(((x) & 0x3) << 10)
#define CTRL_GET_BUS_WIDTH(x)		(((x) >> 10) & 0x3)
#define CTRL_SET_WORD_LENGTH(x)		(((x) & 0x3) << 8)
#define CTRL_GET_WORD_LENGTH(x)		(((x) >> 8) & 0x3)
#define CTRL_MASTER			(1 << 5)
#define CTRL_DF16			(1 << 3)
#define CTRL_DF18			(1 << 2)
#define CTRL_DF24			(1 << 1)
#define CTRL_RUN			(1 << 0)

#define CTRL1_RECOVERY_ON_UNDERFLOW		(1 << 24)
#define CTRL1_FIFO_CLEAR				(1 << 21)
#define CTRL1_SET_BYTE_PACKAGING(x)		(((x) & 0xf) << 16)
#define CTRL1_GET_BYTE_PACKAGING(x)		(((x) >> 16) & 0xf)
#define CTRL1_OVERFLOW_IRQ_EN			(1 << 15)
#define CTRL1_UNDERFLOW_IRQ_EN			(1 << 14)
#define CTRL1_CUR_FRAME_DONE_IRQ_EN		(1 << 13)
#define CTRL1_VSYNC_EDGE_IRQ_EN			(1 << 12)
#define CTRL1_OVERFLOW_IRQ				(1 << 11)
#define CTRL1_UNDERFLOW_IRQ				(1 << 10)
#define CTRL1_CUR_FRAME_DONE_IRQ		(1 << 9)
#define CTRL1_VSYNC_EDGE_IRQ			(1 << 8)
#define CTRL1_IRQ_ENABLE_MASK			(CTRL1_OVERFLOW_IRQ_EN | \
						 CTRL1_UNDERFLOW_IRQ_EN | \
						 CTRL1_CUR_FRAME_DONE_IRQ_EN | \
						 CTRL1_VSYNC_EDGE_IRQ_EN)
#define CTRL1_IRQ_ENABLE_SHIFT			12
#define CTRL1_IRQ_STATUS_MASK			(CTRL1_OVERFLOW_IRQ | \
						 CTRL1_UNDERFLOW_IRQ | \
						 CTRL1_CUR_FRAME_DONE_IRQ | \
						 CTRL1_VSYNC_EDGE_IRQ)
#define CTRL1_IRQ_STATUS_SHIFT			8

#define CTRL2_OUTSTANDING_REQS__REQ_16		(3 << 21)

#define TRANSFER_COUNT_SET_VCOUNT(x)	(((x) & 0xffff) << 16)
#define TRANSFER_COUNT_GET_VCOUNT(x)	(((x) >> 16) & 0xffff)
#define TRANSFER_COUNT_SET_HCOUNT(x)	((x) & 0xffff)
#define TRANSFER_COUNT_GET_HCOUNT(x)	((x) & 0xffff)


#define VDCTRL0_ENABLE_PRESENT		(1 << 28)
#define VDCTRL0_VSYNC_ACT_HIGH		(1 << 27)
#define VDCTRL0_HSYNC_ACT_HIGH		(1 << 26)
#define VDCTRL0_DOTCLK_ACT_FALLING	(1 << 25)
#define VDCTRL0_ENABLE_ACT_HIGH		(1 << 24)
#define VDCTRL0_VSYNC_PERIOD_UNIT	(1 << 21)
#define VDCTRL0_VSYNC_PULSE_WIDTH_UNIT	(1 << 20)
#define VDCTRL0_HALF_LINE		(1 << 19)
#define VDCTRL0_HALF_LINE_MODE		(1 << 18)
#define VDCTRL0_SET_VSYNC_PULSE_WIDTH(x) ((x) & 0x3ffff)
#define VDCTRL0_GET_VSYNC_PULSE_WIDTH(x) ((x) & 0x3ffff)

#define VDCTRL2_SET_HSYNC_PERIOD(x)	((x) & 0x3ffff)
#define VDCTRL2_GET_HSYNC_PERIOD(x)	((x) & 0x3ffff)

#define VDCTRL3_MUX_SYNC_SIGNALS	(1 << 29)
#define VDCTRL3_VSYNC_ONLY		(1 << 28)
#define SET_HOR_WAIT_CNT(x)		(((x) & 0xfff) << 16)
#define GET_HOR_WAIT_CNT(x)		(((x) >> 16) & 0xfff)
#define SET_VERT_WAIT_CNT(x)		((x) & 0xffff)
#define GET_VERT_WAIT_CNT(x)		((x) & 0xffff)

#define VDCTRL4_SET_DOTCLK_DLY(x)	(((x) & 0x7) << 29) /* v4 only */
#define VDCTRL4_GET_DOTCLK_DLY(x)	(((x) >> 29) & 0x7) /* v4 only */
#define VDCTRL4_SYNC_SIGNALS_ON		(1 << 18)
#define SET_DOTCLK_H_VALID_DATA_CNT(x)	((x) & 0x3ffff)

#define DEBUG0_HSYNC			(1 < 26)
#define DEBUG0_VSYNC			(1 < 25)

#define MIN_XRES			120
#define MIN_YRES			120

#define RED 0
#define GREEN 1
#define BLUE 2
#define TRANSP 3

#define STMLCDIF_8BIT  1 /** pixel data bus to the display is of 8 bit width */
#define STMLCDIF_16BIT 0 /** pixel data bus to the display is of 16 bit width */
#define STMLCDIF_18BIT 2 /** pixel data bus to the display is of 18 bit width */
#define STMLCDIF_24BIT 3 /** pixel data bus to the display is of 24 bit width */

#define FB_SYNC_OE_LOW_ACT		0x80000000
#define FB_SYNC_CLK_LAT_FALL	0x40000000

enum mxsfb_devtype {
	MXSFB_V3,
	MXSFB_V4,
};

/* CPU dependent register offsets */
struct mxsfb_devdata {
	unsigned transfer_count;
	unsigned cur_buf;
	unsigned next_buf;
	unsigned debug0;
	unsigned hs_wdth_mask;
	unsigned hs_wdth_shift;
	unsigned ipversion;
};

struct mxsfb_info {
	struct fb_info fb_info;
	struct platform_device *pdev;
	struct clk *clk_pix;
	struct clk *clk_axi;
	struct clk *clk_disp_axi;
	bool clk_pix_enabled;
	bool clk_axi_enabled;
	bool clk_disp_axi_enabled;
	void __iomem *base;	/* registers */
	u32 sync;		/* record display timing polarities */
	unsigned allocated_size;
	int enabled;
	unsigned ld_intf_width;
	unsigned dotclk_delay;
	const struct mxsfb_devdata *devdata;
	struct regulator *reg_lcd;
	bool wait4vsync;
	struct completion vsync_complete;
	ktime_t vsync_nf_timestamp;
	struct semaphore flip_sem;
	int cur_blank;
	int restore_blank;
	char disp_dev[32];
	struct mxc_dispdrv_handle *dispdrv;
	int id;
	struct fb_var_screeninfo var;
};

#define mxsfb_is_v3(host) (host->devdata->ipversion == 3)
#define mxsfb_is_v4(host) (host->devdata->ipversion == 4)

static const struct mxsfb_devdata mxsfb_devdata[] = {
	[MXSFB_V3] = {
		.transfer_count = LCDC_V3_TRANSFER_COUNT,
		.cur_buf = LCDC_V3_CUR_BUF,
		.next_buf = LCDC_V3_NEXT_BUF,
		.debug0 = LCDC_V3_DEBUG0,
		.hs_wdth_mask = 0xff,
		.hs_wdth_shift = 24,
		.ipversion = 3,
	},
	[MXSFB_V4] = {
		.transfer_count = LCDC_V4_TRANSFER_COUNT,
		.cur_buf = LCDC_V4_CUR_BUF,
		.next_buf = LCDC_V4_NEXT_BUF,
		.debug0 = LCDC_V4_DEBUG0,
		.hs_wdth_mask = 0x3fff,
		.hs_wdth_shift = 18,
		.ipversion = 4,
	},
};

#define to_imxfb_host(x) (container_of(x, struct mxsfb_info, fb_info))

static int mxsfb_map_videomem(struct fb_info *info);
static int mxsfb_unmap_videomem(struct fb_info *info);
static int mxsfb_set_par(struct fb_info *fb_info);

/* enable lcdif pix clock */
static inline void clk_enable_pix(struct mxsfb_info *host)
{
	if (!host->clk_pix_enabled && (host->clk_pix != NULL)) {
		clk_prepare_enable(host->clk_pix);
		host->clk_pix_enabled = true;
	}
}

/* disable lcdif pix clock */
static inline void clk_disable_pix(struct mxsfb_info *host)
{
	if (host->clk_pix_enabled && (host->clk_pix != NULL)) {
		clk_disable_unprepare(host->clk_pix);
		host->clk_pix_enabled = false;
	}
}

/* enable lcdif axi clock */
static inline void clk_enable_axi(struct mxsfb_info *host)
{
	if (!host->clk_axi_enabled && (host->clk_axi != NULL)) {
		clk_prepare_enable(host->clk_axi);
		host->clk_axi_enabled = true;
	}
}

/* disable lcdif axi clock */
static inline void clk_disable_axi(struct mxsfb_info *host)
{
	if (host->clk_axi_enabled && (host->clk_axi != NULL)) {
		clk_disable_unprepare(host->clk_axi);
		host->clk_axi_enabled = false;
	}
}

/* enable DISP axi clock */
static inline void clk_enable_disp_axi(struct mxsfb_info *host)
{
	if (!host->clk_disp_axi_enabled && (host->clk_disp_axi != NULL)) {
		clk_prepare_enable(host->clk_disp_axi);
		host->clk_disp_axi_enabled = true;
	}
}

/* disable DISP axi clock */
static inline void clk_disable_disp_axi(struct mxsfb_info *host)
{
	if (host->clk_disp_axi_enabled && (host->clk_disp_axi != NULL)) {
		clk_disable_unprepare(host->clk_disp_axi);
		host->clk_disp_axi_enabled = false;
	}
}

/* mask and shift depends on architecture */
static inline u32 set_hsync_pulse_width(struct mxsfb_info *host, unsigned val)
{
	return (val & host->devdata->hs_wdth_mask) <<
		host->devdata->hs_wdth_shift;
}

static inline u32 get_hsync_pulse_width(struct mxsfb_info *host, unsigned val)
{
	return (val >> host->devdata->hs_wdth_shift) &
		host->devdata->hs_wdth_mask;
}

static const struct fb_bitfield def_rgb565[] = {
	[RED] = {
		.offset = 11,
		.length = 5,
	},
	[GREEN] = {
		.offset = 5,
		.length = 6,
	},
	[BLUE] = {
		.offset = 0,
		.length = 5,
	},
	[TRANSP] = {	/* no support for transparency */
		.length = 0,
	}
};

static const struct fb_bitfield def_rgb666[] = {
	[RED] = {
		.offset = 16,
		.length = 6,
	},
	[GREEN] = {
		.offset = 8,
		.length = 6,
	},
	[BLUE] = {
		.offset = 0,
		.length = 6,
	},
	[TRANSP] = {	/* no support for transparency */
		.length = 0,
	}
};

static const struct fb_bitfield def_rgb888[] = {
	[RED] = {
		.offset = 16,
		.length = 8,
	},
	[GREEN] = {
		.offset = 8,
		.length = 8,
	},
	[BLUE] = {
		.offset = 0,
		.length = 8,
	},
	[TRANSP] = {	/* no support for transparency */
		.length = 0,
	}
};

#define bitfield_is_equal(f1, f2)  (!memcmp(&(f1), &(f2), sizeof(f1)))

static inline bool pixfmt_is_equal(struct fb_var_screeninfo *var,
				   const struct fb_bitfield *f)
{
	if (bitfield_is_equal(var->red, f[RED]) &&
	    bitfield_is_equal(var->green, f[GREEN]) &&
	    bitfield_is_equal(var->blue, f[BLUE]))
		return true;

	return false;
}

static inline unsigned chan_to_field(unsigned chan, struct fb_bitfield *bf)
{
	chan &= 0xffff;
	chan >>= 16 - bf->length;
	return chan << bf->offset;
}

static irqreturn_t mxsfb_irq_handler(int irq, void *dev_id)
{
	struct mxsfb_info *host = dev_id;
	u32 ctrl1, enable, status, acked_status;

	ctrl1 = readl(host->base + LCDC_CTRL1);
	enable = (ctrl1 & CTRL1_IRQ_ENABLE_MASK) >> CTRL1_IRQ_ENABLE_SHIFT;
	status = (ctrl1 & CTRL1_IRQ_STATUS_MASK) >> CTRL1_IRQ_STATUS_SHIFT;
	acked_status = (enable & status) << CTRL1_IRQ_STATUS_SHIFT;

	if ((acked_status & CTRL1_VSYNC_EDGE_IRQ) && host->wait4vsync) {
		writel(CTRL1_VSYNC_EDGE_IRQ,
				host->base + LCDC_CTRL1 + REG_CLR);
		writel(CTRL1_VSYNC_EDGE_IRQ_EN,
			     host->base + LCDC_CTRL1 + REG_CLR);
		host->wait4vsync = 0;
		host->vsync_nf_timestamp = ktime_get();
		complete(&host->vsync_complete);
	}

	if (acked_status & CTRL1_CUR_FRAME_DONE_IRQ) {
		writel(CTRL1_CUR_FRAME_DONE_IRQ,
				host->base + LCDC_CTRL1 + REG_CLR);
		writel(CTRL1_CUR_FRAME_DONE_IRQ_EN,
			     host->base + LCDC_CTRL1 + REG_CLR);
		up(&host->flip_sem);
	}

	if (acked_status & CTRL1_UNDERFLOW_IRQ)
		writel(CTRL1_UNDERFLOW_IRQ, host->base + LCDC_CTRL1 + REG_CLR);

	if (acked_status & CTRL1_OVERFLOW_IRQ)
		writel(CTRL1_OVERFLOW_IRQ, host->base + LCDC_CTRL1 + REG_CLR);

	return IRQ_HANDLED;
}

static int mxsfb_check_var(struct fb_var_screeninfo *var,
		struct fb_info *fb_info)
{
	struct mxsfb_info *host = to_imxfb_host(fb_info);
	const struct fb_bitfield *rgb = NULL;

	if (var->xres < MIN_XRES)
		var->xres = MIN_XRES;
	if (var->yres < MIN_YRES)
		var->yres = MIN_YRES;

	if (var->xres_virtual > var->xres) {
		dev_dbg(fb_info->device, "stride not supported\n");
		return -EINVAL;
	}

	if (var->xres_virtual < var->xres)
		var->xres_virtual = var->xres;
	if (var->yres_virtual < var->yres)
		var->yres_virtual = var->yres;

	if ((var->bits_per_pixel != 32) && (var->bits_per_pixel != 16))
		var->bits_per_pixel = 32;

	switch (var->bits_per_pixel) {
	case 16:
		/* always expect RGB 565 */
		rgb = def_rgb565;
		break;
	case 32:
		switch (host->ld_intf_width) {
		case STMLCDIF_8BIT:
			pr_debug("Unsupported LCD bus width mapping\n");
			break;
		case STMLCDIF_16BIT:
			/* 24 bit to 18 bit mapping */
			rgb = def_rgb666;
			break;
		case STMLCDIF_18BIT:
			if (pixfmt_is_equal(var, def_rgb666))
				/* 24 bit to 18 bit mapping */
				rgb = def_rgb666;
			else
				rgb = def_rgb888;
			break;
		case STMLCDIF_24BIT:
			/* real 24 bit */
			rgb = def_rgb888;
			break;
		}
		break;
	default:
		pr_debug("Unsupported colour depth: %u\n", var->bits_per_pixel);
		return -EINVAL;
	}

	/*
	 * Copy the RGB parameters for this display
	 * from the machine specific parameters.
	 */
	var->red    = rgb[RED];
	var->green  = rgb[GREEN];
	var->blue   = rgb[BLUE];
	var->transp = rgb[TRANSP];

	return 0;
}

static void mxsfb_enable_controller(struct fb_info *fb_info)
{
	struct mxsfb_info *host = to_imxfb_host(fb_info);
	u32 reg;
	int ret;

	dev_dbg(&host->pdev->dev, "%s\n", __func__);

	if (host->dispdrv && host->dispdrv->drv->setup) {
		ret = host->dispdrv->drv->setup(host->dispdrv, fb_info);
		if (ret < 0) {
			dev_err(&host->pdev->dev, "failed to setup"
				"dispdrv:%s\n", host->dispdrv->drv->name);
			return;
		}
		host->sync = fb_info->var.sync;
	}

	if (host->reg_lcd) {
		ret = regulator_enable(host->reg_lcd);
		if (ret) {
			dev_err(&host->pdev->dev,
				"lcd regulator enable failed:	%d\n", ret);
			return;
		}
	}

	pm_runtime_get_sync(&host->pdev->dev);

	/* the pixel clock should be disabled before
	 * trying to set its clock rate successfully.
	 */
	clk_disable_pix(host);
	ret = clk_set_rate(host->clk_pix,
			 PICOS2KHZ(fb_info->var.pixclock) * 1000U);
	if (ret) {
		dev_err(&host->pdev->dev,
			"lcd pixel rate set failed: %d\n", ret);

		if (host->reg_lcd) {
			ret = regulator_disable(host->reg_lcd);
			if (ret)
				dev_err(&host->pdev->dev,
					"lcd regulator disable failed: %d\n",
					ret);
		}
		return;
	}
	clk_enable_pix(host);

	writel(CTRL2_OUTSTANDING_REQS__REQ_16,
		host->base + LCDC_V4_CTRL2 + REG_SET);

	/* if it was disabled, re-enable the mode again */
	writel(CTRL_DOTCLK_MODE, host->base + LCDC_CTRL + REG_SET);

	/* enable the SYNC signals first, then the DMA engine */
	reg = readl(host->base + LCDC_VDCTRL4);
	reg |= VDCTRL4_SYNC_SIGNALS_ON;
	writel(reg, host->base + LCDC_VDCTRL4);

	writel(CTRL_MASTER, host->base + LCDC_CTRL + REG_SET);
	writel(CTRL_RUN, host->base + LCDC_CTRL + REG_SET);

	/* Recovery on underflow */
	writel(CTRL1_RECOVERY_ON_UNDERFLOW, host->base + LCDC_CTRL1 + REG_SET);

	host->enabled = 1;

	if (host->dispdrv && host->dispdrv->drv->enable) {
		ret = host->dispdrv->drv->enable(host->dispdrv, fb_info);
		if (ret < 0)
			dev_err(&host->pdev->dev, "failed to enable "
				"dispdrv:%s\n", host->dispdrv->drv->name);
	}
}

static void mxsfb_disable_controller(struct fb_info *fb_info)
{
	struct mxsfb_info *host = to_imxfb_host(fb_info);
	unsigned loop;
	u32 reg;
	int ret;

	dev_dbg(&host->pdev->dev, "%s\n", __func__);

	if (host->dispdrv && host->dispdrv->drv->disable)
		host->dispdrv->drv->disable(host->dispdrv, fb_info);

	/*
	 * Even if we disable the controller here, it will still continue
	 * until its FIFOs are running out of data
	 */
	writel(CTRL_DOTCLK_MODE, host->base + LCDC_CTRL + REG_CLR);

	loop = 1000;
	while (loop) {
		reg = readl(host->base + LCDC_CTRL);
		if (!(reg & CTRL_RUN))
			break;
		loop--;
	}

	writel(CTRL_MASTER, host->base + LCDC_CTRL + REG_CLR);

	reg = readl(host->base + LCDC_VDCTRL4);
	writel(reg & ~VDCTRL4_SYNC_SIGNALS_ON, host->base + LCDC_VDCTRL4);

	pm_runtime_put_sync_suspend(&host->pdev->dev);

	host->enabled = 0;

	if (host->reg_lcd) {
		ret = regulator_disable(host->reg_lcd);
		if (ret)
			dev_err(&host->pdev->dev,
				"lcd regulator disable failed: %d\n", ret);
	}
}

/**
   This function compare the fb parameter see whether it was different
   parameter for hardware, if it was different parameter, the hardware
   will reinitialize. All will compared except x/y offset.
 */
static bool mxsfb_par_equal(struct fb_info *fbi, struct mxsfb_info *host)
{
	/* Here we set the xoffset, yoffset to zero, and compare two
	 * var see have different or not. */
	struct fb_var_screeninfo oldvar = host->var;
	struct fb_var_screeninfo newvar = fbi->var;

	if ((fbi->var.activate & FB_ACTIVATE_MASK) == FB_ACTIVATE_NOW &&
	    fbi->var.activate & FB_ACTIVATE_FORCE)
		return false;

	oldvar.xoffset = newvar.xoffset = 0;
	oldvar.yoffset = newvar.yoffset = 0;

	return memcmp(&oldvar, &newvar, sizeof(struct fb_var_screeninfo)) == 0;
}

static int mxsfb_set_par(struct fb_info *fb_info)
{
	struct mxsfb_info *host = to_imxfb_host(fb_info);
	u32 ctrl, vdctrl0, vdctrl4;
	int line_size, fb_size;
	int reenable = 0;

	/* If parameter no change, don't reconfigure. */
	if (mxsfb_par_equal(fb_info, host))
		return 0;

	dev_dbg(&host->pdev->dev, "%s\n", __func__);

	/* If fb is in blank mode, it is
	 * unnecessary to really set par here.
	 * It can be delayed when unblank fb
	 */
	if (host->cur_blank != FB_BLANK_UNBLANK)
		return 0;

	/*
	 * It seems, you can't re-program the controller if it is still running.
	 * This may lead into shifted pictures (FIFO issue?).
	 * So, first stop the controller and drain its FIFOs
	 */
	if (host->enabled) {
		reenable = 1;
		mxsfb_disable_controller(fb_info);
	}

	sema_init(&host->flip_sem, 1);

	/* clear the FIFOs */
	writel(CTRL1_FIFO_CLEAR, host->base + LCDC_CTRL1 + REG_SET);

	line_size =  fb_info->var.xres * (fb_info->var.bits_per_pixel >> 3);
	fb_info->fix.line_length = line_size;
	fb_size = fb_info->var.yres_virtual * line_size;

	/* Reallocate memory */
	if (!fb_info->fix.smem_start || (fb_size > fb_info->fix.smem_len)) {
		if (fb_info->fix.smem_start)
			mxsfb_unmap_videomem(fb_info);

		if (mxsfb_map_videomem(fb_info) < 0)
			return -ENOMEM;
	}

	ctrl = CTRL_BYPASS_COUNT | CTRL_MASTER |
		CTRL_SET_BUS_WIDTH(host->ld_intf_width);

	switch (fb_info->var.bits_per_pixel) {
	case 16:
		dev_dbg(&host->pdev->dev, "Setting up RGB565 mode\n");
		ctrl |= CTRL_SET_WORD_LENGTH(0);
		writel(CTRL1_SET_BYTE_PACKAGING(0xf), host->base + LCDC_CTRL1);
		break;
	case 32:
		dev_dbg(&host->pdev->dev, "Setting up RGB888/666 mode\n");
		ctrl |= CTRL_SET_WORD_LENGTH(3);
		switch (host->ld_intf_width) {
		case STMLCDIF_8BIT:
			dev_dbg(&host->pdev->dev,
					"Unsupported LCD bus width mapping\n");
			return -EINVAL;
		case STMLCDIF_16BIT:
			/* 24 bit to 18 bit mapping */
			ctrl |= CTRL_DF24; /* ignore the upper 2 bits in
					    *  each colour component
					    */
			break;
		case STMLCDIF_18BIT:
			if (pixfmt_is_equal(&fb_info->var, def_rgb666))
				/* 24 bit to 18 bit mapping */
				ctrl |= CTRL_DF24; /* ignore the upper 2 bits in
						    *  each colour component
						    */
			break;
		case STMLCDIF_24BIT:
			/* real 24 bit */
			break;
		}
		/* do not use packed pixels = one pixel per word instead */
		writel(CTRL1_SET_BYTE_PACKAGING(0x7), host->base + LCDC_CTRL1);
		break;
	default:
		dev_dbg(&host->pdev->dev, "Unhandled color depth of %u\n",
				fb_info->var.bits_per_pixel);
		return -EINVAL;
	}

	writel(ctrl, host->base + LCDC_CTRL);

	writel(TRANSFER_COUNT_SET_VCOUNT(fb_info->var.yres) |
			TRANSFER_COUNT_SET_HCOUNT(fb_info->var.xres),
			host->base + host->devdata->transfer_count);

	vdctrl0 = VDCTRL0_ENABLE_PRESENT |	/* always in DOTCLOCK mode */
		VDCTRL0_VSYNC_PERIOD_UNIT |
		VDCTRL0_VSYNC_PULSE_WIDTH_UNIT |
		VDCTRL0_SET_VSYNC_PULSE_WIDTH(fb_info->var.vsync_len);
	/* use the saved sync to avoid wrong sync information */
	if (host->sync & FB_SYNC_HOR_HIGH_ACT)
		vdctrl0 |= VDCTRL0_HSYNC_ACT_HIGH;
	if (host->sync & FB_SYNC_VERT_HIGH_ACT)
		vdctrl0 |= VDCTRL0_VSYNC_ACT_HIGH;
	if (!(host->sync & FB_SYNC_OE_LOW_ACT))
		vdctrl0 |= VDCTRL0_ENABLE_ACT_HIGH;
	if (host->sync & FB_SYNC_CLK_LAT_FALL)
		vdctrl0 |= VDCTRL0_DOTCLK_ACT_FALLING;

	writel(vdctrl0, host->base + LCDC_VDCTRL0);

	/* frame length in lines */
	writel(fb_info->var.upper_margin + fb_info->var.vsync_len +
		fb_info->var.lower_margin + fb_info->var.yres,
		host->base + LCDC_VDCTRL1);

	/* line length in units of clocks or pixels */
	writel(set_hsync_pulse_width(host, fb_info->var.hsync_len) |
		VDCTRL2_SET_HSYNC_PERIOD(fb_info->var.left_margin +
		fb_info->var.hsync_len + fb_info->var.right_margin +
		fb_info->var.xres),
		host->base + LCDC_VDCTRL2);

	writel(SET_HOR_WAIT_CNT(fb_info->var.left_margin +
		fb_info->var.hsync_len) |
		SET_VERT_WAIT_CNT(fb_info->var.upper_margin +
			fb_info->var.vsync_len),
		host->base + LCDC_VDCTRL3);

	vdctrl4 = SET_DOTCLK_H_VALID_DATA_CNT(fb_info->var.xres);
	if (mxsfb_is_v4(host))
		vdctrl4 |= VDCTRL4_SET_DOTCLK_DLY(host->dotclk_delay);
	writel(vdctrl4, host->base + LCDC_VDCTRL4);

	writel(fb_info->fix.smem_start +
			fb_info->fix.line_length * fb_info->var.yoffset,
			host->base + host->devdata->next_buf);

	if (reenable)
		mxsfb_enable_controller(fb_info);

	/* Clear activate as not Reconfiguring framebuffer again */
	if ((fb_info->var.activate & FB_ACTIVATE_FORCE) &&
		(fb_info->var.activate & FB_ACTIVATE_MASK) == FB_ACTIVATE_NOW)
		fb_info->var.activate = FB_ACTIVATE_NOW;

	host->var = fb_info->var;
	return 0;
}

static int mxsfb_setcolreg(u_int regno, u_int red, u_int green, u_int blue,
		u_int transp, struct fb_info *fb_info)
{
	unsigned int val;
	int ret = -EINVAL;

	/*
	 * If greyscale is true, then we convert the RGB value
	 * to greyscale no matter what visual we are using.
	 */
	if (fb_info->var.grayscale)
		red = green = blue = (19595 * red + 38470 * green +
					7471 * blue) >> 16;

	switch (fb_info->fix.visual) {
	case FB_VISUAL_TRUECOLOR:
		/*
		 * 12 or 16-bit True Colour.  We encode the RGB value
		 * according to the RGB bitfield information.
		 */
		if (regno < 16) {
			u32 *pal = fb_info->pseudo_palette;

			val  = chan_to_field(red, &fb_info->var.red);
			val |= chan_to_field(green, &fb_info->var.green);
			val |= chan_to_field(blue, &fb_info->var.blue);

			pal[regno] = val;
			ret = 0;
		}
		break;

	case FB_VISUAL_STATIC_PSEUDOCOLOR:
	case FB_VISUAL_PSEUDOCOLOR:
		break;
	}

	return ret;
}

static int mxsfb_wait_for_vsync(struct fb_info *fb_info)
{
	struct mxsfb_info *host = to_imxfb_host(fb_info);
	int ret = 0;

	if (host->cur_blank != FB_BLANK_UNBLANK) {
		dev_err(fb_info->device, "can't wait for VSYNC when fb "
			"is blank\n");
		return -EINVAL;
	}

	init_completion(&host->vsync_complete);

	host->wait4vsync = 1;
	writel(CTRL1_VSYNC_EDGE_IRQ_EN,
		host->base + LCDC_CTRL1 + REG_SET);
	ret = wait_for_completion_interruptible_timeout(
				&host->vsync_complete, 1 * HZ);
	if (ret == 0) {
		dev_err(fb_info->device,
			"mxs wait for vsync timeout\n");
		host->wait4vsync = 0;
		ret = -ETIME;
	} else if (ret > 0) {
		ret = 0;
	}
	return ret;
}

static int mxsfb_ioctl(struct fb_info *fb_info, unsigned int cmd,
			unsigned long arg)
{
	int ret = -EINVAL;

	switch (cmd) {
	case MXCFB_WAIT_FOR_VSYNC:
		{
			long long timestamp;
			struct mxsfb_info *host = to_imxfb_host(fb_info);
			ret = mxsfb_wait_for_vsync(fb_info);
			timestamp = ktime_to_ns(host->vsync_nf_timestamp);
			if ((ret == 0) && copy_to_user((void *)arg,
				&timestamp, sizeof(timestamp))) {
			    ret = -EFAULT;
			}
		}
		break;
	default:
		break;
	}
	return ret;
}

static int mxsfb_blank(int blank, struct fb_info *fb_info)
{
	struct mxsfb_info *host = to_imxfb_host(fb_info);

	host->cur_blank = blank;

	switch (blank) {
	case FB_BLANK_POWERDOWN:
	case FB_BLANK_VSYNC_SUSPEND:
	case FB_BLANK_HSYNC_SUSPEND:
	case FB_BLANK_NORMAL:
		if (host->enabled)
			mxsfb_disable_controller(fb_info);

		clk_disable_disp_axi(host);
		clk_disable_axi(host);
		clk_disable_pix(host);
		break;

	case FB_BLANK_UNBLANK:
		fb_info->var.activate = (fb_info->var.activate & ~FB_ACTIVATE_MASK) |
				FB_ACTIVATE_NOW | FB_ACTIVATE_FORCE;
		if (!host->enabled) {
			clk_enable_pix(host);
			clk_enable_axi(host);
			clk_enable_disp_axi(host);

			writel(0, host->base + LCDC_CTRL);
			mxsfb_set_par(&host->fb_info);
			mxsfb_enable_controller(fb_info);
		}
		break;
	}
	return 0;
}

static int mxsfb_pan_display(struct fb_var_screeninfo *var,
		struct fb_info *fb_info)
{
	struct mxsfb_info *host = to_imxfb_host(fb_info);
	unsigned offset;

	if (host->cur_blank != FB_BLANK_UNBLANK) {
		dev_dbg(fb_info->device, "can't do pan display when fb "
			"is blank\n");
		return -EINVAL;
	}

	if (var->xoffset > 0) {
		dev_dbg(fb_info->device, "x panning not supported\n");
		return -EINVAL;
	}

	if ((var->yoffset + var->yres > var->yres_virtual)) {
		dev_err(fb_info->device, "y panning exceeds\n");
		return -EINVAL;
	}

	offset = fb_info->fix.line_length * var->yoffset;

	if (down_timeout(&host->flip_sem, HZ / 2)) {
		dev_err(fb_info->device, "timeout when waiting for flip irq\n");
		return -ETIMEDOUT;
	}

	/* update on next VSYNC */
	writel(fb_info->fix.smem_start + offset,
			host->base + host->devdata->next_buf);

	writel(CTRL1_CUR_FRAME_DONE_IRQ_EN,
		host->base + LCDC_CTRL1 + REG_SET);

	return 0;
}

static int mxsfb_mmap(struct fb_info *info, struct vm_area_struct *vma)
{
	u32 len;
	unsigned long offset = vma->vm_pgoff << PAGE_SHIFT;

	if (offset < info->fix.smem_len) {
		/* mapping framebuffer memory */
		len = info->fix.smem_len - offset;
		vma->vm_pgoff = (info->fix.smem_start + offset) >> PAGE_SHIFT;
	} else
		return -EINVAL;

	len = PAGE_ALIGN(len);
	if (vma->vm_end - vma->vm_start > len)
		return -EINVAL;

	/* make buffers bufferable */
	vma->vm_page_prot = pgprot_writecombine(vma->vm_page_prot);

	if (remap_pfn_range(vma, vma->vm_start, vma->vm_pgoff,
			    vma->vm_end - vma->vm_start, vma->vm_page_prot)) {
		dev_dbg(info->device, "mmap remap_pfn_range failed\n");
		return -ENOBUFS;
	}

	return 0;
}

static struct fb_ops mxsfb_ops = {
	.owner = THIS_MODULE,
	.fb_check_var = mxsfb_check_var,
	.fb_set_par = mxsfb_set_par,
	.fb_setcolreg = mxsfb_setcolreg,
	.fb_ioctl = mxsfb_ioctl,
	.fb_blank = mxsfb_blank,
	.fb_pan_display = mxsfb_pan_display,
	.fb_mmap = mxsfb_mmap,
	.fb_fillrect = cfb_fillrect,
	.fb_copyarea = cfb_copyarea,
	.fb_imageblit = cfb_imageblit,
};

static int mxsfb_restore_mode(struct mxsfb_info *host)
{
	struct fb_info *fb_info = &host->fb_info;
	unsigned line_count;
	unsigned period;
	unsigned long pa, fbsize;
	int bits_per_pixel, ofs;
	u32 transfer_count, vdctrl0, vdctrl2, vdctrl3, vdctrl4, ctrl;
	struct fb_videomode vmode;

	clk_enable_axi(host);
	clk_enable_disp_axi(host);

	/* Enable pixel clock earlier since in 7D
	 * the lcdif registers should be accessed
	 * when the pixel clock is enabled, otherwise
	 * the bus will be hang.
	 */
	clk_enable_pix(host);

	/* Only restore the mode when the controller is running */
	ctrl = readl(host->base + LCDC_CTRL);
	if (!(ctrl & CTRL_RUN))
		return -EINVAL;

	vdctrl0 = readl(host->base + LCDC_VDCTRL0);
	vdctrl2 = readl(host->base + LCDC_VDCTRL2);
	vdctrl3 = readl(host->base + LCDC_VDCTRL3);
	vdctrl4 = readl(host->base + LCDC_VDCTRL4);

	transfer_count = readl(host->base + host->devdata->transfer_count);

	vmode.xres = TRANSFER_COUNT_GET_HCOUNT(transfer_count);
	vmode.yres = TRANSFER_COUNT_GET_VCOUNT(transfer_count);

	switch (CTRL_GET_WORD_LENGTH(ctrl)) {
	case 0:
		bits_per_pixel = 16;
		break;
	case 3:
		bits_per_pixel = 32;
	case 1:
	default:
		return -EINVAL;
	}

	fb_info->var.bits_per_pixel = bits_per_pixel;

	vmode.pixclock = KHZ2PICOS(clk_get_rate(host->clk_pix) / 1000U);
	vmode.hsync_len = get_hsync_pulse_width(host, vdctrl2);
	vmode.left_margin = GET_HOR_WAIT_CNT(vdctrl3) - vmode.hsync_len;
	vmode.right_margin = VDCTRL2_GET_HSYNC_PERIOD(vdctrl2) - vmode.hsync_len -
		vmode.left_margin - vmode.xres;
	vmode.vsync_len = VDCTRL0_GET_VSYNC_PULSE_WIDTH(vdctrl0);
	period = readl(host->base + LCDC_VDCTRL1);
	vmode.upper_margin = GET_VERT_WAIT_CNT(vdctrl3) - vmode.vsync_len;
	vmode.lower_margin = period - vmode.vsync_len - vmode.upper_margin - vmode.yres;

	vmode.vmode = FB_VMODE_NONINTERLACED;

	vmode.sync = 0;
	if (vdctrl0 & VDCTRL0_HSYNC_ACT_HIGH)
		vmode.sync |= FB_SYNC_HOR_HIGH_ACT;
	if (vdctrl0 & VDCTRL0_VSYNC_ACT_HIGH)
		vmode.sync |= FB_SYNC_VERT_HIGH_ACT;

	pr_debug("Reconstructed video mode:\n");
	pr_debug("%dx%d, hsync: %u left: %u, right: %u, vsync: %u, upper: %u, lower: %u\n",
			vmode.xres, vmode.yres,
			vmode.hsync_len, vmode.left_margin, vmode.right_margin,
			vmode.vsync_len, vmode.upper_margin, vmode.lower_margin);
	pr_debug("pixclk: %ldkHz\n", PICOS2KHZ(vmode.pixclock));

	fb_add_videomode(&vmode, &fb_info->modelist);

	host->ld_intf_width = CTRL_GET_BUS_WIDTH(ctrl);
	host->dotclk_delay = VDCTRL4_GET_DOTCLK_DLY(vdctrl4);

	fb_info->fix.line_length = vmode.xres * (bits_per_pixel >> 3);

	pa = readl(host->base + host->devdata->cur_buf);
	fbsize = fb_info->fix.line_length * vmode.yres;
	if (pa < fb_info->fix.smem_start)
		return -EINVAL;
	if (pa + fbsize > fb_info->fix.smem_start + fb_info->fix.smem_len)
		return -EINVAL;
	ofs = pa - fb_info->fix.smem_start;
	if (ofs) {
		memmove(fb_info->screen_base, fb_info->screen_base + ofs, fbsize);
		writel(fb_info->fix.smem_start, host->base + host->devdata->next_buf);
	}

	line_count = fb_info->fix.smem_len / fb_info->fix.line_length;
	fb_info->fix.ypanstep = 1;
	fb_info->fix.ywrapstep = 1;

	host->enabled = 1;

	return 0;
}

static int mxsfb_init_fbinfo_dt(struct mxsfb_info *host)
{
	struct fb_info *fb_info = &host->fb_info;
	struct fb_var_screeninfo *var = &fb_info->var;
	struct device *dev = &host->pdev->dev;
	struct device_node *np = host->pdev->dev.of_node;
	struct device_node *display_np;
	struct device_node *timings_np;
	struct display_timings *timings;
	const char *disp_dev;
	u32 width;
	int i;
	int ret = 0;

	host->id = of_alias_get_id(np, "lcdif");

	display_np = of_parse_phandle(np, "display", 0);
	if (!display_np) {
		dev_err(dev, "failed to find display phandle\n");
		return -ENOENT;
	}

	ret = of_property_read_u32(display_np, "bus-width", &width);
	if (ret < 0) {
		dev_err(dev, "failed to get property bus-width\n");
		goto put_display_node;
	}

	switch (width) {
	case 8:
		host->ld_intf_width = STMLCDIF_8BIT;
		break;
	case 16:
		host->ld_intf_width = STMLCDIF_16BIT;
		break;
	case 18:
		host->ld_intf_width = STMLCDIF_18BIT;
		break;
	case 24:
		host->ld_intf_width = STMLCDIF_24BIT;
		break;
	default:
		dev_err(dev, "invalid bus-width value\n");
		ret = -EINVAL;
		goto put_display_node;
	}

	ret = of_property_read_u32(display_np, "bits-per-pixel",
				   &var->bits_per_pixel);
	if (ret < 0) {
		dev_err(dev, "failed to get property bits-per-pixel\n");
		goto put_display_node;
	}

	ret = of_property_read_string(np, "disp-dev", &disp_dev);
	if (!ret) {
		memcpy(host->disp_dev, disp_dev, strlen(disp_dev));
		/* Timing is from encoder driver */
		goto put_display_node;
	}

	timings = of_get_display_timings(display_np);
	if (!timings) {
		dev_err(dev, "failed to get display timings\n");
		ret = -ENOENT;
		goto put_display_node;
	}

	timings_np = of_find_node_by_name(display_np,
					  "display-timings");
	if (!timings_np) {
		dev_err(dev, "failed to find display-timings node\n");
		ret = -ENOENT;
		goto put_display_node;
	}

	for (i = 0; i < of_get_child_count(timings_np); i++) {
		struct videomode vm;
		struct fb_videomode fb_vm;

		ret = videomode_from_timings(timings, &vm, i);
		if (ret < 0)
			goto put_timings_node;
		ret = fb_videomode_from_videomode(&vm, &fb_vm);
		if (ret < 0)
			goto put_timings_node;

		if (!(vm.flags & DISPLAY_FLAGS_DE_HIGH))
			fb_vm.sync |= FB_SYNC_OE_LOW_ACT;
		if (vm.flags & DISPLAY_FLAGS_PIXDATA_NEGEDGE)
			fb_vm.sync |= FB_SYNC_CLK_LAT_FALL;
		fb_add_videomode(&fb_vm, &fb_info->modelist);
	}

put_timings_node:
	of_node_put(timings_np);
put_display_node:
	of_node_put(display_np);
	return ret;
}

static int mxsfb_init_fbinfo(struct mxsfb_info *host)
{
	struct fb_info *fb_info = &host->fb_info;
	struct fb_var_screeninfo *var = &fb_info->var;
	struct fb_modelist *modelist;
	int ret;

	fb_info->fbops = &mxsfb_ops;
	fb_info->flags = FBINFO_FLAG_DEFAULT | FBINFO_READS_FAST;
	fb_info->fix.type = FB_TYPE_PACKED_PIXELS;
	fb_info->fix.ypanstep = 1;
	fb_info->fix.ywrapstep = 1;
	fb_info->fix.visual = FB_VISUAL_TRUECOLOR,
	fb_info->fix.accel = FB_ACCEL_NONE;

	ret = mxsfb_init_fbinfo_dt(host);
	if (ret)
		return ret;

	if (host->id < 0)
		sprintf(fb_info->fix.id, "mxs-lcdif");
	else
		sprintf(fb_info->fix.id, "mxs-lcdif%d", host->id);

	/* first video mode in the modelist as default video mode  */
	modelist = list_first_entry(&fb_info->modelist,
			struct fb_modelist, list);
	fb_videomode_to_var(var, &modelist->mode);
	/* save the sync value getting from dtb */
	host->sync = fb_info->var.sync;

	var->nonstd = 0;
	var->activate = FB_ACTIVATE_NOW;
	var->accel_flags = 0;
	var->vmode = FB_VMODE_NONINTERLACED;

	/* init the color fields */
	mxsfb_check_var(var, fb_info);

	fb_info->fix.line_length =
		fb_info->var.xres * (fb_info->var.bits_per_pixel >> 3);

	/* Memory allocation for framebuffer */
	if (mxsfb_map_videomem(fb_info) < 0)
		return -ENOMEM;

	if (mxsfb_restore_mode(host))
		memset((char *)fb_info->screen_base, 0, fb_info->fix.smem_len);

	return 0;
}

static void mxsfb_dispdrv_init(struct platform_device *pdev,
			      struct fb_info *fbi)
{
	struct mxsfb_info *host = to_imxfb_host(fbi);
	struct mxc_dispdrv_setting setting;
	struct device *dev = &pdev->dev;
	char disp_dev[32];

	memset(&setting, 0x0, sizeof(setting));
	setting.fbi = fbi;
	memcpy(disp_dev, host->disp_dev, strlen(host->disp_dev));
	disp_dev[strlen(host->disp_dev)] = '\0';

	host->dispdrv = mxc_dispdrv_gethandle(disp_dev, &setting);
	if (IS_ERR(host->dispdrv)) {
		host->dispdrv = NULL;
		dev_info(dev, "failed to find mxc display driver %s\n",
			 disp_dev);
	} else {
		dev_info(dev, "registered mxc display driver %s\n",
			 disp_dev);
	}
}

static void mxsfb_free_videomem(struct mxsfb_info *host)
{
	struct fb_info *fb_info = &host->fb_info;

	mxsfb_unmap_videomem(fb_info);
}

/*!
 * Allocates the DRAM memory for the frame buffer.      This buffer is remapped
 * into a non-cached, non-buffered, memory region to allow palette and pixel
 * writes to occur without flushing the cache.  Once this area is remapped,
 * all virtual memory access to the video memory should occur at the new region.
 *
 * @param       fbi     framebuffer information pointer
 *
 * @return      Error code indicating success or failure
 */
static int mxsfb_map_videomem(struct fb_info *fbi)
{
	if (fbi->fix.smem_len < fbi->var.yres_virtual * fbi->fix.line_length)
		fbi->fix.smem_len = fbi->var.yres_virtual *
				    fbi->fix.line_length;

	fbi->screen_base = dma_alloc_writecombine(fbi->device,
				fbi->fix.smem_len,
				(dma_addr_t *)&fbi->fix.smem_start,
				GFP_DMA | GFP_KERNEL);
	if (fbi->screen_base == 0) {
		dev_err(fbi->device, "Unable to allocate framebuffer memory\n");
		fbi->fix.smem_len = 0;
		fbi->fix.smem_start = 0;
		return -EBUSY;
	}

	dev_dbg(fbi->device, "allocated fb @ paddr=0x%08X, size=%d.\n",
		(uint32_t) fbi->fix.smem_start, fbi->fix.smem_len);

	fbi->screen_size = fbi->fix.smem_len;

	/* Clear the screen */
	memset((char *)fbi->screen_base, 0, fbi->fix.smem_len);

	return 0;
}

/*!
 * De-allocates the DRAM memory for the frame buffer.
 *
 * @param       fbi     framebuffer information pointer
 *
 * @return      Error code indicating success or failure
 */
static int mxsfb_unmap_videomem(struct fb_info *fbi)
{
	dma_free_writecombine(fbi->device, fbi->fix.smem_len,
			      fbi->screen_base, fbi->fix.smem_start);
	fbi->screen_base = 0;
	fbi->fix.smem_start = 0;
	fbi->fix.smem_len = 0;
	return 0;
}

static struct platform_device_id mxsfb_devtype[] = {
	{
		.name = "imx23-fb",
		.driver_data = MXSFB_V3,
	}, {
		.name = "imx28-fb",
		.driver_data = MXSFB_V4,
	}, {
		/* sentinel */
	}
};
MODULE_DEVICE_TABLE(platform, mxsfb_devtype);

static const struct of_device_id mxsfb_dt_ids[] = {
	{ .compatible = "fsl,imx23-lcdif", .data = &mxsfb_devtype[0], },
	{ .compatible = "fsl,imx28-lcdif", .data = &mxsfb_devtype[1], },
	{ /* sentinel */ }
};
MODULE_DEVICE_TABLE(of, mxsfb_dt_ids);

static int mxsfb_probe(struct platform_device *pdev)
{
	const struct of_device_id *of_id =
			of_match_device(mxsfb_dt_ids, &pdev->dev);
	struct resource *res;
	struct mxsfb_info *host;
	struct fb_info *fb_info;
	struct pinctrl *pinctrl;
	int irq = platform_get_irq(pdev, 0);
	int ret;

	if (of_id)
		pdev->id_entry = of_id->data;

	res = platform_get_resource(pdev, IORESOURCE_MEM, 0);
	if (!res) {
		dev_err(&pdev->dev, "Cannot get memory IO resource\n");
		return -ENODEV;
	}

	fb_info = framebuffer_alloc(sizeof(struct mxsfb_info), &pdev->dev);
	if (!fb_info) {
		dev_err(&pdev->dev, "Failed to allocate fbdev\n");
		return -ENOMEM;
	}

	host = to_imxfb_host(fb_info);

	ret = devm_request_irq(&pdev->dev, irq, mxsfb_irq_handler, 0,
			  dev_name(&pdev->dev), host);
	if (ret) {
		dev_err(&pdev->dev, "request_irq (%d) failed with error %d\n",
				irq, ret);
		return -ENODEV;
	}

	host->base = devm_ioremap_resource(&pdev->dev, res);
	if (IS_ERR(host->base)) {
		dev_err(&pdev->dev, "ioremap failed\n");
		ret = PTR_ERR(host->base);
		goto fb_release;
	}

	host->pdev = pdev;
	platform_set_drvdata(pdev, host);

	host->devdata = &mxsfb_devdata[pdev->id_entry->driver_data];

	host->clk_pix = devm_clk_get(&host->pdev->dev, "pix");
	if (IS_ERR(host->clk_pix)) {
		host->clk_pix = NULL;
		ret = PTR_ERR(host->clk_pix);
		goto fb_release;
	}

	host->clk_axi = devm_clk_get(&host->pdev->dev, "axi");
	if (IS_ERR(host->clk_axi)) {
		host->clk_axi = NULL;
		ret = PTR_ERR(host->clk_axi);
		goto fb_release;
	}

	host->clk_disp_axi = devm_clk_get(&host->pdev->dev, "disp_axi");
	if (IS_ERR(host->clk_disp_axi)) {
		host->clk_disp_axi = NULL;
		ret = PTR_ERR(host->clk_disp_axi);
		goto fb_release;
	}

	host->reg_lcd = devm_regulator_get(&pdev->dev, "lcd");
	if (IS_ERR(host->reg_lcd))
		host->reg_lcd = NULL;

	fb_info->pseudo_palette = devm_kzalloc(&pdev->dev, sizeof(u32) * 16,
					       GFP_KERNEL);
	if (!fb_info->pseudo_palette) {
		ret = -ENOMEM;
		goto fb_release;
	}

	INIT_LIST_HEAD(&fb_info->modelist);

	pm_runtime_enable(&host->pdev->dev);

	ret = mxsfb_init_fbinfo(host);
	if (ret != 0)
		goto fb_pm_runtime_disable;

	mxsfb_dispdrv_init(pdev, fb_info);

	if (!host->dispdrv) {
		pinctrl = devm_pinctrl_get_select_default(&pdev->dev);
		if (IS_ERR(pinctrl)) {
			ret = PTR_ERR(pinctrl);
			goto fb_pm_runtime_disable;
		}
	}

	platform_set_drvdata(pdev, fb_info);

	if (!host->enabled) {
		writel(0, host->base + LCDC_CTRL);
		mxsfb_set_par(fb_info);
		mxsfb_enable_controller(fb_info);
	}

	ret = register_framebuffer(fb_info);
	if (ret != 0) {
		dev_err(&pdev->dev, "Failed to register framebuffer\n");
		goto fb_destroy;
	}

	console_lock();
	ret = fb_blank(fb_info, FB_BLANK_UNBLANK);
	console_unlock();
	if (ret < 0) {
		dev_err(&pdev->dev, "Failed to unblank framebuffer\n");
		goto fb_unregister;
	}

	dev_info(&pdev->dev, "initialized\n");

	return 0;

fb_unregister:
	unregister_framebuffer(fb_info);
fb_destroy:
	if (host->enabled)
		clk_disable_unprepare(host->clk_pix);
	fb_destroy_modelist(&fb_info->modelist);
fb_pm_runtime_disable:
	pm_runtime_disable(&host->pdev->dev);
fb_release:
	framebuffer_release(fb_info);

	return ret;
}

static int mxsfb_remove(struct platform_device *pdev)
{
	struct fb_info *fb_info = platform_get_drvdata(pdev);
	struct mxsfb_info *host = to_imxfb_host(fb_info);

	if (host->enabled)
		mxsfb_disable_controller(fb_info);

	pm_runtime_disable(&host->pdev->dev);
	unregister_framebuffer(fb_info);
	mxsfb_free_videomem(host);

	framebuffer_release(fb_info);

	platform_set_drvdata(pdev, NULL);

	return 0;
}

static void mxsfb_shutdown(struct platform_device *pdev)
{
	struct fb_info *fb_info = platform_get_drvdata(pdev);
	struct mxsfb_info *host = to_imxfb_host(fb_info);

	/*
	 * Force stop the LCD controller as keeping it running during reboot
	 * might interfere with the BootROM's boot mode pads sampling.
	 */
<<<<<<< HEAD
	writel(CTRL_RUN, host->base + LCDC_CTRL + REG_CLR);
	writel(CTRL_MASTER, host->base + LCDC_CTRL + REG_CLR);
=======
	if (host->cur_blank == FB_BLANK_UNBLANK) {
		writel(CTRL_RUN, host->base + LCDC_CTRL + REG_CLR);
		writel(CTRL_MASTER, host->base + LCDC_CTRL + REG_CLR);
	}
>>>>>>> 9815881b
}

#ifdef CONFIG_PM_RUNTIME
static int mxsfb_runtime_suspend(struct device *dev)
{
	release_bus_freq(BUS_FREQ_HIGH);
	dev_dbg(dev, "mxsfb busfreq high release.\n");

	return 0;
}

static int mxsfb_runtime_resume(struct device *dev)
{
	request_bus_freq(BUS_FREQ_HIGH);
	dev_dbg(dev, "mxsfb busfreq high request.\n");

	return 0;
}
#else
#define	mxsfb_runtime_suspend	NULL
#define	mxsfb_runtime_resume	NULL
#endif

#ifdef CONFIG_PM
static int mxsfb_suspend(struct device *pdev)
{
	struct fb_info *fb_info = dev_get_drvdata(pdev);
	struct mxsfb_info *host = to_imxfb_host(fb_info);
	int saved_blank;

	console_lock();
	fb_set_suspend(fb_info, 1);
	saved_blank = host->cur_blank;
	mxsfb_blank(FB_BLANK_POWERDOWN, fb_info);
	host->restore_blank = saved_blank;
	console_unlock();
	return 0;
}

static int mxsfb_resume(struct device *pdev)
{
	struct fb_info *fb_info = dev_get_drvdata(pdev);
	struct mxsfb_info *host = to_imxfb_host(fb_info);

	console_lock();
	mxsfb_blank(host->restore_blank, fb_info);
	fb_set_suspend(fb_info, 0);
	console_unlock();

	return 0;
}
#else
#define	mxsfb_suspend	NULL
#define	mxsfb_resume	NULL
#endif

static const struct dev_pm_ops mxsfb_pm_ops = {
	SET_RUNTIME_PM_OPS(mxsfb_runtime_suspend, mxsfb_runtime_resume, NULL)
	SET_SYSTEM_SLEEP_PM_OPS(mxsfb_suspend, mxsfb_resume)
};

static struct platform_driver mxsfb_driver = {
	.probe = mxsfb_probe,
	.remove = mxsfb_remove,
	.shutdown = mxsfb_shutdown,
	.id_table = mxsfb_devtype,
	.driver = {
		   .name = DRIVER_NAME,
		   .of_match_table = mxsfb_dt_ids,
		   .pm = &mxsfb_pm_ops,
	},
};

module_platform_driver(mxsfb_driver);

MODULE_DESCRIPTION("Freescale mxs framebuffer driver");
MODULE_AUTHOR("Sascha Hauer, Pengutronix");
MODULE_LICENSE("GPL");<|MERGE_RESOLUTION|>--- conflicted
+++ resolved
@@ -1531,15 +1531,10 @@
 	 * Force stop the LCD controller as keeping it running during reboot
 	 * might interfere with the BootROM's boot mode pads sampling.
 	 */
-<<<<<<< HEAD
-	writel(CTRL_RUN, host->base + LCDC_CTRL + REG_CLR);
-	writel(CTRL_MASTER, host->base + LCDC_CTRL + REG_CLR);
-=======
 	if (host->cur_blank == FB_BLANK_UNBLANK) {
 		writel(CTRL_RUN, host->base + LCDC_CTRL + REG_CLR);
 		writel(CTRL_MASTER, host->base + LCDC_CTRL + REG_CLR);
 	}
->>>>>>> 9815881b
 }
 
 #ifdef CONFIG_PM_RUNTIME
