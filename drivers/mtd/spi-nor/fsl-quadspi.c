/*
 * Freescale QuadSPI driver.
 *
 * Copyright (C) 2013-2015 Freescale Semiconductor, Inc.
 *
 * This program is free software; you can redistribute it and/or modify
 * it under the terms of the GNU General Public License as published by
 * the Free Software Foundation; either version 2 of the License, or
 * (at your option) any later version.
 */
#include <linux/kernel.h>
#include <linux/module.h>
#include <linux/interrupt.h>
#include <linux/errno.h>
#include <linux/platform_device.h>
#include <linux/sched.h>
#include <linux/delay.h>
#include <linux/io.h>
#include <linux/clk.h>
#include <linux/err.h>
#include <linux/of.h>
#include <linux/of_device.h>
#include <linux/timer.h>
#include <linux/jiffies.h>
#include <linux/completion.h>
#include <linux/mtd/mtd.h>
#include <linux/mtd/partitions.h>
#include <linux/mtd/spi-nor.h>
#include <linux/mutex.h>
#include <linux/pm_qos.h>

/* Controller needs driver to swap endian */
#define QUADSPI_QUIRK_SWAP_ENDIAN	(1 << 0)
/* Controller needs 4x internal clock */
#define QUADSPI_QUIRK_4X_INT_CLK	(1 << 1)
/* Controller needs DDR delay */
#define QUADSPI_QUIRK_DDR_DELAY		(1 << 2)
/*
 * TKT253890, Controller needs driver to fill txfifo till 16 byte to
 * trigger data transfer even though extern data will not transferred.
 */
#define QUADSPI_QUIRK_TKT253890		(1 << 2)
/* Controller cannot wake up from wait mode, TKT245618 */
#define QUADSPI_QUIRK_TKT245618         (1 << 3)

/* The registers */
#define QUADSPI_MCR			0x00
#define MX6SX_QUADSPI_MCR_TX_DDR_DELAY_EN_SHIFT	29
#define MX6SX_QUADSPI_MCR_TX_DDR_DELAY_EN_MASK	\
				(1 << MX6SX_QUADSPI_MCR_TX_DDR_DELAY_EN_SHIFT)
#define QUADSPI_MCR_RESERVED_SHIFT	16
#define QUADSPI_MCR_RESERVED_MASK	(0xF << QUADSPI_MCR_RESERVED_SHIFT)
#define QUADSPI_MCR_MDIS_SHIFT		14
#define QUADSPI_MCR_MDIS_MASK		(1 << QUADSPI_MCR_MDIS_SHIFT)
#define QUADSPI_MCR_CLR_TXF_SHIFT	11
#define QUADSPI_MCR_CLR_TXF_MASK	(1 << QUADSPI_MCR_CLR_TXF_SHIFT)
#define QUADSPI_MCR_CLR_RXF_SHIFT	10
#define QUADSPI_MCR_CLR_RXF_MASK	(1 << QUADSPI_MCR_CLR_RXF_SHIFT)
#define QUADSPI_MCR_DDR_EN_SHIFT	7
#define QUADSPI_MCR_DDR_EN_MASK		(1 << QUADSPI_MCR_DDR_EN_SHIFT)
#define QUADSPI_MCR_END_CFG_SHIFT	2
#define QUADSPI_MCR_END_CFG_MASK	(3 << QUADSPI_MCR_END_CFG_SHIFT)
#define QUADSPI_MCR_SWRSTHD_SHIFT	1
#define QUADSPI_MCR_SWRSTHD_MASK	(1 << QUADSPI_MCR_SWRSTHD_SHIFT)
#define QUADSPI_MCR_SWRSTSD_SHIFT	0
#define QUADSPI_MCR_SWRSTSD_MASK	(1 << QUADSPI_MCR_SWRSTSD_SHIFT)

#define QUADSPI_FLSHCR			0x0c
#define QUADSPI_FLSHCR_TDH_SHIFT	16
#define QUADSPI_FLSHCR_TDH_MASK		(3 << QUADSPI_FLSHCR_TDH_SHIFT)
#define QUADSPI_FLSHCR_TDH_DDR_EN	(1 << QUADSPI_FLSHCR_TDH_SHIFT)

#define QUADSPI_IPCR			0x08
#define QUADSPI_IPCR_SEQID_SHIFT	24
#define QUADSPI_IPCR_SEQID_MASK		(0xF << QUADSPI_IPCR_SEQID_SHIFT)

#define QUADSPI_BUF0CR			0x10
#define QUADSPI_BUF1CR			0x14
#define QUADSPI_BUF2CR			0x18
#define QUADSPI_BUFXCR_INVALID_MSTRID	0xe

#define QUADSPI_BUF3CR			0x1c
#define QUADSPI_BUF3CR_ALLMST_SHIFT	31
#define QUADSPI_BUF3CR_ALLMST_MASK	(1 << QUADSPI_BUF3CR_ALLMST_SHIFT)
#define QUADSPI_BUF3CR_ADATSZ_SHIFT		8
#define QUADSPI_BUF3CR_ADATSZ_MASK	(0xFF << QUADSPI_BUF3CR_ADATSZ_SHIFT)

#define QUADSPI_BFGENCR			0x20
#define QUADSPI_BFGENCR_PAR_EN_SHIFT	16
#define QUADSPI_BFGENCR_PAR_EN_MASK	(1 << (QUADSPI_BFGENCR_PAR_EN_SHIFT))
#define QUADSPI_BFGENCR_SEQID_SHIFT	12
#define QUADSPI_BFGENCR_SEQID_MASK	(0xF << QUADSPI_BFGENCR_SEQID_SHIFT)

#define QUADSPI_BUF0IND			0x30
#define QUADSPI_BUF1IND			0x34
#define QUADSPI_BUF2IND			0x38
#define QUADSPI_SFAR			0x100

#define QUADSPI_SMPR			0x108
#define QUADSPI_SMPR_DDRSMP_SHIFT	16
#define QUADSPI_SMPR_DDRSMP_MASK	(7 << QUADSPI_SMPR_DDRSMP_SHIFT)
#define QUADSPI_SMPR_FSDLY_SHIFT	6
#define QUADSPI_SMPR_FSDLY_MASK		(1 << QUADSPI_SMPR_FSDLY_SHIFT)
#define QUADSPI_SMPR_FSPHS_SHIFT	5
#define QUADSPI_SMPR_FSPHS_MASK		(1 << QUADSPI_SMPR_FSPHS_SHIFT)
#define QUADSPI_SMPR_HSENA_SHIFT	0
#define QUADSPI_SMPR_HSENA_MASK		(1 << QUADSPI_SMPR_HSENA_SHIFT)

#define QUADSPI_RBSR			0x10c
#define QUADSPI_RBSR_RDBFL_SHIFT	8
#define QUADSPI_RBSR_RDBFL_MASK		(0x3F << QUADSPI_RBSR_RDBFL_SHIFT)

#define QUADSPI_RBCT			0x110
#define QUADSPI_RBCT_WMRK_MASK		0x1F
#define QUADSPI_RBCT_RXBRD_SHIFT	8
#define QUADSPI_RBCT_RXBRD_USEIPS	(0x1 << QUADSPI_RBCT_RXBRD_SHIFT)

#define QUADSPI_TBSR			0x150
#define QUADSPI_TBDR			0x154
#define QUADSPI_SR			0x15c
#define QUADSPI_SR_IP_ACC_SHIFT		1
#define QUADSPI_SR_IP_ACC_MASK		(0x1 << QUADSPI_SR_IP_ACC_SHIFT)
#define QUADSPI_SR_AHB_ACC_SHIFT	2
#define QUADSPI_SR_AHB_ACC_MASK		(0x1 << QUADSPI_SR_AHB_ACC_SHIFT)

#define QUADSPI_FR			0x160
#define QUADSPI_FR_TFF_MASK		0x1

#define QUADSPI_SFA1AD			0x180
#define QUADSPI_SFA2AD			0x184
#define QUADSPI_SFB1AD			0x188
#define QUADSPI_SFB2AD			0x18c
#define QUADSPI_RBDR			0x200

#define QUADSPI_LUTKEY			0x300
#define QUADSPI_LUTKEY_VALUE		0x5AF05AF0

#define QUADSPI_LCKCR			0x304
#define QUADSPI_LCKER_LOCK		0x1
#define QUADSPI_LCKER_UNLOCK		0x2

#define QUADSPI_RSER			0x164
#define QUADSPI_RSER_TFIE		(0x1 << 0)

#define QUADSPI_LUT_BASE		0x310

/*
 * The definition of the LUT register shows below:
 *
 *  ---------------------------------------------------
 *  | INSTR1 | PAD1 | OPRND1 | INSTR0 | PAD0 | OPRND0 |
 *  ---------------------------------------------------
 */
#define OPRND0_SHIFT		0
#define PAD0_SHIFT		8
#define INSTR0_SHIFT		10
#define OPRND1_SHIFT		16

/* Instruction set for the LUT register. */
#define LUT_STOP		0
#define LUT_CMD			1
#define LUT_ADDR		2
#define LUT_DUMMY		3
#define LUT_MODE		4
#define LUT_MODE2		5
#define LUT_MODE4		6
#define LUT_READ		7
#define LUT_WRITE		8
#define LUT_JMP_ON_CS		9
#define LUT_ADDR_DDR		10
#define LUT_MODE_DDR		11
#define LUT_MODE2_DDR		12
#define LUT_MODE4_DDR		13
#define LUT_READ_DDR		14
#define LUT_WRITE_DDR		15
#define LUT_DATA_LEARN		16

/*
 * The PAD definitions for LUT register.
 *
 * The pad stands for the lines number of IO[0:3].
 * For example, the Quad read need four IO lines, so you should
 * set LUT_PAD4 which means we use four IO lines.
 */
#define LUT_PAD1		0
#define LUT_PAD2		1
#define LUT_PAD4		2

/* Oprands for the LUT register. */
#define ADDR24BIT		0x18
#define ADDR32BIT		0x20

/* Macros for constructing the LUT register. */
#define LUT0(ins, pad, opr)						\
		(((opr) << OPRND0_SHIFT) | ((LUT_##pad) << PAD0_SHIFT) | \
		((LUT_##ins) << INSTR0_SHIFT))

#define LUT1(ins, pad, opr)	(LUT0(ins, pad, opr) << OPRND1_SHIFT)

/* other macros for LUT register. */
#define QUADSPI_LUT(x)          (QUADSPI_LUT_BASE + (x) * 4)
#define QUADSPI_LUT_NUM		64

/* SEQID -- we can have 16 seqids at most. */
#define SEQID_QUAD_READ		0
#define SEQID_WREN		1
#define SEQID_WRDI		2
#define SEQID_RDSR		3
#define SEQID_SE		4
#define SEQID_CHIP_ERASE	5
#define SEQID_PP		6
#define SEQID_RDID		7
#define SEQID_WRSR		8
#define SEQID_RDCR		9
#define SEQID_EN4B		10
#define SEQID_BRWR		11
#define SEQID_RD_EVCR		12
#define SEQID_WD_EVCR		13

#define QUADSPI_MIN_IOMAP SZ_4M

enum fsl_qspi_devtype {
	FSL_QUADSPI_VYBRID,
	FSL_QUADSPI_IMX6SX,
	FSL_QUADSPI_IMX7D,
	FSL_QUADSPI_IMX6UL,
};

struct fsl_qspi_devtype_data {
	enum fsl_qspi_devtype devtype;
	int rxfifo;
	int txfifo;
	int ahb_buf_size;
	int driver_data;
};

static struct fsl_qspi_devtype_data vybrid_data = {
	.devtype = FSL_QUADSPI_VYBRID,
	.rxfifo = 128,
	.txfifo = 64,
	.ahb_buf_size = 1024,
	.driver_data = QUADSPI_QUIRK_SWAP_ENDIAN,
};

static struct fsl_qspi_devtype_data imx6sx_data = {
	.devtype = FSL_QUADSPI_IMX6SX,
	.rxfifo = 128,
	.txfifo = 512,
	.ahb_buf_size = 1024,
	.driver_data = QUADSPI_QUIRK_4X_INT_CLK
		| QUADSPI_QUIRK_DDR_DELAY
		| QUADSPI_QUIRK_TKT245618,
};

static struct fsl_qspi_devtype_data imx7d_data = {
	.devtype = FSL_QUADSPI_IMX7D,
	.rxfifo = 512,
	.txfifo = 512,
	.ahb_buf_size = 1024,
	.driver_data = QUADSPI_QUIRK_TKT253890
		       | QUADSPI_QUIRK_4X_INT_CLK,
};

static struct fsl_qspi_devtype_data imx6ul_data = {
	.devtype = FSL_QUADSPI_IMX6UL,
	.rxfifo = 128,
	.txfifo = 512,
	.ahb_buf_size = 1024,
	.driver_data = QUADSPI_QUIRK_TKT253890
		       | QUADSPI_QUIRK_4X_INT_CLK,
};

#define FSL_QSPI_MAX_CHIP	4
struct fsl_qspi {
	struct mtd_info mtd[FSL_QSPI_MAX_CHIP];
	struct spi_nor nor[FSL_QSPI_MAX_CHIP];
	void __iomem *iobase;
	void __iomem *ahb_addr;
	u32 memmap_phy;
	u32 memmap_offs;
	u32 memmap_len;
	struct clk *clk, *clk_en;
	struct device *dev;
	struct completion c;
	struct fsl_qspi_devtype_data *devtype_data;
	u32 nor_size;
	u32 nor_num;
	u32 clk_rate;
	unsigned int chip_base_addr; /* We may support two chips. */
	bool has_second_chip;
	u32 ddr_smp;
	struct mutex lock;
	struct pm_qos_request pm_qos_req;
};

static inline int needs_swap_endian(struct fsl_qspi *q)
<<<<<<< HEAD
{
	return q->devtype_data->driver_data & QUADSPI_QUIRK_SWAP_ENDIAN;
}

static inline int needs_ddr_delay(struct fsl_qspi *q)
{
	return q->devtype_data->driver_data & QUADSPI_QUIRK_DDR_DELAY;
}

static inline int needs_4x_clock(struct fsl_qspi *q)
{
	return q->devtype_data->driver_data & QUADSPI_QUIRK_4X_INT_CLK;
}

static inline int needs_fill_txfifo(struct fsl_qspi *q)
{
	return q->devtype_data->driver_data & QUADSPI_QUIRK_TKT253890;
}

static inline int needs_wakeup_wait_mode(struct fsl_qspi *q)
{
=======
{
	return q->devtype_data->driver_data & QUADSPI_QUIRK_SWAP_ENDIAN;
}

static inline int needs_ddr_delay(struct fsl_qspi *q)
{
	return q->devtype_data->driver_data & QUADSPI_QUIRK_DDR_DELAY;
}

static inline int needs_4x_clock(struct fsl_qspi *q)
{
	return q->devtype_data->driver_data & QUADSPI_QUIRK_4X_INT_CLK;
}

static inline int needs_fill_txfifo(struct fsl_qspi *q)
{
	return q->devtype_data->driver_data & QUADSPI_QUIRK_TKT253890;
}

static inline int needs_wakeup_wait_mode(struct fsl_qspi *q)
{
>>>>>>> 709e44c5
	return q->devtype_data->driver_data & QUADSPI_QUIRK_TKT245618;
}

/*
 * An IC bug makes us to re-arrange the 32-bit data.
 * The following chips, such as IMX6SLX, have fixed this bug.
 */
static inline u32 fsl_qspi_endian_xchg(struct fsl_qspi *q, u32 a)
{
	return needs_swap_endian(q) ? __swab32(a) : a;
}

static inline void fsl_qspi_unlock_lut(struct fsl_qspi *q)
{
	writel(QUADSPI_LUTKEY_VALUE, q->iobase + QUADSPI_LUTKEY);
	writel(QUADSPI_LCKER_UNLOCK, q->iobase + QUADSPI_LCKCR);
}

static inline void fsl_qspi_lock_lut(struct fsl_qspi *q)
{
	writel(QUADSPI_LUTKEY_VALUE, q->iobase + QUADSPI_LUTKEY);
	writel(QUADSPI_LCKER_LOCK, q->iobase + QUADSPI_LCKCR);
}

static irqreturn_t fsl_qspi_irq_handler(int irq, void *dev_id)
{
	struct fsl_qspi *q = dev_id;
	u32 reg;

	/* clear interrupt */
	reg = readl(q->iobase + QUADSPI_FR);
	writel(reg, q->iobase + QUADSPI_FR);

	if (reg & QUADSPI_FR_TFF_MASK)
		complete(&q->c);

	dev_dbg(q->dev, "QUADSPI_FR : 0x%.8x:0x%.8x\n", q->chip_base_addr, reg);
	return IRQ_HANDLED;
}

static void fsl_qspi_init_lut(struct fsl_qspi *q)
{
	void __iomem *base = q->iobase;
	int rxfifo = q->devtype_data->rxfifo;
	struct spi_nor *nor = &q->nor[0];
	u8 addrlen = (nor->addr_width == 3) ? ADDR24BIT : ADDR32BIT;
	u32 lut_base;
	u8 op, dm;
	int i;

	fsl_qspi_unlock_lut(q);

	/* Clear all the LUT table */
	for (i = 0; i < QUADSPI_LUT_NUM; i++)
		writel(0, base + QUADSPI_LUT_BASE + i * 4);

	/* Quad Read and DDR Quad Read*/
	lut_base = SEQID_QUAD_READ * 4;
	op = nor->read_opcode;
	dm = nor->read_dummy;
	if (nor->flash_read == SPI_NOR_QUAD) {
		if (op == SPINOR_OP_READ_1_1_4 || op == SPINOR_OP_READ4_1_1_4) {
			/* read mode : 1-1-4 */
			writel(LUT0(CMD, PAD1, op) | LUT1(ADDR, PAD1, addrlen),
				base + QUADSPI_LUT(lut_base));

			writel(LUT0(DUMMY, PAD1, dm) | LUT1(READ, PAD4, rxfifo),
				base + QUADSPI_LUT(lut_base + 1));
		} else {
			dev_err(nor->dev, "Unsupported opcode : 0x%.2x\n", op);
		}
	} else if (nor->flash_read == SPI_NOR_DDR_QUAD) {
		if (op == SPINOR_OP_READ_1_4_4_D ||
			 op == SPINOR_OP_READ4_1_4_4_D) {
			/* read mode : 1-4-4, such as Spansion s25fl128s. */
			writel(LUT0(CMD, PAD1, op)
				| LUT1(ADDR_DDR, PAD4, addrlen),
				base + QUADSPI_LUT(lut_base));

			writel(LUT0(MODE_DDR, PAD4, 0xff)
				| LUT1(DUMMY, PAD1, dm),
				base + QUADSPI_LUT(lut_base + 1));

			writel(LUT0(READ_DDR, PAD4, rxfifo)
				| LUT1(JMP_ON_CS, PAD1, 0),
				base + QUADSPI_LUT(lut_base + 2));
		} else if (op == SPINOR_OP_READ_1_1_4_D) {
			/* read mode : 1-1-4, such as Micron N25Q256A. */
			writel(LUT0(CMD, PAD1, op)
				| LUT1(ADDR_DDR, PAD1, addrlen),
				base + QUADSPI_LUT(lut_base));

			writel(LUT0(DUMMY, PAD1, dm)
				| LUT1(READ_DDR, PAD4, rxfifo),
				base + QUADSPI_LUT(lut_base + 1));

			writel(LUT0(JMP_ON_CS, PAD1, 0),
				base + QUADSPI_LUT(lut_base + 2));
		} else {
			dev_err(nor->dev, "Unsupported opcode : 0x%.2x\n", op);
		}
	}

	/* Write enable */
	lut_base = SEQID_WREN * 4;
	writel(LUT0(CMD, PAD1, SPINOR_OP_WREN), base + QUADSPI_LUT(lut_base));

	/* Page Program */
	lut_base = SEQID_PP * 4;
	writel(LUT0(CMD, PAD1, nor->program_opcode) | LUT1(ADDR, PAD1, addrlen),
			base + QUADSPI_LUT(lut_base));
	writel(LUT0(WRITE, PAD1, 0), base + QUADSPI_LUT(lut_base + 1));

	/* Read Status */
	lut_base = SEQID_RDSR * 4;
	writel(LUT0(CMD, PAD1, SPINOR_OP_RDSR) | LUT1(READ, PAD1, 0x1),
			base + QUADSPI_LUT(lut_base));

	/* Erase a sector */
	lut_base = SEQID_SE * 4;
	writel(LUT0(CMD, PAD1, nor->erase_opcode) | LUT1(ADDR, PAD1, addrlen),
			base + QUADSPI_LUT(lut_base));

	/* Erase the whole chip */
	lut_base = SEQID_CHIP_ERASE * 4;
	writel(LUT0(CMD, PAD1, SPINOR_OP_CHIP_ERASE),
			base + QUADSPI_LUT(lut_base));

	/* READ ID */
	lut_base = SEQID_RDID * 4;
	writel(LUT0(CMD, PAD1, SPINOR_OP_RDID) | LUT1(READ, PAD1, 0x8),
			base + QUADSPI_LUT(lut_base));

	/* Write Register */
	lut_base = SEQID_WRSR * 4;
	writel(LUT0(CMD, PAD1, SPINOR_OP_WRSR) | LUT1(WRITE, PAD1, 0x2),
			base + QUADSPI_LUT(lut_base));

	/* Read Configuration Register */
	lut_base = SEQID_RDCR * 4;
	writel(LUT0(CMD, PAD1, SPINOR_OP_RDCR) | LUT1(READ, PAD1, 0x1),
			base + QUADSPI_LUT(lut_base));

	/* Write disable */
	lut_base = SEQID_WRDI * 4;
	writel(LUT0(CMD, PAD1, SPINOR_OP_WRDI), base + QUADSPI_LUT(lut_base));

	/* Enter 4 Byte Mode (Micron) */
	lut_base = SEQID_EN4B * 4;
	writel(LUT0(CMD, PAD1, SPINOR_OP_EN4B), base + QUADSPI_LUT(lut_base));

	/* Enter 4 Byte Mode (Spansion) */
	lut_base = SEQID_BRWR * 4;
	writel(LUT0(CMD, PAD1, SPINOR_OP_BRWR), base + QUADSPI_LUT(lut_base));

	/* Read EVCR register */
	lut_base = SEQID_RD_EVCR * 4;
	writel(LUT0(CMD, PAD1, SPINOR_OP_RD_EVCR), base + QUADSPI_LUT(lut_base));

	/* Write EVCR register */
	lut_base = SEQID_WD_EVCR * 4;
	writel(LUT0(CMD, PAD1, SPINOR_OP_WD_EVCR), base + QUADSPI_LUT(lut_base));
	fsl_qspi_lock_lut(q);
}

/* Get the SEQID for the command */
static int fsl_qspi_get_seqid(struct fsl_qspi *q, u8 cmd)
{
	switch (cmd) {
	case SPINOR_OP_READ_1_1_4_D:
	case SPINOR_OP_READ_1_4_4_D:
	case SPINOR_OP_READ4_1_4_4_D:
	case SPINOR_OP_READ4_1_1_4:
	case SPINOR_OP_READ_1_1_4:
		return SEQID_QUAD_READ;
	case SPINOR_OP_WREN:
		return SEQID_WREN;
	case SPINOR_OP_WRDI:
		return SEQID_WRDI;
	case SPINOR_OP_RDSR:
		return SEQID_RDSR;
	case SPINOR_OP_BE_4K:
	case SPINOR_OP_SE:
		return SEQID_SE;
	case SPINOR_OP_CHIP_ERASE:
		return SEQID_CHIP_ERASE;
	case SPINOR_OP_PP:
		return SEQID_PP;
	case SPINOR_OP_RDID:
		return SEQID_RDID;
	case SPINOR_OP_WRSR:
		return SEQID_WRSR;
	case SPINOR_OP_RDCR:
		return SEQID_RDCR;
	case SPINOR_OP_EN4B:
		return SEQID_EN4B;
	case SPINOR_OP_BRWR:
		return SEQID_BRWR;
	case SPINOR_OP_RD_EVCR:
		return SEQID_RD_EVCR;
	case SPINOR_OP_WD_EVCR:
		return SEQID_WD_EVCR;
	default:
		dev_err(q->dev, "Unsupported cmd 0x%.2x\n", cmd);
		break;
	}
	return -EINVAL;
}

static int
fsl_qspi_runcmd(struct fsl_qspi *q, u8 cmd, unsigned int addr, int len)
{
	void __iomem *base = q->iobase;
	int seqid;
	u32 reg, reg2;
	int err;

	init_completion(&q->c);
	dev_dbg(q->dev, "to 0x%.8x:0x%.8x, len:%d, cmd:%.2x\n",
			q->chip_base_addr, addr, len, cmd);

	/* save the reg */
	reg = readl(base + QUADSPI_MCR);

	writel(q->memmap_phy + q->chip_base_addr + addr, base + QUADSPI_SFAR);
	writel(QUADSPI_RBCT_WMRK_MASK | QUADSPI_RBCT_RXBRD_USEIPS,
			base + QUADSPI_RBCT);
	writel(reg | QUADSPI_MCR_CLR_RXF_MASK, base + QUADSPI_MCR);

	do {
		reg2 = readl(base + QUADSPI_SR);
		if (reg2 & (QUADSPI_SR_IP_ACC_MASK | QUADSPI_SR_AHB_ACC_MASK)) {
			udelay(1);
			dev_dbg(q->dev, "The controller is busy, 0x%x\n", reg2);
			continue;
		}
		break;
	} while (1);

	/* trigger the LUT now */
	seqid = fsl_qspi_get_seqid(q, cmd);
	writel((seqid << QUADSPI_IPCR_SEQID_SHIFT) | len, base + QUADSPI_IPCR);

	/* Wait for the interrupt. */
	if (!wait_for_completion_timeout(&q->c, msecs_to_jiffies(1000))) {
		dev_err(q->dev,
			"cmd 0x%.2x timeout, addr@%.8x, FR:0x%.8x, SR:0x%.8x\n",
			cmd, addr, readl(base + QUADSPI_FR),
			readl(base + QUADSPI_SR));
		err = -ETIMEDOUT;
	} else {
		err = 0;
	}

	/* restore the MCR */
	writel(reg, base + QUADSPI_MCR);

	return err;
}

/* Read out the data from the QUADSPI_RBDR buffer registers. */
static void fsl_qspi_read_data(struct fsl_qspi *q, int len, u8 *rxbuf)
{
	u32 tmp;
	int i = 0;

	while (len > 0) {
		tmp = readl(q->iobase + QUADSPI_RBDR + i * 4);
		tmp = fsl_qspi_endian_xchg(q, tmp);
		dev_dbg(q->dev, "chip addr:0x%.8x, rcv:0x%.8x\n",
				q->chip_base_addr, tmp);

		if (len >= 4) {
			*((u32 *)rxbuf) = tmp;
			rxbuf += 4;
		} else {
			memcpy(rxbuf, &tmp, len);
			break;
		}

		len -= 4;
		i++;
	}
}

/*
 * If we have changed the content of the flash by writing or erasing,
 * we need to invalidate the AHB buffer. If we do not do so, we may read out
 * the wrong data. The spec tells us reset the AHB domain and Serial Flash
 * domain at the same time.
 */
static inline void fsl_qspi_invalid(struct fsl_qspi *q)
{
	u32 reg;

	reg = readl(q->iobase + QUADSPI_MCR);
	reg |= QUADSPI_MCR_SWRSTHD_MASK | QUADSPI_MCR_SWRSTSD_MASK;
	writel(reg, q->iobase + QUADSPI_MCR);

	/*
	 * The minimum delay : 1 AHB + 2 SFCK clocks.
	 * Delay 1 us is enough.
	 */
	udelay(1);

	reg &= ~(QUADSPI_MCR_SWRSTHD_MASK | QUADSPI_MCR_SWRSTSD_MASK);
	writel(reg, q->iobase + QUADSPI_MCR);
}

static int fsl_qspi_nor_write(struct fsl_qspi *q, struct spi_nor *nor,
				u8 opcode, unsigned int to, u32 *txbuf,
				unsigned count, size_t *retlen)
{
	int ret, i, j;
	u32 tmp;

	dev_dbg(q->dev, "to 0x%.8x:0x%.8x, len : %d\n",
		q->chip_base_addr, to, count);

	/* clear the TX FIFO. */
	tmp = readl(q->iobase + QUADSPI_MCR);
	writel(tmp | QUADSPI_MCR_CLR_TXF_MASK, q->iobase + QUADSPI_MCR);

	/* fill the TX data to the FIFO */
	for (j = 0, i = ((count + 3) / 4); j < i; j++) {
		tmp = fsl_qspi_endian_xchg(q, *txbuf);
		writel(tmp, q->iobase + QUADSPI_TBDR);
		txbuf++;
	}

	/* fill the TXFIFO upto 16 bytes for i.MX7d */
	if (needs_fill_txfifo(q))
		for (; i < 4; i++)
			writel(tmp, q->iobase + QUADSPI_TBDR);

	/* Trigger it */
	ret = fsl_qspi_runcmd(q, opcode, to, count);

	if (ret == 0 && retlen)
		*retlen += count;

	return ret;
}

static void fsl_qspi_set_map_addr(struct fsl_qspi *q)
{
	int nor_size = q->nor_size;
	void __iomem *base = q->iobase;

	writel(nor_size + q->memmap_phy, base + QUADSPI_SFA1AD);
	writel(nor_size * 2 + q->memmap_phy, base + QUADSPI_SFA2AD);
	writel(nor_size * 3 + q->memmap_phy, base + QUADSPI_SFB1AD);
	writel(nor_size * 4 + q->memmap_phy, base + QUADSPI_SFB2AD);
}

/*
 * There are two different ways to read out the data from the flash:
 *  the "IP Command Read" and the "AHB Command Read".
 *
 * The IC guy suggests we use the "AHB Command Read" which is faster
 * then the "IP Command Read". (What's more is that there is a bug in
 * the "IP Command Read" in the Vybrid.)
 *
 * After we set up the registers for the "AHB Command Read", we can use
 * the memcpy to read the data directly. A "missed" access to the buffer
 * causes the controller to clear the buffer, and use the sequence pointed
 * by the QUADSPI_BFGENCR[SEQID] to initiate a read from the flash.
 */
static void fsl_qspi_init_abh_read(struct fsl_qspi *q)
{
	void __iomem *base = q->iobase;
	struct spi_nor *nor = &q->nor[0];
	u32 reg, reg2;
	int seqid;

	/* AHB configuration for access buffer 0/1/2 .*/
	writel(QUADSPI_BUFXCR_INVALID_MSTRID, base + QUADSPI_BUF0CR);
	writel(QUADSPI_BUFXCR_INVALID_MSTRID, base + QUADSPI_BUF1CR);
	writel(QUADSPI_BUFXCR_INVALID_MSTRID, base + QUADSPI_BUF2CR);
	/*
	 * Set ADATSZ with the maximum AHB buffer size to improve the
	 * read performance.
	 */
	writel(QUADSPI_BUF3CR_ALLMST_MASK | ((q->devtype_data->ahb_buf_size / 8)
			<< QUADSPI_BUF3CR_ADATSZ_SHIFT), base + QUADSPI_BUF3CR);

	/* We only use the buffer3 */
	writel(0, base + QUADSPI_BUF0IND);
	writel(0, base + QUADSPI_BUF1IND);
	writel(0, base + QUADSPI_BUF2IND);

	/* Set the default lut sequence for AHB Read. */
	seqid = fsl_qspi_get_seqid(q, nor->read_opcode);
	writel(seqid << QUADSPI_BFGENCR_SEQID_SHIFT,
		q->iobase + QUADSPI_BFGENCR);

	/* enable the DDR quad read */
	if (nor->flash_read == SPI_NOR_DDR_QUAD) {
		reg = readl(q->iobase + QUADSPI_MCR);

		/* Firstly, disable the module */
		writel(reg | QUADSPI_MCR_MDIS_MASK, q->iobase + QUADSPI_MCR);

		/* Set the Sampling Register for DDR */
		reg2 = readl(q->iobase + QUADSPI_SMPR);
		reg2 &= ~QUADSPI_SMPR_DDRSMP_MASK;
		reg2 |= ((q->ddr_smp << QUADSPI_SMPR_DDRSMP_SHIFT) &
				QUADSPI_SMPR_DDRSMP_MASK);
		writel(reg2, q->iobase + QUADSPI_SMPR);

		/* Enable the module again (enable the DDR too) */
		reg |= QUADSPI_MCR_DDR_EN_MASK;
		if (needs_ddr_delay(q) &&
			(q->devtype_data->devtype == FSL_QUADSPI_IMX6SX))
			reg |= MX6SX_QUADSPI_MCR_TX_DDR_DELAY_EN_MASK;

		writel(reg, q->iobase + QUADSPI_MCR);

		if ((q->devtype_data->devtype == FSL_QUADSPI_IMX6UL) ||
		    (q->devtype_data->devtype == FSL_QUADSPI_IMX7D)) {
			reg = readl(q->iobase + QUADSPI_FLSHCR);
			reg &= ~QUADSPI_FLSHCR_TDH_MASK;
			reg |= QUADSPI_FLSHCR_TDH_DDR_EN;
			writel(reg, q->iobase + QUADSPI_FLSHCR);
		}
	}
}
/* This function was used to prepare and enable QSPI clock */
static int fsl_qspi_clk_prep_enable(struct fsl_qspi *q)
{
	int ret;

	ret = clk_prepare_enable(q->clk_en);
	if (ret)
		return ret;

	ret = clk_prepare_enable(q->clk);
	if (ret) {
		clk_disable_unprepare(q->clk_en);
		return ret;
	}

	if (needs_wakeup_wait_mode(q))
		pm_qos_add_request(&q->pm_qos_req, PM_QOS_CPU_DMA_LATENCY, 0);

	return 0;
}

/* This function was used to disable and unprepare QSPI clock */
static void fsl_qspi_clk_disable_unprep(struct fsl_qspi *q)
{
	if (needs_wakeup_wait_mode(q))
		pm_qos_remove_request(&q->pm_qos_req);

	clk_disable_unprepare(q->clk);
	clk_disable_unprepare(q->clk_en);

}

/* We use this function to do some basic init for spi_nor_scan(). */
static int fsl_qspi_nor_setup(struct fsl_qspi *q)
{
	void __iomem *base = q->iobase;
	u32 reg;
	int ret;

	/* disable and unprepare clock to avoid glitch pass to controller */
	fsl_qspi_clk_disable_unprep(q);

	/* the default frequency, we will change it in the future. */
	ret = clk_set_rate(q->clk, 66000000);
	if (ret)
		return ret;

	ret = fsl_qspi_clk_prep_enable(q);
	if (ret)
		return ret;

	if ((q->devtype_data->devtype == FSL_QUADSPI_IMX6UL) ||
		(q->devtype_data->devtype == FSL_QUADSPI_IMX7D)) {
		/* clear the DDR_EN bit for 6UL and 7D */
		reg = readl(base + QUADSPI_MCR);
		writel(~(QUADSPI_MCR_DDR_EN_MASK) & reg, base + QUADSPI_MCR);
		udelay(1);
	}

	/* Reset the module */
	writel(QUADSPI_MCR_SWRSTSD_MASK | QUADSPI_MCR_SWRSTHD_MASK,
		base + QUADSPI_MCR);
	udelay(1);

	/* Init the LUT table. */
	fsl_qspi_init_lut(q);

	/* Disable the module */
	writel(QUADSPI_MCR_MDIS_MASK | QUADSPI_MCR_RESERVED_MASK,
			base + QUADSPI_MCR);

	reg = readl(base + QUADSPI_SMPR);
	writel(reg & ~(QUADSPI_SMPR_FSDLY_MASK
			| QUADSPI_SMPR_FSPHS_MASK
			| QUADSPI_SMPR_HSENA_MASK
			| QUADSPI_SMPR_DDRSMP_MASK), base + QUADSPI_SMPR);

	/* Enable the module */
	writel(QUADSPI_MCR_RESERVED_MASK | QUADSPI_MCR_END_CFG_MASK,
			base + QUADSPI_MCR);

	/* clear all interrupt status */
	writel(0xffffffff, q->iobase + QUADSPI_FR);

	/* enable the interrupt */
	writel(QUADSPI_RSER_TFIE, q->iobase + QUADSPI_RSER);

	return 0;
}

static int fsl_qspi_nor_setup_last(struct fsl_qspi *q)
{
	unsigned long rate = q->clk_rate;
	int ret;

	if (needs_4x_clock(q))
		rate *= 4;

	/* disable and unprepare clock to avoid glitch pass to controller */
	fsl_qspi_clk_disable_unprep(q);

	ret = clk_set_rate(q->clk, rate);
	if (ret)
		return ret;

	ret = fsl_qspi_clk_prep_enable(q);
	if (ret)
		return ret;

	/* Init the LUT table again. */
	fsl_qspi_init_lut(q);

	/* Init for AHB read */
	fsl_qspi_init_abh_read(q);

	return 0;
}

static const struct of_device_id fsl_qspi_dt_ids[] = {
	{ .compatible = "fsl,vf610-qspi", .data = (void *)&vybrid_data, },
	{ .compatible = "fsl,imx6sx-qspi", .data = (void *)&imx6sx_data, },
	{ .compatible = "fsl,imx7d-qspi", .data = (void *)&imx7d_data, },
	{ .compatible = "fsl,imx6ul-qspi", .data = (void *)&imx6ul_data, },
	{ /* sentinel */ }
};
MODULE_DEVICE_TABLE(of, fsl_qspi_dt_ids);

static void fsl_qspi_set_base_addr(struct fsl_qspi *q, struct spi_nor *nor)
{
	q->chip_base_addr = q->nor_size * (nor - q->nor);
}

static int fsl_qspi_read_reg(struct spi_nor *nor, u8 opcode, u8 *buf, int len)
{
	int ret;
	struct fsl_qspi *q = nor->priv;

	ret = fsl_qspi_runcmd(q, opcode, 0, len);
	if (ret)
		return ret;

	fsl_qspi_read_data(q, len, buf);
	return 0;
}

static int fsl_qspi_write_reg(struct spi_nor *nor, u8 opcode, u8 *buf, int len,
			int write_enable)
{
	struct fsl_qspi *q = nor->priv;
	int ret;

	if (!buf) {
		ret = fsl_qspi_runcmd(q, opcode, 0, 1);
		if (ret)
			return ret;

		if (opcode == SPINOR_OP_CHIP_ERASE)
			fsl_qspi_invalid(q);

	} else if (len > 0) {
		ret = fsl_qspi_nor_write(q, nor, opcode, 0,
					(u32 *)buf, len, NULL);
	} else {
		dev_err(q->dev, "invalid cmd %d\n", opcode);
		ret = -EINVAL;
	}

	return ret;
}

static void fsl_qspi_write(struct spi_nor *nor, loff_t to,
		size_t len, size_t *retlen, const u_char *buf)
{
	struct fsl_qspi *q = nor->priv;

	fsl_qspi_nor_write(q, nor, nor->program_opcode, to,
				(u32 *)buf, len, retlen);

	/* invalid the data in the AHB buffer. */
	fsl_qspi_invalid(q);
}

static int fsl_qspi_read(struct spi_nor *nor, loff_t from,
		size_t len, size_t *retlen, u_char *buf)
{
	struct fsl_qspi *q = nor->priv;
	u8 cmd = nor->read_opcode;

	/* if necessary,ioremap buffer before AHB read, */
	if (!q->ahb_addr) {
		q->memmap_offs = q->chip_base_addr + from;
		q->memmap_len = len > QUADSPI_MIN_IOMAP ? len : QUADSPI_MIN_IOMAP;

		q->ahb_addr = ioremap_nocache(
				q->memmap_phy + q->memmap_offs,
				q->memmap_len);
		if (!q->ahb_addr) {
			dev_err(q->dev, "ioremap failed\n");
			return -ENOMEM;
		}
	/* ioremap if the data requested is out of range */
	} else if (q->chip_base_addr + from < q->memmap_offs
			|| q->chip_base_addr + from + len >
			q->memmap_offs + q->memmap_len) {
		iounmap(q->ahb_addr);

		q->memmap_offs = q->chip_base_addr + from;
		q->memmap_len = len > QUADSPI_MIN_IOMAP ? len : QUADSPI_MIN_IOMAP;
		q->ahb_addr = ioremap_nocache(
				q->memmap_phy + q->memmap_offs,
				q->memmap_len);
		if (!q->ahb_addr) {
			dev_err(q->dev, "ioremap failed\n");
			return -ENOMEM;
		}
	}

	dev_dbg(q->dev, "cmd [%x],read from 0x%p, len:%d\n",
		cmd, q->ahb_addr + q->chip_base_addr + from - q->memmap_offs,
		len);

	/* Read out the data directly from the AHB buffer.*/
	memcpy(buf, q->ahb_addr + q->chip_base_addr + from - q->memmap_offs,
		len);

	*retlen += len;
	return 0;
}

static int fsl_qspi_erase(struct spi_nor *nor, loff_t offs)
{
	struct fsl_qspi *q = nor->priv;
	int ret;

	dev_dbg(nor->dev, "%dKiB at 0x%08x:0x%08x\n",
		nor->mtd->erasesize / 1024, q->chip_base_addr, (u32)offs);

	ret = fsl_qspi_runcmd(q, nor->erase_opcode, offs, 0);
	if (ret)
		return ret;

	fsl_qspi_invalid(q);
	return 0;
}

static int fsl_qspi_prep(struct spi_nor *nor, enum spi_nor_ops ops)
{
	struct fsl_qspi *q = nor->priv;
	int ret;

	mutex_lock(&q->lock);

	ret = fsl_qspi_clk_prep_enable(q);
	if (ret)
		goto err_mutex;

	fsl_qspi_set_base_addr(q, nor);
	return 0;

err_mutex:
	mutex_unlock(&q->lock);
	return ret;
}

static void fsl_qspi_unprep(struct spi_nor *nor, enum spi_nor_ops ops)
{
	struct fsl_qspi *q = nor->priv;

	fsl_qspi_clk_disable_unprep(q);
	mutex_unlock(&q->lock);
}

static int fsl_qspi_probe(struct platform_device *pdev)
{
	struct device_node *np = pdev->dev.of_node;
	struct mtd_part_parser_data ppdata;
	struct device *dev = &pdev->dev;
	struct fsl_qspi *q;
	struct resource *res;
	struct spi_nor *nor;
	struct mtd_info *mtd;
	int ret, i = 0;
	const struct of_device_id *of_id =
			of_match_device(fsl_qspi_dt_ids, &pdev->dev);

	q = devm_kzalloc(dev, sizeof(*q), GFP_KERNEL);
	if (!q)
		return -ENOMEM;

	q->nor_num = of_get_child_count(dev->of_node);
	if (!q->nor_num || q->nor_num > FSL_QSPI_MAX_CHIP)
		return -ENODEV;

	q->dev = dev;
	q->devtype_data = (struct fsl_qspi_devtype_data *)of_id->data;
	platform_set_drvdata(pdev, q);

	/* find the resources */
	res = platform_get_resource_byname(pdev, IORESOURCE_MEM, "QuadSPI");
	if (!res) {
		dev_err(dev, "QuadSPI get resource IORESOURCE_MEM failed\n");
		return -ENODEV;
	}
	q->iobase = devm_ioremap_resource(dev, res);
	if (IS_ERR(q->iobase))
		return PTR_ERR(q->iobase);

	res = platform_get_resource_byname(pdev, IORESOURCE_MEM,
					"QuadSPI-memory");
<<<<<<< HEAD
=======
	if (!res) {
		dev_err(dev,
			"QuadSPI-memory get resource IORESOURCE_MEM failed\n");
		return -ENODEV;
	}
>>>>>>> 709e44c5
	if (!devm_request_mem_region(dev, res->start, resource_size(res),
				     res->name)) {
		dev_err(dev, "can't request region for resource %pR\n", res);
		return -EBUSY;
	}

	q->memmap_phy = res->start;

	/* find the clocks */
	q->clk_en = devm_clk_get(dev, "qspi_en");
	if (IS_ERR(q->clk_en))
		return PTR_ERR(q->clk_en);

	q->clk = devm_clk_get(dev, "qspi");
	if (IS_ERR(q->clk))
		return PTR_ERR(q->clk);

	/* find ddrsmp value */
	ret = of_property_read_u32(dev->of_node, "ddrsmp",
				&q->ddr_smp);
	if (ret)
		q->ddr_smp = 0;

	ret = fsl_qspi_clk_prep_enable(q);
	if (ret) {
		dev_err(dev, "can not enable the clock\n");
		goto clk_failed;
	}

	/* find the irq */
	ret = platform_get_irq(pdev, 0);
	if (ret < 0) {
		dev_err(dev, "failed to get the irq: %d\n", ret);
		goto irq_failed;
	}

	ret = devm_request_irq(dev, ret,
			fsl_qspi_irq_handler, 0, pdev->name, q);
	if (ret) {
		dev_err(dev, "failed to request irq: %d\n", ret);
		goto irq_failed;
	}

	ret = fsl_qspi_nor_setup(q);
	if (ret)
		goto irq_failed;

	if (of_get_property(np, "fsl,qspi-has-second-chip", NULL))
		q->has_second_chip = true;

	mutex_init(&q->lock);

	/* iterate the subnodes. */
	for_each_available_child_of_node(dev->of_node, np) {
		enum read_mode mode = SPI_NOR_QUAD;
		char modalias[40];
		u32 dummy = 0;

		/* skip the holes */
		if (!q->has_second_chip)
			i *= 2;

		nor = &q->nor[i];
		mtd = &q->mtd[i];

		nor->mtd = mtd;
		nor->dev = dev;
		nor->np = np;
		nor->priv = q;
		mtd->priv = nor;

		/* fill the hooks */
		nor->read_reg = fsl_qspi_read_reg;
		nor->write_reg = fsl_qspi_write_reg;
		nor->read = fsl_qspi_read;
		nor->write = fsl_qspi_write;
		nor->erase = fsl_qspi_erase;

		nor->prepare = fsl_qspi_prep;
		nor->unprepare = fsl_qspi_unprep;

		ret = of_modalias_node(np, modalias, sizeof(modalias));
		if (ret < 0)
			goto mutex_failed;

		ret = of_property_read_u32(np, "spi-max-frequency",
				&q->clk_rate);
		if (ret < 0)
			goto mutex_failed;

		/* Can we enable the DDR Quad Read? */
		ret = of_property_read_u32(np, "spi-nor,ddr-quad-read-dummy",
					&dummy);
		if (!ret && dummy > 0)
			mode = SPI_NOR_DDR_QUAD;

		/* set the chip address for READID */
		fsl_qspi_set_base_addr(q, nor);

		ret = spi_nor_scan(nor, modalias, mode);
		if (ret)
			goto mutex_failed;

		ppdata.of_node = np;
		ret = mtd_device_parse_register(mtd, NULL, &ppdata, NULL, 0);
		if (ret)
			goto mutex_failed;

		/* Set the correct NOR size now. */
		if (q->nor_size == 0) {
			q->nor_size = mtd->size;

			/* Map the SPI NOR to accessiable address */
			fsl_qspi_set_map_addr(q);
		}

		/*
		 * The TX FIFO is 64 bytes in the Vybrid, but the Page Program
		 * may writes 265 bytes per time. The write is working in the
		 * unit of the TX FIFO, not in the unit of the SPI NOR's page
		 * size.
		 *
		 * So shrink the spi_nor->page_size if it is larger then the
		 * TX FIFO.
		 */
		if (nor->page_size > q->devtype_data->txfifo)
			nor->page_size = q->devtype_data->txfifo;

		i++;
	}

	/* finish the rest init. */
	ret = fsl_qspi_nor_setup_last(q);
	if (ret)
		goto last_init_failed;

	fsl_qspi_clk_disable_unprep(q);
	return 0;

last_init_failed:
	for (i = 0; i < q->nor_num; i++) {
		/* skip the holes */
		if (!q->has_second_chip)
			i *= 2;
		mtd_device_unregister(&q->mtd[i]);
	}
mutex_failed:
	mutex_destroy(&q->lock);
irq_failed:
	fsl_qspi_clk_disable_unprep(q);
clk_failed:
	dev_err(dev, "Freescale QuadSPI probe failed\n");
	return ret;
}

static int fsl_qspi_remove(struct platform_device *pdev)
{
	struct fsl_qspi *q = platform_get_drvdata(pdev);
	int i;

	for (i = 0; i < q->nor_num; i++) {
		/* skip the holes */
		if (!q->has_second_chip)
			i *= 2;
		mtd_device_unregister(&q->mtd[i]);
	}

	/* disable the hardware */
	writel(QUADSPI_MCR_MDIS_MASK, q->iobase + QUADSPI_MCR);
	writel(0x0, q->iobase + QUADSPI_RSER);

	mutex_destroy(&q->lock);

	if (q->ahb_addr)
		iounmap(q->ahb_addr);

	return 0;
}

static int fsl_qspi_suspend(struct platform_device *pdev, pm_message_t state)
{
	pinctrl_pm_select_sleep_state(&pdev->dev);
	return 0;
}

static int fsl_qspi_resume(struct platform_device *pdev)
{
	int ret;
	struct fsl_qspi *q = platform_get_drvdata(pdev);

	pinctrl_pm_select_default_state(&pdev->dev);

	ret = fsl_qspi_clk_prep_enable(q);
	if (ret)
		return ret;

	fsl_qspi_nor_setup(q);
	fsl_qspi_set_map_addr(q);
	fsl_qspi_nor_setup_last(q);

	fsl_qspi_clk_disable_unprep(q);

	return 0;
}

static struct platform_driver fsl_qspi_driver = {
	.driver = {
		.name	= "fsl-quadspi",
		.bus	= &platform_bus_type,
		.of_match_table = fsl_qspi_dt_ids,
	},
	.probe          = fsl_qspi_probe,
	.remove		= fsl_qspi_remove,
	.suspend	= fsl_qspi_suspend,
	.resume		= fsl_qspi_resume,
};
module_platform_driver(fsl_qspi_driver);

MODULE_DESCRIPTION("Freescale QuadSPI Controller Driver");
MODULE_AUTHOR("Freescale Semiconductor Inc.");
MODULE_LICENSE("GPL v2");<|MERGE_RESOLUTION|>--- conflicted
+++ resolved
@@ -294,7 +294,6 @@
 };
 
 static inline int needs_swap_endian(struct fsl_qspi *q)
-<<<<<<< HEAD
 {
 	return q->devtype_data->driver_data & QUADSPI_QUIRK_SWAP_ENDIAN;
 }
@@ -316,29 +315,6 @@
 
 static inline int needs_wakeup_wait_mode(struct fsl_qspi *q)
 {
-=======
-{
-	return q->devtype_data->driver_data & QUADSPI_QUIRK_SWAP_ENDIAN;
-}
-
-static inline int needs_ddr_delay(struct fsl_qspi *q)
-{
-	return q->devtype_data->driver_data & QUADSPI_QUIRK_DDR_DELAY;
-}
-
-static inline int needs_4x_clock(struct fsl_qspi *q)
-{
-	return q->devtype_data->driver_data & QUADSPI_QUIRK_4X_INT_CLK;
-}
-
-static inline int needs_fill_txfifo(struct fsl_qspi *q)
-{
-	return q->devtype_data->driver_data & QUADSPI_QUIRK_TKT253890;
-}
-
-static inline int needs_wakeup_wait_mode(struct fsl_qspi *q)
-{
->>>>>>> 709e44c5
 	return q->devtype_data->driver_data & QUADSPI_QUIRK_TKT245618;
 }
 
@@ -1075,14 +1051,11 @@
 
 	res = platform_get_resource_byname(pdev, IORESOURCE_MEM,
 					"QuadSPI-memory");
-<<<<<<< HEAD
-=======
 	if (!res) {
 		dev_err(dev,
 			"QuadSPI-memory get resource IORESOURCE_MEM failed\n");
 		return -ENODEV;
 	}
->>>>>>> 709e44c5
 	if (!devm_request_mem_region(dev, res->start, resource_size(res),
 				     res->name)) {
 		dev_err(dev, "can't request region for resource %pR\n", res);
