/*
 * Copyright (c) 2005 MontaVista Software
 * Copyright (C) 2013 Freescale Semiconductor, Inc.
 *
 * This program is free software; you can redistribute it and/or modify it
 * under the terms of the GNU General Public License as published by the
 * Free Software Foundation; either version 2 of the License, or (at your
 * option) any later version.
 *
 * This program is distributed in the hope that it will be useful, but
 * WITHOUT ANY WARRANTY; without even the implied warranty of MERCHANTABILITY
 * or FITNESS FOR A PARTICULAR PURPOSE.  See the GNU General Public License
 * for more details.
 *
 * You should have received a copy of the GNU General Public License
 * along with this program; if not, write to the Free Software Foundation,
 * Inc., 675 Mass Ave, Cambridge, MA 02139, USA.
 *
 * Ported to 834x by Randy Vinson <rvinson@mvista.com> using code provided
 * by Hunter Wu.
 */

#include <linux/platform_device.h>
#include <linux/fsl_devices.h>
#include <linux/usb/otg.h>
#include <linux/usb/hcd.h>

#include "../core/usb.h"
#include "ehci-fsl.h"
#include <mach/fsl_usb.h>
extern void usb_host_set_wakeup(struct device *wkup_dev, bool para);
static void fsl_usb_lowpower_mode(struct fsl_usb2_platform_data *pdata, bool enable)
{
	unsigned long flags;

	spin_lock_irqsave(&pdata->lock, flags);
	if (enable) {
		if (pdata->phy_lowpower_suspend)
			pdata->phy_lowpower_suspend(pdata, true);
	} else {
		if (pdata->phy_lowpower_suspend)
			pdata->phy_lowpower_suspend(pdata, false);
	}
	pdata->lowpower = enable;
	spin_unlock_irqrestore(&pdata->lock, flags);
}

static void fsl_usb_clk_gate(struct fsl_usb2_platform_data *pdata, bool enable)
{
	if (pdata->usb_clock_for_pm)
		pdata->usb_clock_for_pm(enable);
}
#undef EHCI_PROC_PTC
#ifdef EHCI_PROC_PTC		/* /proc PORTSC:PTC support */
/*
 * write a PORTSC:PTC value to /proc/driver/ehci-ptc
 * to put the controller into test mode.
 */
#include <linux/proc_fs.h>
#include <asm/uaccess.h>
#define EFPSL 3			/* ehci fsl proc string length */

static int ehci_fsl_proc_read(char *page, char **start, off_t off, int count,
			      int *eof, void *data)
{
	return 0;
}

static int ehci_fsl_proc_write(struct file *file, const char __user *buffer,
			       unsigned long count, void *data)
{
	int ptc;
	u32 portsc;
	struct ehci_hcd *ehci = (struct ehci_hcd *) data;
	char str[EFPSL] = {0};

	if (count > EFPSL-1)
		return -EINVAL;

	if (copy_from_user(str, buffer, count))
		return -EFAULT;

	str[count] = '\0';

	ptc = simple_strtoul(str, NULL, 0);

	portsc = ehci_readl(ehci, &ehci->regs->port_status[0]);
	portsc &= ~(0xf << 16);
	portsc |= (ptc << 16);
	printk(KERN_INFO "PTC %x  portsc %08x\n", ptc, portsc);

	ehci_writel(ehci, portsc, &ehci->regs->port_status[0]);

	return count;
}

static int ehci_testmode_init(struct ehci_hcd *ehci)
{
	struct proc_dir_entry *entry;

	entry = create_proc_read_entry("driver/ehci-ptc", 0644, NULL,
				       ehci_fsl_proc_read, ehci);
	if (!entry)
		return -ENODEV;

	entry->write_proc = ehci_fsl_proc_write;
	return 0;
}
#else
static int ehci_testmode_init(struct ehci_hcd *ehci)
{
	return 0;
}
#endif	/* /proc PORTSC:PTC support */

/**
 * The hcd operation need to be done during the wakeup irq
 */
void fsl_usb_recover_hcd(struct platform_device *pdev)
{
	struct usb_hcd *hcd = platform_get_drvdata(pdev);
	struct ehci_hcd *ehci = hcd_to_ehci(hcd);
	u32 cmd = 0;

	set_bit(HCD_FLAG_HW_ACCESSIBLE, &hcd->flags);
	/* After receive remote wakeup signaling. Must restore
	 * CMDRUN bit in 20ms to keep port status.
	 */
	cmd = ehci_readl(ehci, &ehci->regs->command);
	if (!(cmd & CMD_RUN) || (hcd->state == HC_STATE_SUSPENDED)) {
		ehci_writel(ehci, ehci->command, &ehci->regs->command);
		/* Resume root hub here? */
		usb_hcd_resume_root_hub(hcd);
	}

	/* disable all interrupt, will re-enable in resume */
	ehci_writel(ehci, 0, &ehci->regs->intr_enable);
}

/**
 * This irq is used to open the hw access and let usb_hcd_irq process the usb event
 * ehci_fsl_pre_irq will be called before usb_hcd_irq
 * The hcd operation need to be done during the wakeup irq
 */
static irqreturn_t ehci_fsl_pre_irq(int irq, void *dev)
{
	struct platform_device *pdev = (struct platform_device *)dev;
	struct usb_hcd *hcd = platform_get_drvdata(pdev);
	struct fsl_usb2_platform_data *pdata;

	pdata = hcd->self.controller->platform_data;

	if (!test_bit(HCD_FLAG_HW_ACCESSIBLE, &hcd->flags)) {
		if (pdata->irq_delay || (pdata->wakeup_event == WAKEUP_EVENT_VBUS)
				|| (pdata->wakeup_event == WAKEUP_EVENT_INVALID))
			return IRQ_NONE;

		pr_debug("%s\n", __func__);
		pdata->wakeup_event = WAKEUP_EVENT_INVALID;
		fsl_usb_recover_hcd(pdev);
		return IRQ_HANDLED;
	}
	return IRQ_NONE;
}

/**
 * usb_hcd_fsl_probe - initialize FSL-based HCDs
 * @drvier: Driver to be used for this HCD
 * @pdev: USB Host Controller being probed
 * Context: !in_interrupt()
 *
 * Allocates basic resources for this USB host controller.
 *
 */
int usb_hcd_fsl_probe(const struct hc_driver *driver,
		      struct platform_device *pdev)
{
	struct fsl_usb2_platform_data *pdata;
	struct usb_hcd *hcd;
	struct resource *res;
	struct ehci_hcd *ehci;
	int irq;
	int retval;

	pr_debug("initializing FSL-SOC USB Controller\n");

	/* Need platform data for setup */
	pdata = (struct fsl_usb2_platform_data *)pdev->dev.platform_data;
	if (!pdata) {
		dev_err(&pdev->dev,
			"No platform data for %s.\n", dev_name(&pdev->dev));
		return -ENODEV;
	}

	/*
	 * This is a host mode driver, verify that we're supposed to be
	 * in host mode.
	 */
	if (!((pdata->operating_mode == FSL_USB2_DR_HOST) ||
	      (pdata->operating_mode == FSL_USB2_MPH_HOST) ||
	      (pdata->operating_mode == FSL_USB2_DR_OTG))) {
		dev_err(&pdev->dev,
			"Non Host Mode configured for %s. Wrong driver linked.\n",
			dev_name(&pdev->dev));
		return -ENODEV;
	}

	hcd = usb_create_hcd(driver, &pdev->dev, dev_name(&pdev->dev));
	if (!hcd) {
		retval = -ENOMEM;
		goto err1;
	}

	res = platform_get_resource(pdev, IORESOURCE_IRQ, 0);
	if (!res) {
		dev_err(&pdev->dev,
			"Found HC with no IRQ. Check %s setup!\n",
			dev_name(&pdev->dev));
		return -ENODEV;
	}
	irq = res->start;

	res = platform_get_resource(pdev, IORESOURCE_MEM, 0);
	hcd->rsrc_start = res->start;
	hcd->rsrc_len = resource_size(res);

	if (pdata->operating_mode != FSL_USB2_DR_OTG) {
		if (!request_mem_region(hcd->rsrc_start, hcd->rsrc_len,
					driver->description)) {
			dev_dbg(&pdev->dev, "controller already in use\n");
			retval = -EBUSY;
			goto err2;
		}
	}

	hcd->regs = ioremap(hcd->rsrc_start, hcd->rsrc_len);

	if (hcd->regs == NULL) {
		dev_dbg(&pdev->dev, "error mapping memory\n");
		retval = -EFAULT;
		goto err3;
	}
	pdata->regs = hcd->regs;

	/*
	 * do platform specific init: check the clock, grab/config pins, etc.
	 */
	if (pdata->init && pdata->init(pdev)) {
		retval = -ENODEV;
		goto err4;
	}
	pdata->lowpower = false;

	spin_lock_init(&pdata->lock);

	fsl_platform_set_host_mode(hcd);
	hcd->power_budget = pdata->power_budget;
	ehci = hcd_to_ehci(hcd);
	if (pdata->operating_mode == FSL_USB2_DR_OTG) {

		dbg("pdev=0x%p  hcd=0x%p  ehci=0x%p\n", pdev, hcd, ehci);

		ehci->transceiver = otg_get_transceiver();
		dbg("ehci->transceiver=0x%p\n", ehci->transceiver);

		if (!ehci->transceiver) {
			printk(KERN_ERR "can't find transceiver\n");
			retval = -ENODEV;
			goto err4;
		}

		retval = otg_set_host(ehci->transceiver, &ehci_to_hcd(ehci)->self);
		if (retval)
			otg_put_transceiver(ehci->transceiver);
	} else if ((pdata->operating_mode == FSL_USB2_MPH_HOST) || \
			(pdata->operating_mode == FSL_USB2_DR_HOST))
		fsl_platform_set_vbus_power(pdata, 1);

	/*
	 * The ehci_fsl_pre_irq must be registered before usb_hcd_irq, in that case
	 * it can be called before usb_hcd_irq when irq occurs
	 */
	retval = request_irq(irq, ehci_fsl_pre_irq, IRQF_SHARED,
			"fsl ehci pre interrupt", (void *)pdev);
	if (retval != 0)
		goto err5;

	retval = usb_add_hcd(hcd, irq, IRQF_DISABLED | IRQF_SHARED);
	if (retval != 0)
		goto err6;

	fsl_platform_set_ahb_burst(hcd);
	ehci_testmode_init(hcd_to_ehci(hcd));
	/*
	 * Only for HSIC host controller, let HSCI controller
	 * connect with device, call it after EHCI initialization
	 * finishes.
	 */
	if (pdata->hsic_post_ops)
		pdata->hsic_post_ops();

	ehci = hcd_to_ehci(hcd);
	pdata->pm_command = ehci->command;
	return retval;
err6:
	free_irq(irq, (void *)pdev);
err5:
	otg_put_transceiver(ehci->transceiver);
err4:
	iounmap(hcd->regs);
err3:
	if (pdata->operating_mode != FSL_USB2_DR_OTG)
		release_mem_region(hcd->rsrc_start, hcd->rsrc_len);
err2:
	usb_put_hcd(hcd);
err1:
	dev_err(&pdev->dev, "init %s fail, %d\n", dev_name(&pdev->dev), retval);
<<<<<<< HEAD
=======
	fsl_usb_lowpower_mode(pdata, true);
	if (pdata->usb_clock_for_pm)
		pdata->usb_clock_for_pm(false);
>>>>>>> 9e268cc3
	if (pdata->exit && pdata->pdev)
		pdata->exit(pdata->pdev);
	return retval;
}

/**
 * usb_hcd_fsl_remove - shutdown processing for FSL-based HCDs
 * @dev: USB Host Controller being removed
 * Context: !in_interrupt()
 *
 * Reverses the effect of usb_hcd_fsl_probe().
 *
 */
static void usb_hcd_fsl_remove(struct usb_hcd *hcd,
			       struct platform_device *pdev)
{
	struct ehci_hcd *ehci = hcd_to_ehci(hcd);
	struct fsl_usb2_platform_data *pdata = pdev->dev.platform_data;

	if (!test_bit(HCD_FLAG_HW_ACCESSIBLE, &hcd->flags)) {
		/* Need open clock for register access */
		if (pdata->usb_clock_for_pm)
			pdata->usb_clock_for_pm(true);

		/*disable the wakeup to avoid an abnormal wakeup interrupt*/
		usb_host_set_wakeup(hcd->self.controller, false);

		/* Put the PHY out of low power mode */
		fsl_usb_lowpower_mode(pdata, false);
	}

	/* disable the host wakeup */
	usb_host_set_wakeup(hcd->self.controller, false);
	/*free the ehci_fsl_pre_irq  */
	free_irq(hcd->irq, (void *)pdev);

	usb_remove_hcd(hcd);

	ehci_port_power(ehci, 0);

	iounmap(hcd->regs);

	if (ehci->transceiver) {
		(void)otg_set_host(ehci->transceiver, 0);
		otg_put_transceiver(ehci->transceiver);
	} else {
		release_mem_region(hcd->rsrc_start, hcd->rsrc_len);
	}

	usb_put_hcd(hcd);

	fsl_usb_lowpower_mode(pdata, true);

	/* Close the VBUS */
	if (pdata->xcvr_ops && pdata->xcvr_ops->set_vbus_power)
		pdata->xcvr_ops->set_vbus_power(pdata->xcvr_ops, pdata, 0);

	if (pdata->usb_clock_for_pm)
		pdata->usb_clock_for_pm(false);

	/*
	 * do platform specific un-initialization
	 */
	if (pdata->exit && pdata->pdev)
		pdata->exit(pdata->pdev);
}

static void fsl_setup_phy(struct ehci_hcd *ehci,
			  enum fsl_usb2_phy_modes phy_mode, int port_offset)
{
	u32 portsc;

	portsc = ehci_readl(ehci, &ehci->regs->port_status[port_offset]);
	portsc &= ~(PORT_PTS_MSK | PORT_PTS_PTW);

	switch (phy_mode) {
	case FSL_USB2_PHY_ULPI:
		portsc |= PORT_PTS_ULPI;
		break;
	case FSL_USB2_PHY_SERIAL:
		portsc |= PORT_PTS_SERIAL;
		break;
	case FSL_USB2_PHY_UTMI_WIDE:
		portsc |= PORT_PTS_PTW;
		/* fall through */
	case FSL_USB2_PHY_UTMI:
		portsc |= PORT_PTS_UTMI;
		break;
		/* HSIC */
	case FSL_USB2_PHY_HSIC:
		portsc |= PORT_PTS_HSIC;
		break;
	case FSL_USB2_PHY_NONE:
		break;
	}
	ehci_writel(ehci, portsc, &ehci->regs->port_status[port_offset]);
}

static void ehci_fsl_stream_disable(struct ehci_hcd *ehci)
{
	u32 __iomem	*reg_ptr;
	u32		tmp;

	reg_ptr = (u32 __iomem *)(((u8 __iomem *)ehci->regs) + USBMODE);
	tmp = ehci_readl(ehci, reg_ptr);
	tmp |= CI_USBMODE_SDIS;
	ehci_writel(ehci, tmp, reg_ptr);
}

/* called after powerup, by probe or system-pm "wakeup" */
static int ehci_fsl_reinit(struct ehci_hcd *ehci)
{
	fsl_platform_usb_setup(ehci);
	ehci_port_power(ehci, 0);
	ehci_fsl_stream_disable(ehci);

	return 0;
}

static int ehci_fsl_bus_suspend(struct usb_hcd *hcd)
{
	int ret = 0;
	struct fsl_usb2_platform_data *pdata;
	u32 tmp, portsc, cmd;
	struct ehci_hcd *ehci = hcd_to_ehci(hcd);

	pdata = hcd->self.controller->platform_data;
	printk(KERN_DEBUG "%s begins, %s\n", __func__, pdata->name);

	/* the host is already at low power mode */
	if (!test_bit(HCD_FLAG_HW_ACCESSIBLE, &hcd->flags)) {
		return 0;
	}

	portsc = ehci_readl(ehci, &ehci->regs->port_status[0]);
	ret = ehci_bus_suspend(hcd);
	if (ret != 0)
		return ret;

	cmd = ehci_readl(ehci, &ehci->regs->command);
	if ((portsc & PORT_CONNECT) && ((cmd & CMD_RUN) == 0)) {
		tmp = ehci_readl(ehci, &ehci->regs->command);
		tmp |= CMD_RUN;
		ehci_writel(ehci, tmp, &ehci->regs->command);
		/* on MX6Q, it need a short delay between set RUNSTOP
		 * and set PHCD
		 */
		udelay(125);
	}
	if (pdata->platform_suspend)
		pdata->platform_suspend(pdata);
	usb_host_set_wakeup(hcd->self.controller, true);
	fsl_usb_lowpower_mode(pdata, true);
	fsl_usb_clk_gate(hcd->self.controller->platform_data, false);
	clear_bit(HCD_FLAG_HW_ACCESSIBLE, &hcd->flags);
	printk(KERN_DEBUG "%s ends, %s\n", __func__, pdata->name);

	return ret;
}

static int ehci_fsl_bus_resume(struct usb_hcd *hcd)
{
	int ret = 0;
	struct fsl_usb2_platform_data *pdata;

	pdata = hcd->self.controller->platform_data;
	printk(KERN_DEBUG "%s begins, %s\n", __func__, pdata->name);

	/*
	 * At otg mode, it should not call host resume for usb gadget device
	 * Otherwise, this usb device can't be recognized as a gadget
	 */
	if (hcd->self.is_b_host) {
		return -ESHUTDOWN;
	}

	if (!test_bit(HCD_FLAG_HW_ACCESSIBLE, &hcd->flags)) {
		fsl_usb_clk_gate(hcd->self.controller->platform_data, true);
		usb_host_set_wakeup(hcd->self.controller, false);
		fsl_usb_lowpower_mode(pdata, false);
		set_bit(HCD_FLAG_HW_ACCESSIBLE, &hcd->flags);
	}

	if (pdata->platform_resume)
		pdata->platform_resume(pdata);

	ret = ehci_bus_resume(hcd);
	if (ret)
		return ret;
	printk(KERN_DEBUG "%s ends, %s\n", __func__, pdata->name);

	return ret;
}

static void ehci_fsl_shutdown(struct usb_hcd *hcd)
{
	if (!test_bit(HCD_FLAG_HW_ACCESSIBLE, &hcd->flags)) {
		set_bit(HCD_FLAG_HW_ACCESSIBLE, &hcd->flags);
		fsl_usb_clk_gate(hcd->self.controller->platform_data, true);
	}
	/* Disable wakeup event first */
	usb_host_set_wakeup(hcd->self.controller, false);

	ehci_shutdown(hcd);
	if (test_bit(HCD_FLAG_HW_ACCESSIBLE, &hcd->flags)) {
		clear_bit(HCD_FLAG_HW_ACCESSIBLE, &hcd->flags);
		fsl_usb_clk_gate(hcd->self.controller->platform_data, false);
	}
}

/* called during probe() after chip reset completes */
static int ehci_fsl_setup(struct usb_hcd *hcd)
{
	struct ehci_hcd *ehci = hcd_to_ehci(hcd);
	int retval;

	/* EHCI registers start at offset 0x100 */
	ehci->caps = hcd->regs + 0x100;
	ehci->regs = hcd->regs + 0x100 +
	    HC_LENGTH(ehci, ehci_readl(ehci, &ehci->caps->hc_capbase));
	dbg_hcs_params(ehci, "reset");
	dbg_hcc_params(ehci, "reset");

	/* cache this readonly data; minimize chip reads */
	ehci->hcs_params = ehci_readl(ehci, &ehci->caps->hcs_params);

	retval = ehci_halt(ehci);
	if (retval)
		return retval;

	/* data structure init */
	retval = ehci_init(hcd);
	if (retval)
		return retval;

	hcd->has_tt = 1;

	ehci->sbrn = 0x20;

	ehci_reset(ehci);

	retval = ehci_fsl_reinit(ehci);
	return retval;
}

/* called after hcd send port_reset cmd */
static int ehci_fsl_reset_device(struct usb_hcd *hcd, struct usb_device *udev)
{
	struct fsl_usb2_platform_data *pdata;

	pdata = hcd->self.controller->platform_data;

	if (pdata->hsic_device_connected)
		pdata->hsic_device_connected();

	return 0;
}

static const struct hc_driver ehci_fsl_hc_driver = {
	.description = hcd_name,
	.product_desc = "Freescale On-Chip EHCI Host Controller",
	.hcd_priv_size = sizeof(struct ehci_hcd),

	/*
	 * generic hardware linkage
	 */
	.irq = ehci_irq,
	.flags = HCD_USB2,

	/*
	 * basic lifecycle operations
	 */
	.reset = ehci_fsl_setup,
	.start = ehci_run,
	.stop = ehci_stop,
	.shutdown = ehci_fsl_shutdown,

	/*
	 * managing i/o requests and associated device resources
	 */
	.urb_enqueue = ehci_urb_enqueue,
	.urb_dequeue = ehci_urb_dequeue,
	.endpoint_disable = ehci_endpoint_disable,
	.endpoint_reset = ehci_endpoint_reset,

	/*
	 * scheduling support
	 */
	.get_frame_number = ehci_get_frame,

	/*
	 * root hub support
	 */
	.hub_status_data = ehci_hub_status_data,
	.hub_control = ehci_hub_control,
	.bus_suspend = ehci_fsl_bus_suspend,
	.bus_resume = ehci_fsl_bus_resume,
	.relinquish_port = ehci_relinquish_port,
	.port_handed_over = ehci_port_handed_over,

	.clear_tt_buffer_complete = ehci_clear_tt_buffer_complete,
	.reset_device = ehci_fsl_reset_device,
};

static int ehci_fsl_drv_probe(struct platform_device *pdev)
{
	if (usb_disabled())
		return -ENODEV;

	/* FIXME we only want one one probe() not two */
	return usb_hcd_fsl_probe(&ehci_fsl_hc_driver, pdev);
}

static int ehci_fsl_drv_remove(struct platform_device *pdev)
{
	struct usb_hcd *hcd = platform_get_drvdata(pdev);

	/* FIXME we only want one one remove() not two */
	usb_hcd_fsl_remove(hcd, pdev);
	return 0;
}

#ifdef CONFIG_PM

static bool host_can_wakeup_system(struct platform_device *pdev)
{
	struct usb_hcd *hcd = platform_get_drvdata(pdev);
	struct ehci_hcd *ehci = hcd_to_ehci(hcd);
	struct fsl_usb2_platform_data *pdata = pdev->dev.platform_data;

	if (pdata->operating_mode == FSL_USB2_DR_OTG)
		if (device_may_wakeup(ehci->transceiver->dev))
			return true;
		else
			return false;
	else
		if (device_may_wakeup(&(pdev->dev)))
			return true;
		else
			return false;
}

/* suspend/resume, section 4.3 */

/* These routines rely on the bus (pci, platform, etc)
 * to handle powerdown and wakeup, and currently also on
 * transceivers that don't need any software attention to set up
 * the right sort of wakeup.
 *
 * They're also used for turning on/off the port when doing OTG.
 */
static int ehci_fsl_drv_suspend(struct platform_device *pdev,
				pm_message_t message)
{
	struct usb_hcd *hcd = platform_get_drvdata(pdev);
	struct ehci_hcd *ehci = hcd_to_ehci(hcd);
	struct usb_device *roothub = hcd->self.root_hub;
	u32 port_status;
	struct fsl_usb2_platform_data *pdata = pdev->dev.platform_data;

	printk(KERN_DEBUG "USB Host suspend begins\n");
	/* Only handles OTG mode switch event, system suspend event will be done in bus suspend */
	if (pdata->pmflags == 0) {
		printk(KERN_DEBUG "%s, pm event \n", __func__);
		disable_irq(hcd->irq);
		if (!host_can_wakeup_system(pdev)) {
			/* Need open clock for register access */
			fsl_usb_clk_gate(hcd->self.controller->platform_data, true);
			/*
			 * Disable wakeup interrupt, since there is wakeup
			 * when phcd from 1->0 if wakeup interrupt is enabled
			 */
			usb_host_set_wakeup(hcd->self.controller, false);

			/*
			 * Open PHY's clock, then the wakeup settings
			 * can be wroten correctly
			 */
			fsl_usb_lowpower_mode(pdata, false);

			usb_host_set_wakeup(hcd->self.controller, false);

			fsl_usb_lowpower_mode(pdata, true);

			fsl_usb_clk_gate(hcd->self.controller->platform_data, false);
		} else {
			if (pdata->platform_phy_power_on)
				pdata->platform_phy_power_on();
		}
		enable_irq(hcd->irq);

		printk(KERN_DEBUG "host suspend ends\n");
		return 0;
	}

	/* only the otg host can go here */
	/* wait for all usb device on the hcd dettached */
	usb_lock_device(roothub);
	if (roothub->children[0] != NULL) {
		int old = hcd->self.is_b_host;
		printk(KERN_DEBUG "will resume roothub and its children\n");
		hcd->self.is_b_host = 0;
		/* resume the roothub, so that it can test the children is disconnected */
		if (roothub->state == USB_STATE_SUSPENDED)
			usb_resume(&roothub->dev, PMSG_USER_SUSPEND);
		/* we must do unlock here, the hubd thread will hold the same lock
		 * here release the lock, so that the hubd thread can process the usb
		 * disconnect event and set the children[0] be NULL, or there will be
		 * a deadlock */
		usb_unlock_device(roothub);
		while (roothub->children[0] != NULL)
			msleep(1);
		usb_lock_device(roothub);
		hcd->self.is_b_host = old;
	}
	usb_unlock_device(roothub);

	if (!(hcd->state & HC_STATE_SUSPENDED)) {
		printk(KERN_DEBUG "will suspend roothub and its children\n");
		usb_lock_device(roothub);
		usb_suspend(&roothub->dev, PMSG_USER_SUSPEND);
		usb_unlock_device(roothub);
	}

	if (!test_bit(HCD_FLAG_HW_ACCESSIBLE, &hcd->flags)) {
		fsl_usb_clk_gate(hcd->self.controller->platform_data, true);
		set_bit(HCD_FLAG_HW_ACCESSIBLE, &hcd->flags);
	}

	port_status = ehci_readl(ehci, &ehci->regs->port_status[0]);
	/* save EHCI registers */
	pdata->pm_command = ehci_readl(ehci, &ehci->regs->command);
	pdata->pm_command &= ~CMD_RUN;
	pdata->pm_status  = ehci_readl(ehci, &ehci->regs->status);
	pdata->pm_intr_enable  = ehci_readl(ehci, &ehci->regs->intr_enable);
	pdata->pm_frame_index  = ehci_readl(ehci, &ehci->regs->frame_index);
	pdata->pm_segment  = ehci_readl(ehci, &ehci->regs->segment);
	pdata->pm_frame_list  = ehci_readl(ehci, &ehci->regs->frame_list);
	pdata->pm_async_next  = ehci_readl(ehci, &ehci->regs->async_next);
	pdata->pm_configured_flag  =
		ehci_readl(ehci, &ehci->regs->configured_flag);
	pdata->pm_portsc = ehci_readl(ehci, &ehci->regs->port_status[0]);

	/* clear the W1C bits */
	pdata->pm_portsc &= cpu_to_hc32(ehci, ~PORT_RWC_BITS);

	/* clear PHCD bit */
	pdata->pm_portsc &= ~PORT_PTS_PHCD;

	usb_host_set_wakeup(hcd->self.controller, true);
	fsl_usb_lowpower_mode(pdata, true);

	if (test_bit(HCD_FLAG_HW_ACCESSIBLE, &hcd->flags)) {
		clear_bit(HCD_FLAG_HW_ACCESSIBLE, &hcd->flags);
		fsl_usb_clk_gate(hcd->self.controller->platform_data, false);
	}
	pdata->pmflags = 0;
	printk(KERN_DEBUG "host suspend ends\n");
	return 0;
}

#define OTGSC_OFFSET 		0x64
#define OTGSC_ID_VALUE		(1 << 8)
#define OTGSC_ID_INT_STS	(1 << 16)
static int ehci_fsl_drv_resume(struct platform_device *pdev)
{
	struct usb_hcd *hcd = platform_get_drvdata(pdev);
	struct ehci_hcd *ehci = hcd_to_ehci(hcd);
	struct usb_device *roothub = hcd->self.root_hub;
	unsigned long flags;
	u32 tmp, otgsc;
	bool id_changed;
	int id_value;
	struct fsl_usb2_platform_data *pdata = pdev->dev.platform_data;
	struct fsl_usb2_wakeup_platform_data *wake_up_pdata = pdata->wakeup_pdata;
	/* Only handles OTG mode switch event */
	printk(KERN_DEBUG "ehci fsl drv resume begins: %s\n", pdata->name);
	if (pdata->pmflags == 0) {
		printk(KERN_DEBUG "%s,pm event, wait for wakeup irq if needed\n", __func__);
		wait_event_interruptible(wake_up_pdata->wq, !wake_up_pdata->usb_wakeup_is_pending);
		disable_irq(hcd->irq);
		if (!host_can_wakeup_system(pdev)) {
			/* Need open clock for register access */
			fsl_usb_clk_gate(hcd->self.controller->platform_data, true);
			fsl_usb_lowpower_mode(pdata, false);

			tmp = ehci_readl(ehci, &ehci->regs->port_status[0]);
			if (pdata->operating_mode == FSL_USB2_DR_OTG) {
				otgsc = ehci_readl(ehci, (u32 __iomem *)ehci->regs + OTGSC_OFFSET / 4);
				id_changed = !!(otgsc & OTGSC_ID_INT_STS);
				id_value = !!(otgsc & OTGSC_ID_VALUE);
				if (((tmp & PORT_CONNECT) && !id_value) || id_changed) {
					set_bit(HCD_FLAG_HW_ACCESSIBLE, &hcd->flags);
				} else if (!(tmp & PORT_CONNECT)) {
					usb_host_set_wakeup(hcd->self.controller, true);
					fsl_usb_lowpower_mode(pdata, true);
					fsl_usb_clk_gate(hcd->self.controller->platform_data, false);
				}
			} else {
				if (tmp & PORT_CONNECT) {
					set_bit(HCD_FLAG_HW_ACCESSIBLE, &hcd->flags);
				} else {
					usb_host_set_wakeup(hcd->self.controller, true);
					fsl_usb_lowpower_mode(pdata, true);
					fsl_usb_clk_gate(hcd->self.controller->platform_data, false);
				}

			}
		}
		enable_irq(hcd->irq);
		return 0;
	}
	if (!test_bit(HCD_FLAG_HW_ACCESSIBLE, &hcd->flags)) {
		set_bit(HCD_FLAG_HW_ACCESSIBLE, &hcd->flags);
		fsl_usb_clk_gate(hcd->self.controller->platform_data, true);
		usb_host_set_wakeup(hcd->self.controller, false);
		fsl_usb_lowpower_mode(pdata, false);
	}

	spin_lock_irqsave(&ehci->lock, flags);
	/* set host mode */
	fsl_platform_set_host_mode(hcd);

	/* restore EHCI registers */
	ehci_writel(ehci, pdata->pm_portsc, &ehci->regs->port_status[0]);
	ehci_writel(ehci, pdata->pm_command, &ehci->regs->command);
	ehci_writel(ehci, pdata->pm_intr_enable, &ehci->regs->intr_enable);
	ehci_writel(ehci, pdata->pm_frame_index, &ehci->regs->frame_index);
	ehci_writel(ehci, pdata->pm_segment, &ehci->regs->segment);
	ehci_writel(ehci, pdata->pm_frame_list, &ehci->regs->frame_list);
	ehci_writel(ehci, pdata->pm_async_next, &ehci->regs->async_next);
	ehci_writel(ehci, pdata->pm_configured_flag,
		    &ehci->regs->configured_flag);

	ehci_fsl_stream_disable(ehci);

	tmp = ehci_readl(ehci, &ehci->regs->command);
	tmp |= CMD_RUN;
	ehci_writel(ehci, tmp, &ehci->regs->command);
	spin_unlock_irqrestore(&ehci->lock, flags);

	if ((hcd->state & HC_STATE_SUSPENDED)) {
		printk(KERN_DEBUG "will resume roothub and its children\n");
		usb_lock_device(roothub);
		usb_resume(&roothub->dev, PMSG_USER_RESUME);
		usb_unlock_device(roothub);
	}
	pdata->pmflags = 0;
	printk(KERN_DEBUG "ehci fsl drv resume ends: %s\n", pdata->name);

	return 0;
}
#endif
MODULE_ALIAS("platform:fsl-ehci");

static struct platform_driver ehci_fsl_driver = {
	.probe = ehci_fsl_drv_probe,
	.remove = ehci_fsl_drv_remove,
	.shutdown = usb_hcd_platform_shutdown,
#ifdef CONFIG_PM
	.suspend = ehci_fsl_drv_suspend,
	.resume = ehci_fsl_drv_resume,
#endif
	.driver = {
		   .name = "fsl-ehci",
	},
};<|MERGE_RESOLUTION|>--- conflicted
+++ resolved
@@ -315,12 +315,9 @@
 	usb_put_hcd(hcd);
 err1:
 	dev_err(&pdev->dev, "init %s fail, %d\n", dev_name(&pdev->dev), retval);
-<<<<<<< HEAD
-=======
 	fsl_usb_lowpower_mode(pdata, true);
 	if (pdata->usb_clock_for_pm)
 		pdata->usb_clock_for_pm(false);
->>>>>>> 9e268cc3
 	if (pdata->exit && pdata->pdev)
 		pdata->exit(pdata->pdev);
 	return retval;
