--- conflicted
+++ resolved
@@ -2,15 +2,9 @@
 # USB gadget drivers
 #
 
-<<<<<<< HEAD
-ccflags-y			:= -Idrivers/usb/gadget/
-ccflags-y			+= -Idrivers/usb/gadget/udc/
-ccflags-y			+= -Idrivers/usb/gadget/function/
-=======
 ccflags-y			:= -I$(srctree)/drivers/usb/gadget/
 ccflags-y			+= -I$(srctree)/drivers/usb/gadget/udc/
 ccflags-y			+= -I$(srctree)/drivers/usb/gadget/function/
->>>>>>> 2c4cbe6e
 
 g_zero-y			:= zero.o
 g_audio-y			:= audio.o
