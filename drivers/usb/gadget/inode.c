--- conflicted
+++ resolved
@@ -1079,10 +1079,6 @@
 				if (copy_to_user (buf, dev->req->buf, len))
 					retval = -EFAULT;
 				else
-<<<<<<< HEAD
-					/* Bug of Cancel IO 6 bytes read. */
-=======
->>>>>>> cf309506
 					retval = len;
 				clean_req (dev->gadget->ep0, dev->req);
 				/* NOTE userspace can't yet choose to stall */
