--- conflicted
+++ resolved
@@ -1764,18 +1764,9 @@
 	if (!gi->composite.gadget_driver.function)
 		goto err;
 
-<<<<<<< HEAD
 	if (android_device_create(gi) < 0)
 		goto err;
 
-#ifdef CONFIG_USB_OTG
-	gi->otg.bLength = sizeof(struct usb_otg_descriptor);
-	gi->otg.bDescriptorType = USB_DT_OTG;
-	gi->otg.bmAttributes = USB_OTG_SRP | USB_OTG_HNP;
-#endif
-
-=======
->>>>>>> 486581ca
 	config_group_init_type_name(&gi->group, name,
 				&gadget_root_type);
 	return &gi->group;
