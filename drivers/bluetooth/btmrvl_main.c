--- conflicted
+++ resolved
@@ -199,17 +199,10 @@
 				priv->adapter->cmd_complete,
 				msecs_to_jiffies(WAIT_UNTIL_CMD_RESP)))
 		return -ETIMEDOUT;
-<<<<<<< HEAD
-
-	return 0;
-}
-
-=======
-
-	return 0;
-}
-
->>>>>>> 01925efd
+
+	return 0;
+}
+
 int btmrvl_send_module_cfg_cmd(struct btmrvl_private *priv, int subcmd)
 {
 	int ret;
@@ -646,12 +639,7 @@
 	hdev->open  = btmrvl_open;
 	hdev->close = btmrvl_close;
 	hdev->flush = btmrvl_flush;
-<<<<<<< HEAD
-	hdev->send = btmrvl_send_frame;
-	hdev->ioctl = btmrvl_ioctl;
-=======
 	hdev->send  = btmrvl_send_frame;
->>>>>>> 01925efd
 	hdev->setup = btmrvl_setup;
 
 	hdev->dev_type = priv->btmrvl_dev.dev_type;
