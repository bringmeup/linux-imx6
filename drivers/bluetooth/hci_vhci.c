/*
 *
 *  Bluetooth virtual HCI driver
 *
 *  Copyright (C) 2000-2001  Qualcomm Incorporated
 *  Copyright (C) 2002-2003  Maxim Krasnyansky <maxk@qualcomm.com>
 *  Copyright (C) 2004-2006  Marcel Holtmann <marcel@holtmann.org>
 *
 *
 *  This program is free software; you can redistribute it and/or modify
 *  it under the terms of the GNU General Public License as published by
 *  the Free Software Foundation; either version 2 of the License, or
 *  (at your option) any later version.
 *
 *  This program is distributed in the hope that it will be useful,
 *  but WITHOUT ANY WARRANTY; without even the implied warranty of
 *  MERCHANTABILITY or FITNESS FOR A PARTICULAR PURPOSE.  See the
 *  GNU General Public License for more details.
 *
 *  You should have received a copy of the GNU General Public License
 *  along with this program; if not, write to the Free Software
 *  Foundation, Inc., 59 Temple Place, Suite 330, Boston, MA  02111-1307  USA
 *
 */

#include <linux/module.h>
#include <asm/unaligned.h>

#include <linux/kernel.h>
#include <linux/init.h>
#include <linux/slab.h>
#include <linux/types.h>
#include <linux/errno.h>
#include <linux/sched.h>
#include <linux/poll.h>

#include <linux/skbuff.h>
#include <linux/miscdevice.h>

#include <net/bluetooth/bluetooth.h>
#include <net/bluetooth/hci_core.h>

#define VERSION "1.4"

static bool amp;

struct vhci_data {
	struct hci_dev *hdev;

	wait_queue_head_t read_wait;
	struct sk_buff_head readq;

	struct delayed_work open_timeout;
};

static int vhci_open_dev(struct hci_dev *hdev)
{
	set_bit(HCI_RUNNING, &hdev->flags);

	return 0;
}

static int vhci_close_dev(struct hci_dev *hdev)
{
	struct vhci_data *data = hci_get_drvdata(hdev);

	if (!test_and_clear_bit(HCI_RUNNING, &hdev->flags))
		return 0;

	skb_queue_purge(&data->readq);

	return 0;
}

static int vhci_flush(struct hci_dev *hdev)
{
	struct vhci_data *data = hci_get_drvdata(hdev);

	skb_queue_purge(&data->readq);

	return 0;
}

static int vhci_send_frame(struct hci_dev *hdev, struct sk_buff *skb)
{
	struct vhci_data *data = hci_get_drvdata(hdev);

	if (!test_bit(HCI_RUNNING, &hdev->flags))
		return -EBUSY;

	memcpy(skb_push(skb, 1), &bt_cb(skb)->pkt_type, 1);
	skb_queue_tail(&data->readq, skb);

	wake_up_interruptible(&data->read_wait);
	return 0;
}

static int vhci_create_device(struct vhci_data *data, __u8 dev_type)
{
	struct hci_dev *hdev;
	struct sk_buff *skb;

	skb = bt_skb_alloc(4, GFP_KERNEL);
	if (!skb)
		return -ENOMEM;

	hdev = hci_alloc_dev();
	if (!hdev) {
		kfree_skb(skb);
		return -ENOMEM;
	}

	data->hdev = hdev;

	hdev->bus = HCI_VIRTUAL;
	hdev->dev_type = dev_type;
	hci_set_drvdata(hdev, data);

	hdev->open  = vhci_open_dev;
	hdev->close = vhci_close_dev;
	hdev->flush = vhci_flush;
	hdev->send  = vhci_send_frame;

	if (hci_register_dev(hdev) < 0) {
		BT_ERR("Can't register HCI device");
		hci_free_dev(hdev);
		data->hdev = NULL;
		kfree_skb(skb);
		return -EBUSY;
	}

	bt_cb(skb)->pkt_type = HCI_VENDOR_PKT;

	*skb_put(skb, 1) = 0xff;
	*skb_put(skb, 1) = dev_type;
	put_unaligned_le16(hdev->id, skb_put(skb, 2));
	skb_queue_tail(&data->readq, skb);

	wake_up_interruptible(&data->read_wait);
<<<<<<< HEAD
	return 0;
}

static int vhci_create_device(struct vhci_data *data, __u8 dev_type)
{
	struct hci_dev *hdev;
	struct sk_buff *skb;

	skb = bt_skb_alloc(4, GFP_KERNEL);
	if (!skb)
		return -ENOMEM;

	hdev = hci_alloc_dev();
	if (!hdev) {
		kfree_skb(skb);
		return -ENOMEM;
	}

	data->hdev = hdev;

	hdev->bus = HCI_VIRTUAL;
	hdev->dev_type = dev_type;
	hci_set_drvdata(hdev, data);

	hdev->open  = vhci_open_dev;
	hdev->close = vhci_close_dev;
	hdev->flush = vhci_flush;
	hdev->send  = vhci_send_frame;

	if (hci_register_dev(hdev) < 0) {
		BT_ERR("Can't register HCI device");
		hci_free_dev(hdev);
		data->hdev = NULL;
		kfree_skb(skb);
		return -EBUSY;
	}

	bt_cb(skb)->pkt_type = HCI_VENDOR_PKT;

	*skb_put(skb, 1) = 0xff;
	*skb_put(skb, 1) = dev_type;
	put_unaligned_le16(hdev->id, skb_put(skb, 2));
	skb_queue_tail(&data->readq, skb);

	wake_up_interruptible(&data->read_wait);
=======
>>>>>>> 01925efd
	return 0;
}

static inline ssize_t vhci_get_user(struct vhci_data *data,
				    const char __user *buf, size_t count)
{
	struct sk_buff *skb;
	__u8 pkt_type, dev_type;
	int ret;

	if (count < 2 || count > HCI_MAX_FRAME_SIZE)
		return -EINVAL;

	skb = bt_skb_alloc(count, GFP_KERNEL);
	if (!skb)
		return -ENOMEM;

	if (copy_from_user(skb_put(skb, count), buf, count)) {
		kfree_skb(skb);
		return -EFAULT;
	}

	pkt_type = *((__u8 *) skb->data);
	skb_pull(skb, 1);

	switch (pkt_type) {
	case HCI_EVENT_PKT:
	case HCI_ACLDATA_PKT:
	case HCI_SCODATA_PKT:
		if (!data->hdev) {
			kfree_skb(skb);
			return -ENODEV;
		}

<<<<<<< HEAD
		skb->dev = (void *) data->hdev;
		bt_cb(skb)->pkt_type = pkt_type;

		ret = hci_recv_frame(skb);
		break;

	case HCI_VENDOR_PKT:
		if (data->hdev) {
			kfree_skb(skb);
			return -EBADFD;
		}

=======
		bt_cb(skb)->pkt_type = pkt_type;

		ret = hci_recv_frame(data->hdev, skb);
		break;

	case HCI_VENDOR_PKT:
		if (data->hdev) {
			kfree_skb(skb);
			return -EBADFD;
		}

>>>>>>> 01925efd
		cancel_delayed_work_sync(&data->open_timeout);

		dev_type = *((__u8 *) skb->data);
		skb_pull(skb, 1);

		if (skb->len > 0) {
			kfree_skb(skb);
			return -EINVAL;
		}

		kfree_skb(skb);

		if (dev_type != HCI_BREDR && dev_type != HCI_AMP)
			return -EINVAL;

		ret = vhci_create_device(data, dev_type);
		break;

	default:
		kfree_skb(skb);
		return -EINVAL;
	}

	return (ret < 0) ? ret : count;
}

static inline ssize_t vhci_put_user(struct vhci_data *data,
				    struct sk_buff *skb,
				    char __user *buf, int count)
{
	char __user *ptr = buf;
	int len;

	len = min_t(unsigned int, skb->len, count);

	if (copy_to_user(ptr, skb->data, len))
		return -EFAULT;

	if (!data->hdev)
		return len;

	data->hdev->stat.byte_tx += len;

	switch (bt_cb(skb)->pkt_type) {
	case HCI_COMMAND_PKT:
		data->hdev->stat.cmd_tx++;
		break;
	case HCI_ACLDATA_PKT:
		data->hdev->stat.acl_tx++;
		break;
	case HCI_SCODATA_PKT:
		data->hdev->stat.sco_tx++;
		break;
	}

	return len;
}

static ssize_t vhci_read(struct file *file,
			 char __user *buf, size_t count, loff_t *pos)
{
	struct vhci_data *data = file->private_data;
	struct sk_buff *skb;
	ssize_t ret = 0;

	while (count) {
		skb = skb_dequeue(&data->readq);
		if (skb) {
			ret = vhci_put_user(data, skb, buf, count);
			if (ret < 0)
				skb_queue_head(&data->readq, skb);
			else
				kfree_skb(skb);
			break;
		}

		if (file->f_flags & O_NONBLOCK) {
			ret = -EAGAIN;
			break;
		}

		ret = wait_event_interruptible(data->read_wait,
					       !skb_queue_empty(&data->readq));
		if (ret < 0)
			break;
	}

	return ret;
}

static ssize_t vhci_write(struct file *file,
			  const char __user *buf, size_t count, loff_t *pos)
{
	struct vhci_data *data = file->private_data;

	return vhci_get_user(data, buf, count);
}

static unsigned int vhci_poll(struct file *file, poll_table *wait)
{
	struct vhci_data *data = file->private_data;

	poll_wait(file, &data->read_wait, wait);

	if (!skb_queue_empty(&data->readq))
		return POLLIN | POLLRDNORM;

	return POLLOUT | POLLWRNORM;
}

static void vhci_open_timeout(struct work_struct *work)
{
	struct vhci_data *data = container_of(work, struct vhci_data,
					      open_timeout.work);

	vhci_create_device(data, amp ? HCI_AMP : HCI_BREDR);
}

static int vhci_open(struct inode *inode, struct file *file)
{
	struct vhci_data *data;

	data = kzalloc(sizeof(struct vhci_data), GFP_KERNEL);
	if (!data)
		return -ENOMEM;

	skb_queue_head_init(&data->readq);
	init_waitqueue_head(&data->read_wait);

	INIT_DELAYED_WORK(&data->open_timeout, vhci_open_timeout);

	file->private_data = data;
	nonseekable_open(inode, file);

	schedule_delayed_work(&data->open_timeout, msecs_to_jiffies(1000));

	return 0;
}

static int vhci_release(struct inode *inode, struct file *file)
{
	struct vhci_data *data = file->private_data;
	struct hci_dev *hdev = data->hdev;

	cancel_delayed_work_sync(&data->open_timeout);

	if (hdev) {
		hci_unregister_dev(hdev);
		hci_free_dev(hdev);
	}

	file->private_data = NULL;
	kfree(data);

	return 0;
}

static const struct file_operations vhci_fops = {
	.owner		= THIS_MODULE,
	.read		= vhci_read,
	.write		= vhci_write,
	.poll		= vhci_poll,
	.open		= vhci_open,
	.release	= vhci_release,
	.llseek		= no_llseek,
};

static struct miscdevice vhci_miscdev= {
	.name	= "vhci",
	.fops	= &vhci_fops,
	.minor	= MISC_DYNAMIC_MINOR,
};

static int __init vhci_init(void)
{
	BT_INFO("Virtual HCI driver ver %s", VERSION);

	return misc_register(&vhci_miscdev);
}

static void __exit vhci_exit(void)
{
	misc_deregister(&vhci_miscdev);
}

module_init(vhci_init);
module_exit(vhci_exit);

module_param(amp, bool, 0644);
MODULE_PARM_DESC(amp, "Create AMP controller device");

MODULE_AUTHOR("Marcel Holtmann <marcel@holtmann.org>");
MODULE_DESCRIPTION("Bluetooth virtual HCI driver ver " VERSION);
MODULE_VERSION(VERSION);
MODULE_LICENSE("GPL");
MODULE_ALIAS("devname:vhci");<|MERGE_RESOLUTION|>--- conflicted
+++ resolved
@@ -137,54 +137,6 @@
 	skb_queue_tail(&data->readq, skb);
 
 	wake_up_interruptible(&data->read_wait);
-<<<<<<< HEAD
-	return 0;
-}
-
-static int vhci_create_device(struct vhci_data *data, __u8 dev_type)
-{
-	struct hci_dev *hdev;
-	struct sk_buff *skb;
-
-	skb = bt_skb_alloc(4, GFP_KERNEL);
-	if (!skb)
-		return -ENOMEM;
-
-	hdev = hci_alloc_dev();
-	if (!hdev) {
-		kfree_skb(skb);
-		return -ENOMEM;
-	}
-
-	data->hdev = hdev;
-
-	hdev->bus = HCI_VIRTUAL;
-	hdev->dev_type = dev_type;
-	hci_set_drvdata(hdev, data);
-
-	hdev->open  = vhci_open_dev;
-	hdev->close = vhci_close_dev;
-	hdev->flush = vhci_flush;
-	hdev->send  = vhci_send_frame;
-
-	if (hci_register_dev(hdev) < 0) {
-		BT_ERR("Can't register HCI device");
-		hci_free_dev(hdev);
-		data->hdev = NULL;
-		kfree_skb(skb);
-		return -EBUSY;
-	}
-
-	bt_cb(skb)->pkt_type = HCI_VENDOR_PKT;
-
-	*skb_put(skb, 1) = 0xff;
-	*skb_put(skb, 1) = dev_type;
-	put_unaligned_le16(hdev->id, skb_put(skb, 2));
-	skb_queue_tail(&data->readq, skb);
-
-	wake_up_interruptible(&data->read_wait);
-=======
->>>>>>> 01925efd
 	return 0;
 }
 
@@ -219,11 +171,9 @@
 			return -ENODEV;
 		}
 
-<<<<<<< HEAD
-		skb->dev = (void *) data->hdev;
 		bt_cb(skb)->pkt_type = pkt_type;
 
-		ret = hci_recv_frame(skb);
+		ret = hci_recv_frame(data->hdev, skb);
 		break;
 
 	case HCI_VENDOR_PKT:
@@ -232,19 +182,6 @@
 			return -EBADFD;
 		}
 
-=======
-		bt_cb(skb)->pkt_type = pkt_type;
-
-		ret = hci_recv_frame(data->hdev, skb);
-		break;
-
-	case HCI_VENDOR_PKT:
-		if (data->hdev) {
-			kfree_skb(skb);
-			return -EBADFD;
-		}
-
->>>>>>> 01925efd
 		cancel_delayed_work_sync(&data->open_timeout);
 
 		dev_type = *((__u8 *) skb->data);
