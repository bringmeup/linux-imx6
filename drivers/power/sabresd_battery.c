--- conflicted
+++ resolved
@@ -902,12 +902,6 @@
 	if (data) {
 		struct max8903_pdata *pdata = data->pdata;
 		if (pdata) {
-<<<<<<< HEAD
-			irq = gpio_to_irq(pdata->dok);
-			enable_irq_wake(irq);
-			irq = gpio_to_irq(pdata->uok);
-			enable_irq_wake(irq);
-=======
 			if (pdata->dc_valid) {
 				irq = gpio_to_irq(pdata->dok);
 				enable_irq_wake(irq);
@@ -916,7 +910,6 @@
 				irq = gpio_to_irq(pdata->uok);
 				enable_irq_wake(irq);
 				}
->>>>>>> 45c27e31
 			cancel_delayed_work(&data->work);
 		}
 	}
@@ -948,12 +941,6 @@
 				max8903_charger_update_status(data);
 				power_supply_changed(&data->usb);
 			}
-<<<<<<< HEAD
-			irq = gpio_to_irq(pdata->dok);
-			disable_irq_wake(irq);
-			irq = gpio_to_irq(pdata->uok);
-			disable_irq_wake(irq);
-=======
 			if (pdata->dc_valid) {
 				irq = gpio_to_irq(pdata->dok);
 				disable_irq_wake(irq);
@@ -962,7 +949,6 @@
 				irq = gpio_to_irq(pdata->uok);
 				disable_irq_wake(irq);
 			}
->>>>>>> 45c27e31
 			schedule_delayed_work(&data->work, BATTERY_UPDATE_INTERVAL);
 		}
 	}
