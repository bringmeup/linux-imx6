#
# PINCTRL infrastructure and drivers
#

config PINCTRL
	bool

if PINCTRL

menu "Pin controllers"
	depends on PINCTRL

config PINMUX
	bool "Support pin multiplexing controllers"

config PINCONF
	bool "Support pin configuration controllers"

config GENERIC_PINCONF
	bool
	select PINCONF

config DEBUG_PINCTRL
	bool "Debug PINCTRL calls"
	depends on DEBUG_KERNEL
	help
	  Say Y here to add some extra checks and diagnostics to PINCTRL calls.

config PINCTRL_ABX500
	bool "ST-Ericsson ABx500 family Mixed Signal Circuit gpio functions"
	depends on AB8500_CORE
	select GENERIC_PINCONF
	help
	  Select this to enable the ABx500 family IC GPIO driver

config PINCTRL_AB8500
	bool "AB8500 pin controller driver"
	depends on PINCTRL_ABX500 && ARCH_U8500

config PINCTRL_AB8540
	bool "AB8540 pin controller driver"
	depends on PINCTRL_ABX500 && ARCH_U8500

config PINCTRL_AB9540
	bool "AB9540 pin controller driver"
	depends on PINCTRL_ABX500 && ARCH_U8500

config PINCTRL_AB8505
	bool "AB8505 pin controller driver"
	depends on PINCTRL_ABX500 && ARCH_U8500

config PINCTRL_ADI2
	bool "ADI pin controller driver"
	depends on BLACKFIN
	select PINMUX
	select IRQ_DOMAIN
	help
	  This is the pin controller and gpio driver for ADI BF54x, BF60x and
	  future processors. This option is selected automatically when specific
	  machine and arch are selected to build.

config PINCTRL_AS3722
	bool "Pinctrl and GPIO driver for ams AS3722 PMIC"
	depends on MFD_AS3722 && GPIOLIB
	select PINMUX
	select GENERIC_PINCONF
	help
	  AS3722 device supports the configuration of GPIO pins for different
	  functionality. This driver supports the pinmux, push-pull and
	  open drain configuration for the GPIO pins of AS3722 devices. It also
	  supports the GPIO functionality through gpiolib.

config PINCTRL_BF54x
	def_bool y if BF54x
	select PINCTRL_ADI2

config PINCTRL_BF60x
	def_bool y if BF60x
	select PINCTRL_ADI2

config PINCTRL_AT91
	bool "AT91 pinctrl driver"
	depends on OF
	depends on ARCH_AT91
	select PINMUX
	select PINCONF
	help
	  Say Y here to enable the at91 pinctrl driver

config PINCTRL_BAYTRAIL
	bool "Intel Baytrail GPIO pin control"
	depends on GPIOLIB && ACPI && X86
	select IRQ_DOMAIN
	help
	  driver for memory mapped GPIO functionality on Intel Baytrail
	  platforms. Supports 3 banks with 102, 28 and 44 gpios.
	  Most pins are usually muxed to some other functionality by firmware,
	  so only a small amount is available for gpio use.

	  Requires ACPI device enumeration code to set up a platform device.

config PINCTRL_BCM2835
	bool
	select PINMUX
	select PINCONF

config PINCTRL_CAPRI
	bool "Broadcom Capri pinctrl driver"
	depends on OF
	select PINMUX
	select PINCONF
	select GENERIC_PINCONF
	select REGMAP_MMIO
	help
	  Say Y here to support Broadcom Capri pinctrl driver, which is used for
	  the BCM281xx SoC family, including BCM11130, BCM11140, BCM11351,
	  BCM28145, and BCM28155 SoCs.  This driver requires the pinctrl
	  framework.  GPIO is provided by a separate GPIO driver.

config PINCTRL_IMX
	bool
	select PINMUX
	select PINCONF

config PINCTRL_IMX1_CORE
	bool
	select PINMUX
	select PINCONF

config PINCTRL_IMX27
	bool "IMX27 pinctrl driver"
	depends on SOC_IMX27
	select PINCTRL_IMX1_CORE
	help
	  Say Y here to enable the imx27 pinctrl driver


config PINCTRL_IMX25
        bool "IMX25 pinctrl driver"
        depends on OF
        depends on SOC_IMX25
        select PINCTRL_IMX
        help
          Say Y here to enable the imx25 pinctrl driver

config PINCTRL_IMX35
	bool "IMX35 pinctrl driver"
	depends on SOC_IMX35
	select PINCTRL_IMX
	help
	  Say Y here to enable the imx35 pinctrl driver

config PINCTRL_IMX50
	bool "IMX50 pinctrl driver"
	depends on SOC_IMX50
	select PINCTRL_IMX
	help
	  Say Y here to enable the imx50 pinctrl driver

config PINCTRL_IMX51
	bool "IMX51 pinctrl driver"
	depends on SOC_IMX51
	select PINCTRL_IMX
	help
	  Say Y here to enable the imx51 pinctrl driver

config PINCTRL_IMX53
	bool "IMX53 pinctrl driver"
	depends on SOC_IMX53
	select PINCTRL_IMX
	help
	  Say Y here to enable the imx53 pinctrl driver

config PINCTRL_IMX6Q
	bool "IMX6Q/DL pinctrl driver"
	depends on SOC_IMX6Q
	select PINCTRL_IMX
	help
	  Say Y here to enable the imx6q/dl pinctrl driver

config PINCTRL_IMX6SL
	bool "IMX6SL pinctrl driver"
	depends on SOC_IMX6SL
	select PINCTRL_IMX
	help
	  Say Y here to enable the imx6sl pinctrl driver

config PINCTRL_IMX6SX
	bool "IMX6SX pinctrl driver"
	depends on SOC_IMX6SX
	select PINCTRL_IMX
	help
	  Say Y here to enable the imx6sx pinctrl driver

<<<<<<< HEAD
=======
config PINCTRL_IMX6UL
	bool "IMX6UL pinctrl driver"
	depends on SOC_IMX6UL
	select PINCTRL_IMX
	help
	  Say Y here to enable the imx6ul pinctrl driver

>>>>>>> e4b66791
config PINCTRL_IMX7D
	bool "IMX7D pinctrl driver"
	depends on SOC_IMX7D
	select PINCTRL_IMX
	help
	  Say Y here to enable the imx7d pinctrl driver

config PINCTRL_VF610
	bool "Freescale Vybrid VF610 pinctrl driver"
	depends on SOC_VF610
	select PINCTRL_IMX
	help
	  Say Y here to enable the Freescale Vybrid VF610 pinctrl driver

config PINCTRL_LANTIQ
	bool
	depends on LANTIQ
	select PINMUX
	select PINCONF

config PINCTRL_FALCON
	bool
	depends on SOC_FALCON
	depends on PINCTRL_LANTIQ

config PINCTRL_MXS
	bool
	select PINMUX
	select PINCONF

config PINCTRL_IMX23
	bool
	select PINCTRL_MXS

config PINCTRL_IMX28
	bool
	select PINCTRL_MXS

config PINCTRL_MSM
	bool
	select PINMUX
	select PINCONF
	select GENERIC_PINCONF

config PINCTRL_MSM8X74
	tristate "Qualcomm 8x74 pin controller driver"
	depends on GPIOLIB && OF && OF_IRQ
	select PINCTRL_MSM
	help
	  This is the pinctrl, pinmux, pinconf and gpiolib driver for the
	  Qualcomm TLMM block found in the Qualcomm 8974 platform.

config PINCTRL_NOMADIK
	bool "Nomadik pin controller driver"
	depends on ARCH_U8500 || ARCH_NOMADIK
	select PINMUX
	select PINCONF

config PINCTRL_STN8815
	bool "STN8815 pin controller driver"
	depends on PINCTRL_NOMADIK && ARCH_NOMADIK

config PINCTRL_DB8500
	bool "DB8500 pin controller driver"
	depends on PINCTRL_NOMADIK && ARCH_U8500

config PINCTRL_DB8540
	bool "DB8540 pin controller driver"
	depends on PINCTRL_NOMADIK && ARCH_U8500

config PINCTRL_ROCKCHIP
	bool
	select PINMUX
	select GENERIC_PINCONF
	select GENERIC_IRQ_CHIP

config PINCTRL_SINGLE
	tristate "One-register-per-pin type device tree based pinctrl driver"
	depends on OF
	select PINMUX
	select PINCONF
	select GENERIC_PINCONF
	help
	  This selects the device tree based generic pinctrl driver.

config PINCTRL_SIRF
	bool "CSR SiRFprimaII/SiRFmarco pin controller driver"
	depends on ARCH_SIRF
	select PINMUX

config PINCTRL_SUNXI
	bool
	select PINMUX
	select GENERIC_PINCONF

config PINCTRL_ST
	bool
	depends on OF
	select PINMUX
	select PINCONF

config PINCTRL_TEGRA
	bool
	select PINMUX
	select PINCONF

config PINCTRL_TEGRA20
	bool
	select PINCTRL_TEGRA

config PINCTRL_TEGRA30
	bool
	select PINCTRL_TEGRA

config PINCTRL_TEGRA114
	bool
	select PINCTRL_TEGRA

config PINCTRL_TEGRA124
	bool
	select PINCTRL_TEGRA

config PINCTRL_TZ1090
	bool "Toumaz Xenif TZ1090 pin control driver"
	depends on SOC_TZ1090
	select PINMUX
	select GENERIC_PINCONF

config PINCTRL_TZ1090_PDC
	bool "Toumaz Xenif TZ1090 PDC pin control driver"
	depends on SOC_TZ1090
	select PINMUX
	select PINCONF

config PINCTRL_U300
	bool "U300 pin controller driver"
	depends on ARCH_U300
	select PINMUX
	select GENERIC_PINCONF

config PINCTRL_COH901
	bool "ST-Ericsson U300 COH 901 335/571 GPIO"
	depends on GPIOLIB && ARCH_U300 && PINCTRL_U300
	help
	  Say yes here to support GPIO interface on ST-Ericsson U300.
	  The names of the two IP block variants supported are
	  COH 901 335 and COH 901 571/3. They contain 3, 5 or 7
	  ports of 8 GPIO pins each.

config PINCTRL_SAMSUNG
	bool
	select PINMUX
	select PINCONF

config PINCTRL_EXYNOS
	bool "Pinctrl driver data for Samsung EXYNOS SoCs other than 5440"
	depends on OF && GPIOLIB && (ARCH_EXYNOS || ARCH_S5PV210)
	select PINCTRL_SAMSUNG

config PINCTRL_EXYNOS5440
	bool "Samsung EXYNOS5440 SoC pinctrl driver"
	depends on SOC_EXYNOS5440
	select PINMUX
	select PINCONF

config PINCTRL_PALMAS
	bool "Pinctrl driver for the PALMAS Series MFD devices"
	depends on OF && MFD_PALMAS
	select PINMUX
	select GENERIC_PINCONF
	help
	  Palmas device supports the configuration of pins for different
	  functionality. This driver supports the pinmux, push-pull and
	  open drain configuration for the Palmas series devices like
	  TPS65913, TPS80036 etc.

config PINCTRL_S3C24XX
	bool "Samsung S3C24XX SoC pinctrl driver"
	depends on ARCH_S3C24XX
	select PINCTRL_SAMSUNG

config PINCTRL_S3C64XX
	bool "Samsung S3C64XX SoC pinctrl driver"
	depends on ARCH_S3C64XX
	select PINCTRL_SAMSUNG

source "drivers/pinctrl/mvebu/Kconfig"
source "drivers/pinctrl/sh-pfc/Kconfig"
source "drivers/pinctrl/spear/Kconfig"
source "drivers/pinctrl/vt8500/Kconfig"

config PINCTRL_XWAY
	bool
	depends on SOC_TYPE_XWAY
	depends on PINCTRL_LANTIQ

config PINCTRL_TB10X
	bool
	depends on ARC_PLAT_TB10X

endmenu

endif<|MERGE_RESOLUTION|>--- conflicted
+++ resolved
@@ -192,8 +192,6 @@
 	help
 	  Say Y here to enable the imx6sx pinctrl driver
 
-<<<<<<< HEAD
-=======
 config PINCTRL_IMX6UL
 	bool "IMX6UL pinctrl driver"
 	depends on SOC_IMX6UL
@@ -201,7 +199,6 @@
 	help
 	  Say Y here to enable the imx6ul pinctrl driver
 
->>>>>>> e4b66791
 config PINCTRL_IMX7D
 	bool "IMX7D pinctrl driver"
 	depends on SOC_IMX7D
