/*
 * intel_idle.c - native hardware idle loop for modern Intel processors
 *
 * Copyright (c) 2013, Intel Corporation.
 * Len Brown <len.brown@intel.com>
 *
 * This program is free software; you can redistribute it and/or modify it
 * under the terms and conditions of the GNU General Public License,
 * version 2, as published by the Free Software Foundation.
 *
 * This program is distributed in the hope it will be useful, but WITHOUT
 * ANY WARRANTY; without even the implied warranty of MERCHANTABILITY or
 * FITNESS FOR A PARTICULAR PURPOSE.  See the GNU General Public License for
 * more details.
 *
 * You should have received a copy of the GNU General Public License along with
 * this program; if not, write to the Free Software Foundation, Inc.,
 * 51 Franklin St - Fifth Floor, Boston, MA 02110-1301 USA.
 */

/*
 * intel_idle is a cpuidle driver that loads on specific Intel processors
 * in lieu of the legacy ACPI processor_idle driver.  The intent is to
 * make Linux more efficient on these processors, as intel_idle knows
 * more than ACPI, as well as make Linux more immune to ACPI BIOS bugs.
 */

/*
 * Design Assumptions
 *
 * All CPUs have same idle states as boot CPU
 *
 * Chipset BM_STS (bus master status) bit is a NOP
 *	for preventing entry into deep C-stats
 */

/*
 * Known limitations
 *
 * The driver currently initializes for_each_online_cpu() upon modprobe.
 * It it unaware of subsequent processors hot-added to the system.
 * This means that if you boot with maxcpus=n and later online
 * processors above n, those processors will use C1 only.
 *
 * ACPI has a .suspend hack to turn off deep c-statees during suspend
 * to avoid complications with the lapic timer workaround.
 * Have not seen issues with suspend, but may need same workaround here.
 *
 * There is currently no kernel-based automatic probing/loading mechanism
 * if the driver is built as a module.
 */

/* un-comment DEBUG to enable pr_debug() statements */
#define DEBUG

#include <linux/kernel.h>
#include <linux/cpuidle.h>
#include <linux/clockchips.h>
#include <trace/events/power.h>
#include <linux/sched.h>
#include <linux/notifier.h>
#include <linux/cpu.h>
#include <linux/module.h>
#include <asm/cpu_device_id.h>
#include <asm/mwait.h>
#include <asm/msr.h>

#define INTEL_IDLE_VERSION "0.4"
#define PREFIX "intel_idle: "

static struct cpuidle_driver intel_idle_driver = {
	.name = "intel_idle",
	.owner = THIS_MODULE,
};
/* intel_idle.max_cstate=0 disables driver */
static int max_cstate = CPUIDLE_STATE_MAX - 1;

static unsigned int mwait_substates;

#define LAPIC_TIMER_ALWAYS_RELIABLE 0xFFFFFFFF
/* Reliable LAPIC Timer States, bit 1 for C1 etc.  */
static unsigned int lapic_timer_reliable_states = (1 << 1);	 /* Default to only C1 */

struct idle_cpu {
	struct cpuidle_state *state_table;

	/*
	 * Hardware C-state auto-demotion may not always be optimal.
	 * Indicate which enable bits to clear here.
	 */
	unsigned long auto_demotion_disable_flags;
	bool disable_promotion_to_c1e;
};

static const struct idle_cpu *icpu;
static struct cpuidle_device __percpu *intel_idle_cpuidle_devices;
static int intel_idle(struct cpuidle_device *dev,
			struct cpuidle_driver *drv, int index);
static int intel_idle_cpu_init(int cpu);

static struct cpuidle_state *cpuidle_state_table;

/*
 * Set this flag for states where the HW flushes the TLB for us
 * and so we don't need cross-calls to keep it consistent.
 * If this flag is set, SW flushes the TLB, so even if the
 * HW doesn't do the flushing, this flag is safe to use.
 */
#define CPUIDLE_FLAG_TLB_FLUSHED	0x10000

/*
 * MWAIT takes an 8-bit "hint" in EAX "suggesting"
 * the C-state (top nibble) and sub-state (bottom nibble)
 * 0x00 means "MWAIT(C1)", 0x10 means "MWAIT(C2)" etc.
 *
 * We store the hint at the top of our "flags" for each state.
 */
#define flg2MWAIT(flags) (((flags) >> 24) & 0xFF)
#define MWAIT2flg(eax) ((eax & 0xFF) << 24)

/*
 * States are indexed by the cstate number,
 * which is also the index into the MWAIT hint array.
 * Thus C0 is a dummy.
 */
static struct cpuidle_state nehalem_cstates[] = {
	{
		.name = "C1-NHM",
		.desc = "MWAIT 0x00",
		.flags = MWAIT2flg(0x00) | CPUIDLE_FLAG_TIME_VALID,
		.exit_latency = 3,
		.target_residency = 6,
		.enter = &intel_idle },
	{
		.name = "C1E-NHM",
		.desc = "MWAIT 0x01",
		.flags = MWAIT2flg(0x01) | CPUIDLE_FLAG_TIME_VALID,
		.exit_latency = 10,
		.target_residency = 20,
		.enter = &intel_idle },
	{
		.name = "C3-NHM",
		.desc = "MWAIT 0x10",
		.flags = MWAIT2flg(0x10) | CPUIDLE_FLAG_TIME_VALID | CPUIDLE_FLAG_TLB_FLUSHED,
		.exit_latency = 20,
		.target_residency = 80,
		.enter = &intel_idle },
	{
		.name = "C6-NHM",
		.desc = "MWAIT 0x20",
		.flags = MWAIT2flg(0x20) | CPUIDLE_FLAG_TIME_VALID | CPUIDLE_FLAG_TLB_FLUSHED,
		.exit_latency = 200,
		.target_residency = 800,
		.enter = &intel_idle },
	{
		.enter = NULL }
};

static struct cpuidle_state snb_cstates[] = {
	{
		.name = "C1-SNB",
		.desc = "MWAIT 0x00",
		.flags = MWAIT2flg(0x00) | CPUIDLE_FLAG_TIME_VALID,
		.exit_latency = 2,
		.target_residency = 2,
		.enter = &intel_idle },
	{
		.name = "C1E-SNB",
		.desc = "MWAIT 0x01",
		.flags = MWAIT2flg(0x01) | CPUIDLE_FLAG_TIME_VALID,
		.exit_latency = 10,
		.target_residency = 20,
		.enter = &intel_idle },
	{
		.name = "C3-SNB",
		.desc = "MWAIT 0x10",
		.flags = MWAIT2flg(0x10) | CPUIDLE_FLAG_TIME_VALID | CPUIDLE_FLAG_TLB_FLUSHED,
		.exit_latency = 80,
		.target_residency = 211,
		.enter = &intel_idle },
	{
		.name = "C6-SNB",
		.desc = "MWAIT 0x20",
		.flags = MWAIT2flg(0x20) | CPUIDLE_FLAG_TIME_VALID | CPUIDLE_FLAG_TLB_FLUSHED,
		.exit_latency = 104,
		.target_residency = 345,
		.enter = &intel_idle },
	{
		.name = "C7-SNB",
		.desc = "MWAIT 0x30",
		.flags = MWAIT2flg(0x30) | CPUIDLE_FLAG_TIME_VALID | CPUIDLE_FLAG_TLB_FLUSHED,
		.exit_latency = 109,
		.target_residency = 345,
		.enter = &intel_idle },
	{
		.enter = NULL }
};

static struct cpuidle_state ivb_cstates[] = {
	{
		.name = "C1-IVB",
		.desc = "MWAIT 0x00",
		.flags = MWAIT2flg(0x00) | CPUIDLE_FLAG_TIME_VALID,
		.exit_latency = 1,
		.target_residency = 1,
		.enter = &intel_idle },
	{
		.name = "C1E-IVB",
		.desc = "MWAIT 0x01",
		.flags = MWAIT2flg(0x01) | CPUIDLE_FLAG_TIME_VALID,
		.exit_latency = 10,
		.target_residency = 20,
		.enter = &intel_idle },
	{
		.name = "C3-IVB",
		.desc = "MWAIT 0x10",
		.flags = MWAIT2flg(0x10) | CPUIDLE_FLAG_TIME_VALID | CPUIDLE_FLAG_TLB_FLUSHED,
		.exit_latency = 59,
		.target_residency = 156,
		.enter = &intel_idle },
	{
		.name = "C6-IVB",
		.desc = "MWAIT 0x20",
		.flags = MWAIT2flg(0x20) | CPUIDLE_FLAG_TIME_VALID | CPUIDLE_FLAG_TLB_FLUSHED,
		.exit_latency = 80,
		.target_residency = 300,
		.enter = &intel_idle },
	{
		.name = "C7-IVB",
		.desc = "MWAIT 0x30",
		.flags = MWAIT2flg(0x30) | CPUIDLE_FLAG_TIME_VALID | CPUIDLE_FLAG_TLB_FLUSHED,
		.exit_latency = 87,
		.target_residency = 300,
		.enter = &intel_idle },
	{
		.enter = NULL }
};

static struct cpuidle_state hsw_cstates[] = {
	{
		.name = "C1-HSW",
		.desc = "MWAIT 0x00",
		.flags = MWAIT2flg(0x00) | CPUIDLE_FLAG_TIME_VALID,
		.exit_latency = 2,
		.target_residency = 2,
		.enter = &intel_idle },
	{
		.name = "C1E-HSW",
		.desc = "MWAIT 0x01",
		.flags = MWAIT2flg(0x01) | CPUIDLE_FLAG_TIME_VALID,
		.exit_latency = 10,
		.target_residency = 20,
		.enter = &intel_idle },
	{
		.name = "C3-HSW",
		.desc = "MWAIT 0x10",
		.flags = MWAIT2flg(0x10) | CPUIDLE_FLAG_TIME_VALID | CPUIDLE_FLAG_TLB_FLUSHED,
		.exit_latency = 33,
		.target_residency = 100,
		.enter = &intel_idle },
	{
		.name = "C6-HSW",
		.desc = "MWAIT 0x20",
		.flags = MWAIT2flg(0x20) | CPUIDLE_FLAG_TIME_VALID | CPUIDLE_FLAG_TLB_FLUSHED,
		.exit_latency = 133,
		.target_residency = 400,
		.enter = &intel_idle },
	{
		.name = "C7s-HSW",
		.desc = "MWAIT 0x32",
		.flags = MWAIT2flg(0x32) | CPUIDLE_FLAG_TIME_VALID | CPUIDLE_FLAG_TLB_FLUSHED,
		.exit_latency = 166,
		.target_residency = 500,
		.enter = &intel_idle },
	{
		.name = "C8-HSW",
		.desc = "MWAIT 0x40",
		.flags = MWAIT2flg(0x40) | CPUIDLE_FLAG_TIME_VALID | CPUIDLE_FLAG_TLB_FLUSHED,
		.exit_latency = 300,
		.target_residency = 900,
		.enter = &intel_idle },
	{
		.name = "C9-HSW",
		.desc = "MWAIT 0x50",
		.flags = MWAIT2flg(0x50) | CPUIDLE_FLAG_TIME_VALID | CPUIDLE_FLAG_TLB_FLUSHED,
		.exit_latency = 600,
		.target_residency = 1800,
		.enter = &intel_idle },
	{
		.name = "C10-HSW",
		.desc = "MWAIT 0x60",
		.flags = MWAIT2flg(0x60) | CPUIDLE_FLAG_TIME_VALID | CPUIDLE_FLAG_TLB_FLUSHED,
		.exit_latency = 2600,
		.target_residency = 7700,
		.enter = &intel_idle },
	{
		.enter = NULL }
};

static struct cpuidle_state atom_cstates[] = {
	{
		.name = "C1E-ATM",
		.desc = "MWAIT 0x00",
		.flags = MWAIT2flg(0x00) | CPUIDLE_FLAG_TIME_VALID,
		.exit_latency = 10,
		.target_residency = 20,
		.enter = &intel_idle },
	{
		.name = "C2-ATM",
		.desc = "MWAIT 0x10",
		.flags = MWAIT2flg(0x10) | CPUIDLE_FLAG_TIME_VALID,
		.exit_latency = 20,
		.target_residency = 80,
		.enter = &intel_idle },
	{
		.name = "C4-ATM",
		.desc = "MWAIT 0x30",
		.flags = MWAIT2flg(0x30) | CPUIDLE_FLAG_TIME_VALID | CPUIDLE_FLAG_TLB_FLUSHED,
		.exit_latency = 100,
		.target_residency = 400,
		.enter = &intel_idle },
	{
		.name = "C6-ATM",
		.desc = "MWAIT 0x52",
		.flags = MWAIT2flg(0x52) | CPUIDLE_FLAG_TIME_VALID | CPUIDLE_FLAG_TLB_FLUSHED,
		.exit_latency = 140,
		.target_residency = 560,
		.enter = &intel_idle },
	{
		.enter = NULL }
};
<<<<<<< HEAD
static struct cpuidle_state avn_cstates[] __initdata = {
=======
static struct cpuidle_state avn_cstates[] = {
>>>>>>> 90e5e773
	{
		.name = "C1-AVN",
		.desc = "MWAIT 0x00",
		.flags = MWAIT2flg(0x00) | CPUIDLE_FLAG_TIME_VALID,
		.exit_latency = 2,
		.target_residency = 2,
		.enter = &intel_idle },
	{
		.name = "C6-AVN",
		.desc = "MWAIT 0x51",
		.flags = MWAIT2flg(0x51) | CPUIDLE_FLAG_TIME_VALID | CPUIDLE_FLAG_TLB_FLUSHED,
		.exit_latency = 15,
		.target_residency = 45,
		.enter = &intel_idle },
	{
		.enter = NULL }
};

/**
 * intel_idle
 * @dev: cpuidle_device
 * @drv: cpuidle driver
 * @index: index of cpuidle state
 *
 * Must be called under local_irq_disable().
 */
static int intel_idle(struct cpuidle_device *dev,
		struct cpuidle_driver *drv, int index)
{
	unsigned long ecx = 1; /* break on interrupt flag */
	struct cpuidle_state *state = &drv->states[index];
	unsigned long eax = flg2MWAIT(state->flags);
	unsigned int cstate;
	int cpu = smp_processor_id();

	cstate = (((eax) >> MWAIT_SUBSTATE_SIZE) & MWAIT_CSTATE_MASK) + 1;

	/*
	 * leave_mm() to avoid costly and often unnecessary wakeups
	 * for flushing the user TLB's associated with the active mm.
	 */
	if (state->flags & CPUIDLE_FLAG_TLB_FLUSHED)
		leave_mm(cpu);

	if (!(lapic_timer_reliable_states & (1 << (cstate))))
		clockevents_notify(CLOCK_EVT_NOTIFY_BROADCAST_ENTER, &cpu);

	if (!current_set_polling_and_test()) {

		if (this_cpu_has(X86_FEATURE_CLFLUSH_MONITOR))
			clflush((void *)&current_thread_info()->flags);

		__monitor((void *)&current_thread_info()->flags, 0, 0);
		smp_mb();
		if (!need_resched())
			__mwait(eax, ecx);
	}

	if (!(lapic_timer_reliable_states & (1 << (cstate))))
		clockevents_notify(CLOCK_EVT_NOTIFY_BROADCAST_EXIT, &cpu);

	return index;
}

static void __setup_broadcast_timer(void *arg)
{
	unsigned long reason = (unsigned long)arg;
	int cpu = smp_processor_id();

	reason = reason ?
		CLOCK_EVT_NOTIFY_BROADCAST_ON : CLOCK_EVT_NOTIFY_BROADCAST_OFF;

	clockevents_notify(reason, &cpu);
}

static int cpu_hotplug_notify(struct notifier_block *n,
			      unsigned long action, void *hcpu)
{
	int hotcpu = (unsigned long)hcpu;
	struct cpuidle_device *dev;

	switch (action & ~CPU_TASKS_FROZEN) {
	case CPU_ONLINE:

		if (lapic_timer_reliable_states != LAPIC_TIMER_ALWAYS_RELIABLE)
			smp_call_function_single(hotcpu, __setup_broadcast_timer,
						 (void *)true, 1);

		/*
		 * Some systems can hotplug a cpu at runtime after
		 * the kernel has booted, we have to initialize the
		 * driver in this case
		 */
		dev = per_cpu_ptr(intel_idle_cpuidle_devices, hotcpu);
		if (!dev->registered)
			intel_idle_cpu_init(hotcpu);

		break;
	}
	return NOTIFY_OK;
}

static struct notifier_block cpu_hotplug_notifier = {
	.notifier_call = cpu_hotplug_notify,
};

static void auto_demotion_disable(void *dummy)
{
	unsigned long long msr_bits;

	rdmsrl(MSR_NHM_SNB_PKG_CST_CFG_CTL, msr_bits);
	msr_bits &= ~(icpu->auto_demotion_disable_flags);
	wrmsrl(MSR_NHM_SNB_PKG_CST_CFG_CTL, msr_bits);
}
static void c1e_promotion_disable(void *dummy)
{
	unsigned long long msr_bits;

	rdmsrl(MSR_IA32_POWER_CTL, msr_bits);
	msr_bits &= ~0x2;
	wrmsrl(MSR_IA32_POWER_CTL, msr_bits);
}

static const struct idle_cpu idle_cpu_nehalem = {
	.state_table = nehalem_cstates,
	.auto_demotion_disable_flags = NHM_C1_AUTO_DEMOTE | NHM_C3_AUTO_DEMOTE,
	.disable_promotion_to_c1e = true,
};

static const struct idle_cpu idle_cpu_atom = {
	.state_table = atom_cstates,
};

static const struct idle_cpu idle_cpu_lincroft = {
	.state_table = atom_cstates,
	.auto_demotion_disable_flags = ATM_LNC_C6_AUTO_DEMOTE,
};

static const struct idle_cpu idle_cpu_snb = {
	.state_table = snb_cstates,
	.disable_promotion_to_c1e = true,
};

static const struct idle_cpu idle_cpu_ivb = {
	.state_table = ivb_cstates,
	.disable_promotion_to_c1e = true,
};

static const struct idle_cpu idle_cpu_hsw = {
	.state_table = hsw_cstates,
	.disable_promotion_to_c1e = true,
};

static const struct idle_cpu idle_cpu_avn = {
	.state_table = avn_cstates,
	.disable_promotion_to_c1e = true,
};

#define ICPU(model, cpu) \
	{ X86_VENDOR_INTEL, 6, model, X86_FEATURE_MWAIT, (unsigned long)&cpu }

static const struct x86_cpu_id intel_idle_ids[] = {
	ICPU(0x1a, idle_cpu_nehalem),
	ICPU(0x1e, idle_cpu_nehalem),
	ICPU(0x1f, idle_cpu_nehalem),
	ICPU(0x25, idle_cpu_nehalem),
	ICPU(0x2c, idle_cpu_nehalem),
	ICPU(0x2e, idle_cpu_nehalem),
	ICPU(0x1c, idle_cpu_atom),
	ICPU(0x26, idle_cpu_lincroft),
	ICPU(0x2f, idle_cpu_nehalem),
	ICPU(0x2a, idle_cpu_snb),
	ICPU(0x2d, idle_cpu_snb),
	ICPU(0x3a, idle_cpu_ivb),
	ICPU(0x3e, idle_cpu_ivb),
	ICPU(0x3c, idle_cpu_hsw),
	ICPU(0x3f, idle_cpu_hsw),
	ICPU(0x45, idle_cpu_hsw),
	ICPU(0x46, idle_cpu_hsw),
	ICPU(0x4D, idle_cpu_avn),
	{}
};
MODULE_DEVICE_TABLE(x86cpu, intel_idle_ids);

/*
 * intel_idle_probe()
 */
static int __init intel_idle_probe(void)
{
	unsigned int eax, ebx, ecx;
	const struct x86_cpu_id *id;

	if (max_cstate == 0) {
		pr_debug(PREFIX "disabled\n");
		return -EPERM;
	}

	id = x86_match_cpu(intel_idle_ids);
	if (!id) {
		if (boot_cpu_data.x86_vendor == X86_VENDOR_INTEL &&
		    boot_cpu_data.x86 == 6)
			pr_debug(PREFIX "does not run on family %d model %d\n",
				boot_cpu_data.x86, boot_cpu_data.x86_model);
		return -ENODEV;
	}

	if (boot_cpu_data.cpuid_level < CPUID_MWAIT_LEAF)
		return -ENODEV;

	cpuid(CPUID_MWAIT_LEAF, &eax, &ebx, &ecx, &mwait_substates);

	if (!(ecx & CPUID5_ECX_EXTENSIONS_SUPPORTED) ||
	    !(ecx & CPUID5_ECX_INTERRUPT_BREAK) ||
	    !mwait_substates)
			return -ENODEV;

	pr_debug(PREFIX "MWAIT substates: 0x%x\n", mwait_substates);

	icpu = (const struct idle_cpu *)id->driver_data;
	cpuidle_state_table = icpu->state_table;

	if (boot_cpu_has(X86_FEATURE_ARAT))	/* Always Reliable APIC Timer */
		lapic_timer_reliable_states = LAPIC_TIMER_ALWAYS_RELIABLE;
	else
		on_each_cpu(__setup_broadcast_timer, (void *)true, 1);

	pr_debug(PREFIX "v" INTEL_IDLE_VERSION
		" model 0x%X\n", boot_cpu_data.x86_model);

	pr_debug(PREFIX "lapic_timer_reliable_states 0x%x\n",
		lapic_timer_reliable_states);
	return 0;
}

/*
 * intel_idle_cpuidle_devices_uninit()
 * unregister, free cpuidle_devices
 */
static void intel_idle_cpuidle_devices_uninit(void)
{
	int i;
	struct cpuidle_device *dev;

	for_each_online_cpu(i) {
		dev = per_cpu_ptr(intel_idle_cpuidle_devices, i);
		cpuidle_unregister_device(dev);
	}

	free_percpu(intel_idle_cpuidle_devices);
	return;
}
/*
 * intel_idle_cpuidle_driver_init()
 * allocate, initialize cpuidle_states
 */
static int __init intel_idle_cpuidle_driver_init(void)
{
	int cstate;
	struct cpuidle_driver *drv = &intel_idle_driver;

	drv->state_count = 1;

	for (cstate = 0; cstate < CPUIDLE_STATE_MAX; ++cstate) {
		int num_substates, mwait_hint, mwait_cstate, mwait_substate;

		if (cpuidle_state_table[cstate].enter == NULL)
			break;

		if (cstate + 1 > max_cstate) {
			printk(PREFIX "max_cstate %d reached\n",
				max_cstate);
			break;
		}

		mwait_hint = flg2MWAIT(cpuidle_state_table[cstate].flags);
		mwait_cstate = MWAIT_HINT2CSTATE(mwait_hint);
		mwait_substate = MWAIT_HINT2SUBSTATE(mwait_hint);

		/* does the state exist in CPUID.MWAIT? */
		num_substates = (mwait_substates >> ((mwait_cstate + 1) * 4))
					& MWAIT_SUBSTATE_MASK;

		/* if sub-state in table is not enumerated by CPUID */
		if ((mwait_substate + 1) > num_substates)
			continue;

		if (((mwait_cstate + 1) > 2) &&
			!boot_cpu_has(X86_FEATURE_NONSTOP_TSC))
			mark_tsc_unstable("TSC halts in idle"
					" states deeper than C2");

		drv->states[drv->state_count] =	/* structure copy */
			cpuidle_state_table[cstate];

		drv->state_count += 1;
	}

	if (icpu->auto_demotion_disable_flags)
		on_each_cpu(auto_demotion_disable, NULL, 1);

	if (icpu->disable_promotion_to_c1e)	/* each-cpu is redundant */
		on_each_cpu(c1e_promotion_disable, NULL, 1);

	return 0;
}


/*
 * intel_idle_cpu_init()
 * allocate, initialize, register cpuidle_devices
 * @cpu: cpu/core to initialize
 */
static int intel_idle_cpu_init(int cpu)
{
	int cstate;
	struct cpuidle_device *dev;

	dev = per_cpu_ptr(intel_idle_cpuidle_devices, cpu);

	dev->state_count = 1;

	for (cstate = 0; cstate < CPUIDLE_STATE_MAX; ++cstate) {
		int num_substates, mwait_hint, mwait_cstate, mwait_substate;

		if (cpuidle_state_table[cstate].enter == NULL)
			break;

		if (cstate + 1 > max_cstate) {
			printk(PREFIX "max_cstate %d reached\n", max_cstate);
			break;
		}

		mwait_hint = flg2MWAIT(cpuidle_state_table[cstate].flags);
		mwait_cstate = MWAIT_HINT2CSTATE(mwait_hint);
		mwait_substate = MWAIT_HINT2SUBSTATE(mwait_hint);

		/* does the state exist in CPUID.MWAIT? */
		num_substates = (mwait_substates >> ((mwait_cstate + 1) * 4))
					& MWAIT_SUBSTATE_MASK;

		/* if sub-state in table is not enumerated by CPUID */
		if ((mwait_substate + 1) > num_substates)
			continue;

		dev->state_count += 1;
	}

	dev->cpu = cpu;

	if (cpuidle_register_device(dev)) {
		pr_debug(PREFIX "cpuidle_register_device %d failed!\n", cpu);
		intel_idle_cpuidle_devices_uninit();
		return -EIO;
	}

	if (icpu->auto_demotion_disable_flags)
		smp_call_function_single(cpu, auto_demotion_disable, NULL, 1);

	return 0;
}

static int __init intel_idle_init(void)
{
	int retval, i;

	/* Do not load intel_idle at all for now if idle= is passed */
	if (boot_option_idle_override != IDLE_NO_OVERRIDE)
		return -ENODEV;

	retval = intel_idle_probe();
	if (retval)
		return retval;

	intel_idle_cpuidle_driver_init();
	retval = cpuidle_register_driver(&intel_idle_driver);
	if (retval) {
		struct cpuidle_driver *drv = cpuidle_get_driver();
		printk(KERN_DEBUG PREFIX "intel_idle yielding to %s",
			drv ? drv->name : "none");
		return retval;
	}

	intel_idle_cpuidle_devices = alloc_percpu(struct cpuidle_device);
	if (intel_idle_cpuidle_devices == NULL)
		return -ENOMEM;

	for_each_online_cpu(i) {
		retval = intel_idle_cpu_init(i);
		if (retval) {
			cpuidle_unregister_driver(&intel_idle_driver);
			return retval;
		}
	}
	register_cpu_notifier(&cpu_hotplug_notifier);

	return 0;
}

static void __exit intel_idle_exit(void)
{
	intel_idle_cpuidle_devices_uninit();
	cpuidle_unregister_driver(&intel_idle_driver);


	if (lapic_timer_reliable_states != LAPIC_TIMER_ALWAYS_RELIABLE)
		on_each_cpu(__setup_broadcast_timer, (void *)false, 1);
	unregister_cpu_notifier(&cpu_hotplug_notifier);

	return;
}

module_init(intel_idle_init);
module_exit(intel_idle_exit);

module_param(max_cstate, int, 0444);

MODULE_AUTHOR("Len Brown <len.brown@intel.com>");
MODULE_DESCRIPTION("Cpuidle driver for Intel Hardware v" INTEL_IDLE_VERSION);
MODULE_LICENSE("GPL");<|MERGE_RESOLUTION|>--- conflicted
+++ resolved
@@ -329,11 +329,7 @@
 	{
 		.enter = NULL }
 };
-<<<<<<< HEAD
-static struct cpuidle_state avn_cstates[] __initdata = {
-=======
 static struct cpuidle_state avn_cstates[] = {
->>>>>>> 90e5e773
 	{
 		.name = "C1-AVN",
 		.desc = "MWAIT 0x00",
