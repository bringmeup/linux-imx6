/*
 * Driver for Motorola/Freescale IMX serial ports
 *
 * Based on drivers/char/serial.c, by Linus Torvalds, Theodore Ts'o.
 *
 * Author: Sascha Hauer <sascha@saschahauer.de>
 * Copyright (C) 2004 Pengutronix
 *
 * This program is free software; you can redistribute it and/or modify
 * it under the terms of the GNU General Public License as published by
 * the Free Software Foundation; either version 2 of the License, or
 * (at your option) any later version.
 *
 * This program is distributed in the hope that it will be useful,
 * but WITHOUT ANY WARRANTY; without even the implied warranty of
 * MERCHANTABILITY or FITNESS FOR A PARTICULAR PURPOSE.  See the
 * GNU General Public License for more details.
 */

#if defined(CONFIG_SERIAL_IMX_CONSOLE) && defined(CONFIG_MAGIC_SYSRQ)
#define SUPPORT_SYSRQ
#endif

#include <linux/module.h>
#include <linux/ioport.h>
#include <linux/init.h>
#include <linux/console.h>
#include <linux/sysrq.h>
#include <linux/platform_device.h>
#include <linux/tty.h>
#include <linux/tty_flip.h>
#include <linux/serial_core.h>
#include <linux/serial.h>
#include <linux/clk.h>
#include <linux/delay.h>
#include <linux/rational.h>
#include <linux/slab.h>
#include <linux/of.h>
#include <linux/of_device.h>
#include <linux/io.h>
#include <linux/dma-mapping.h>

#include <asm/irq.h>
#include <linux/platform_data/serial-imx.h>
#include <linux/platform_data/dma-imx.h>

/* Register definitions */
#define URXD0 0x0  /* Receiver Register */
#define URTX0 0x40 /* Transmitter Register */
#define UCR1  0x80 /* Control Register 1 */
#define UCR2  0x84 /* Control Register 2 */
#define UCR3  0x88 /* Control Register 3 */
#define UCR4  0x8c /* Control Register 4 */
#define UFCR  0x90 /* FIFO Control Register */
#define USR1  0x94 /* Status Register 1 */
#define USR2  0x98 /* Status Register 2 */
#define UESC  0x9c /* Escape Character Register */
#define UTIM  0xa0 /* Escape Timer Register */
#define UBIR  0xa4 /* BRM Incremental Register */
#define UBMR  0xa8 /* BRM Modulator Register */
#define UBRC  0xac /* Baud Rate Count Register */
#define IMX21_ONEMS 0xb0 /* One Millisecond register */
#define IMX1_UTS 0xd0 /* UART Test Register on i.mx1 */
#define IMX21_UTS 0xb4 /* UART Test Register on all other i.mx*/

/* UART Control Register Bit Fields.*/
#define URXD_DUMMY_READ (1<<16)
#define URXD_CHARRDY	(1<<15)
#define URXD_ERR	(1<<14)
#define URXD_OVRRUN	(1<<13)
#define URXD_FRMERR	(1<<12)
#define URXD_BRK	(1<<11)
#define URXD_PRERR	(1<<10)
#define URXD_RX_DATA	(0xFF<<0)
#define UCR1_ADEN	(1<<15) /* Auto detect interrupt */
#define UCR1_ADBR	(1<<14) /* Auto detect baud rate */
#define UCR1_TRDYEN	(1<<13) /* Transmitter ready interrupt enable */
#define UCR1_IDEN	(1<<12) /* Idle condition interrupt */
#define UCR1_ICD_REG(x) (((x) & 3) << 10) /* idle condition detect */
#define UCR1_RRDYEN	(1<<9)	/* Recv ready interrupt enable */
#define UCR1_RDMAEN	(1<<8)	/* Recv ready DMA enable */
#define UCR1_IREN	(1<<7)	/* Infrared interface enable */
#define UCR1_TXMPTYEN	(1<<6)	/* Transimitter empty interrupt enable */
#define UCR1_RTSDEN	(1<<5)	/* RTS delta interrupt enable */
#define UCR1_SNDBRK	(1<<4)	/* Send break */
#define UCR1_TDMAEN	(1<<3)	/* Transmitter ready DMA enable */
#define IMX1_UCR1_UARTCLKEN (1<<2) /* UART clock enabled, i.mx1 only */
#define UCR1_ATDMAEN    (1<<2)  /* Aging DMA Timer Enable */
#define UCR1_DOZE	(1<<1)	/* Doze */
#define UCR1_UARTEN	(1<<0)	/* UART enabled */
#define UCR2_ESCI	(1<<15)	/* Escape seq interrupt enable */
#define UCR2_IRTS	(1<<14)	/* Ignore RTS pin */
#define UCR2_CTSC	(1<<13)	/* CTS pin control */
#define UCR2_CTS	(1<<12)	/* Clear to send */
#define UCR2_ESCEN	(1<<11)	/* Escape enable */
#define UCR2_PREN	(1<<8)	/* Parity enable */
#define UCR2_PROE	(1<<7)	/* Parity odd/even */
#define UCR2_STPB	(1<<6)	/* Stop */
#define UCR2_WS		(1<<5)	/* Word size */
#define UCR2_RTSEN	(1<<4)	/* Request to send interrupt enable */
#define UCR2_ATEN	(1<<3)	/* Aging Timer Enable */
#define UCR2_TXEN	(1<<2)	/* Transmitter enabled */
#define UCR2_RXEN	(1<<1)	/* Receiver enabled */
#define UCR2_SRST	(1<<0)	/* SW reset */
#define UCR3_DTREN	(1<<13) /* DTR interrupt enable */
#define UCR3_PARERREN	(1<<12) /* Parity enable */
#define UCR3_FRAERREN	(1<<11) /* Frame error interrupt enable */
#define UCR3_DSR	(1<<10) /* Data set ready */
#define UCR3_DCD	(1<<9)	/* Data carrier detect */
#define UCR3_RI		(1<<8)	/* Ring indicator */
#define UCR3_ADNIMP	(1<<7)	/* Autobaud Detection Not Improved */
#define UCR3_RXDSEN	(1<<6)	/* Receive status interrupt enable */
#define UCR3_AIRINTEN	(1<<5)	/* Async IR wake interrupt enable */
#define UCR3_AWAKEN	(1<<4)	/* Async wake interrupt enable */
#define IMX21_UCR3_RXDMUXSEL	(1<<2)	/* RXD Muxed Input Select */
#define UCR3_INVT	(1<<1)	/* Inverted Infrared transmission */
#define UCR3_BPEN	(1<<0)	/* Preset registers enable */
#define UCR4_CTSTL_SHF	10	/* CTS trigger level shift */
#define UCR4_CTSTL_MASK	0x3F	/* CTS trigger is 6 bits wide */
#define UCR4_INVR	(1<<9)	/* Inverted infrared reception */
#define UCR4_ENIRI	(1<<8)	/* Serial infrared interrupt enable */
#define UCR4_WKEN	(1<<7)	/* Wake interrupt enable */
#define UCR4_REF16	(1<<6)	/* Ref freq 16 MHz */
#define UCR4_IDDMAEN    (1<<6)  /* DMA IDLE Condition Detected */
#define UCR4_IRSC	(1<<5)	/* IR special case */
#define UCR4_TCEN	(1<<3)	/* Transmit complete interrupt enable */
#define UCR4_BKEN	(1<<2)	/* Break condition interrupt enable */
#define UCR4_OREN	(1<<1)	/* Receiver overrun interrupt enable */
#define UCR4_DREN	(1<<0)	/* Recv data ready interrupt enable */
#define UFCR_RXTL_SHF	0	/* Receiver trigger level shift */
#define UFCR_DCEDTE	(1<<6)	/* DCE/DTE mode select */
#define UFCR_RFDIV	(7<<7)	/* Reference freq divider mask */
#define UFCR_RFDIV_REG(x)	(((x) < 7 ? 6 - (x) : 6) << 7)
#define UFCR_TXTL_SHF	10	/* Transmitter trigger level shift */
#define USR1_PARITYERR	(1<<15) /* Parity error interrupt flag */
#define USR1_RTSS	(1<<14) /* RTS pin status */
#define USR1_TRDY	(1<<13) /* Transmitter ready interrupt/dma flag */
#define USR1_RTSD	(1<<12) /* RTS delta */
#define USR1_ESCF	(1<<11) /* Escape seq interrupt flag */
#define USR1_FRAMERR	(1<<10) /* Frame error interrupt flag */
#define USR1_RRDY	(1<<9)	 /* Receiver ready interrupt/dma flag */
#define USR1_AGTIM	(1<<8)   /* Ageing timer interrfupt flag */
#define USR1_TIMEOUT	(1<<7)	 /* Receive timeout interrupt status */
#define USR1_RXDS	 (1<<6)	 /* Receiver idle interrupt flag */
#define USR1_AIRINT	 (1<<5)	 /* Async IR wake interrupt flag */
#define USR1_AWAKE	 (1<<4)	 /* Aysnc wake interrupt flag */
#define USR2_ADET	 (1<<15) /* Auto baud rate detect complete */
#define USR2_TXFE	 (1<<14) /* Transmit buffer FIFO empty */
#define USR2_DTRF	 (1<<13) /* DTR edge interrupt flag */
#define USR2_IDLE	 (1<<12) /* Idle condition */
#define USR2_IRINT	 (1<<8)	 /* Serial infrared interrupt flag */
#define USR2_WAKE	 (1<<7)	 /* Wake */
#define USR2_RTSF	 (1<<4)	 /* RTS edge interrupt flag */
#define USR2_TXDC	 (1<<3)	 /* Transmitter complete */
#define USR2_BRCD	 (1<<2)	 /* Break condition */
#define USR2_ORE	(1<<1)	 /* Overrun error */
#define USR2_RDR	(1<<0)	 /* Recv data ready */
#define UTS_FRCPERR	(1<<13) /* Force parity error */
#define UTS_LOOP	(1<<12)	 /* Loop tx and rx */
#define UTS_TXEMPTY	 (1<<6)	 /* TxFIFO empty */
#define UTS_RXEMPTY	 (1<<5)	 /* RxFIFO empty */
#define UTS_TXFULL	 (1<<4)	 /* TxFIFO full */
#define UTS_RXFULL	 (1<<3)	 /* RxFIFO full */
#define UTS_SOFTRST	 (1<<0)	 /* Software reset */

/* We've been assigned a range on the "Low-density serial ports" major */
#define SERIAL_IMX_MAJOR	207
#define MINOR_START		16
#define DEV_NAME		"ttymxc"

/*
 * This determines how often we check the modem status signals
 * for any change.  They generally aren't connected to an IRQ
 * so we have to poll them.  We also check immediately before
 * filling the TX fifo incase CTS has been dropped.
 */
#define MCTRL_TIMEOUT	(250*HZ/1000)

#define DRIVER_NAME "IMX-uart"

#define UART_NR 8
#define IMX_RXBD_NUM 20
#define IMX_MODULE_MAX_CLK_RATE	80000000

/* i.MX21 type uart runs on all i.mx except i.MX1 and i.MX6q */
enum imx_uart_type {
	IMX1_UART,
	IMX21_UART,
	IMX6Q_UART,
};

/* device type dependent stuff */
struct imx_uart_data {
	unsigned uts_reg;
	enum imx_uart_type devtype;
};

struct imx_dma_bufinfo {
	bool filled;
	unsigned int rx_bytes;
};

struct imx_dma_rxbuf {
	unsigned int		periods;
	unsigned int		period_len;
	unsigned int		buf_len;

	void			*buf;
	dma_addr_t		dmaaddr;
	unsigned int		cur_idx;
	unsigned int		last_completed_idx;
	dma_cookie_t		cookie;
	struct imx_dma_bufinfo	buf_info[IMX_RXBD_NUM];
};

struct imx_port {
	struct uart_port	port;
	struct timer_list	timer;
	unsigned int		old_status;
	unsigned int		have_rtscts:1;
	unsigned int		dte_mode:1;
	unsigned int		irda_inv_rx:1;
	unsigned int		irda_inv_tx:1;
	unsigned short		trcv_delay; /* transceiver delay */
	struct clk		*clk_ipg;
	struct clk		*clk_per;
	const struct imx_uart_data *devdata;

	/* DMA fields */
	unsigned int		dma_is_inited:1;
	unsigned int		dma_is_enabled:1;
	unsigned int		dma_is_rxing:1;
	unsigned int		dma_is_txing:1;
	struct dma_chan		*dma_chan_rx, *dma_chan_tx;
	struct scatterlist	tx_sgl[2];
	struct imx_dma_rxbuf	rx_buf;
	unsigned int		tx_bytes;
	unsigned int		dma_tx_nents;
	struct delayed_work	tsk_dma_tx;
	wait_queue_head_t	dma_wait;
	unsigned int            saved_reg[10];
#define DMA_TX_IS_WORKING 1
	unsigned long		flags;
};

struct imx_port_ucrs {
	unsigned int	ucr1;
	unsigned int	ucr2;
	unsigned int	ucr3;
};

static struct imx_uart_data imx_uart_devdata[] = {
	[IMX1_UART] = {
		.uts_reg = IMX1_UTS,
		.devtype = IMX1_UART,
	},
	[IMX21_UART] = {
		.uts_reg = IMX21_UTS,
		.devtype = IMX21_UART,
	},
	[IMX6Q_UART] = {
		.uts_reg = IMX21_UTS,
		.devtype = IMX6Q_UART,
	},
};

static struct platform_device_id imx_uart_devtype[] = {
	{
		.name = "imx1-uart",
		.driver_data = (kernel_ulong_t) &imx_uart_devdata[IMX1_UART],
	}, {
		.name = "imx21-uart",
		.driver_data = (kernel_ulong_t) &imx_uart_devdata[IMX21_UART],
	}, {
		.name = "imx6q-uart",
		.driver_data = (kernel_ulong_t) &imx_uart_devdata[IMX6Q_UART],
	}, {
		/* sentinel */
	}
};
MODULE_DEVICE_TABLE(platform, imx_uart_devtype);

static const struct of_device_id imx_uart_dt_ids[] = {
	{ .compatible = "fsl,imx6q-uart", .data = &imx_uart_devdata[IMX6Q_UART], },
	{ .compatible = "fsl,imx1-uart", .data = &imx_uart_devdata[IMX1_UART], },
	{ .compatible = "fsl,imx21-uart", .data = &imx_uart_devdata[IMX21_UART], },
	{ /* sentinel */ }
};
MODULE_DEVICE_TABLE(of, imx_uart_dt_ids);

static inline unsigned uts_reg(struct imx_port *sport)
{
	return sport->devdata->uts_reg;
}

static inline int is_imx1_uart(struct imx_port *sport)
{
	return sport->devdata->devtype == IMX1_UART;
}

static inline int is_imx21_uart(struct imx_port *sport)
{
	return sport->devdata->devtype == IMX21_UART;
}

static inline int is_imx6q_uart(struct imx_port *sport)
{
	return sport->devdata->devtype == IMX6Q_UART;
}
/*
 * Save and restore functions for UCR1, UCR2 and UCR3 registers
 */
#if defined(CONFIG_SERIAL_IMX_CONSOLE)
static void imx_port_ucrs_save(struct uart_port *port,
			       struct imx_port_ucrs *ucr)
{
	/* save control registers */
	ucr->ucr1 = readl(port->membase + UCR1);
	ucr->ucr2 = readl(port->membase + UCR2);
	ucr->ucr3 = readl(port->membase + UCR3);
}

static void imx_port_ucrs_restore(struct uart_port *port,
				  struct imx_port_ucrs *ucr)
{
	/* restore control registers */
	writel(ucr->ucr1, port->membase + UCR1);
	writel(ucr->ucr2, port->membase + UCR2);
	writel(ucr->ucr3, port->membase + UCR3);
}
#endif

/*
 * Handle any change of modem status signal since we were last called.
 */
static void imx_mctrl_check(struct imx_port *sport)
{
	unsigned int status, changed;

	status = sport->port.ops->get_mctrl(&sport->port);
	changed = status ^ sport->old_status;

	if (changed == 0)
		return;

	sport->old_status = status;

	if (changed & TIOCM_RI)
		sport->port.icount.rng++;
	if (changed & TIOCM_DSR)
		sport->port.icount.dsr++;
	if (changed & TIOCM_CAR)
		uart_handle_dcd_change(&sport->port, status & TIOCM_CAR);
	if (changed & TIOCM_CTS)
		uart_handle_cts_change(&sport->port, status & TIOCM_CTS);

	wake_up_interruptible(&sport->port.state->port.delta_msr_wait);
}

/*
 * This is our per-port timeout handler, for checking the
 * modem status signals.
 */
static void imx_timeout(unsigned long data)
{
	struct imx_port *sport = (struct imx_port *)data;
	unsigned long flags;

	if (sport->port.state) {
		spin_lock_irqsave(&sport->port.lock, flags);
		imx_mctrl_check(sport);
		spin_unlock_irqrestore(&sport->port.lock, flags);

		mod_timer(&sport->timer, jiffies + MCTRL_TIMEOUT);
	}
}

/*
 * interrupts disabled on entry
 */
static void imx_stop_tx(struct uart_port *port)
{
	struct imx_port *sport = (struct imx_port *)port;
	unsigned long temp;

	/*
	 * We are maybe in the SMP context, so if the DMA TX thread is running
	 * on other cpu, we have to wait for it to finish.
	 */
	if (sport->dma_is_enabled && sport->dma_is_txing)
		return;

	temp = readl(port->membase + UCR1);
	writel(temp & ~UCR1_TXMPTYEN, port->membase + UCR1);

	/* in rs485 mode disable transmitter if shifter is empty */
	if (port->rs485.flags & SER_RS485_ENABLED &&
	    readl(port->membase + USR2) & USR2_TXDC) {
		temp = readl(port->membase + UCR2);
		if (port->rs485.flags & SER_RS485_RTS_AFTER_SEND)
			temp &= ~UCR2_CTS;
		else
			temp |= UCR2_CTS;
		writel(temp, port->membase + UCR2);

		temp = readl(port->membase + UCR4);
		temp &= ~UCR4_TCEN;
		writel(temp, port->membase + UCR4);
	}
}

/*
 * interrupts disabled on entry
 */
static void imx_stop_rx(struct uart_port *port)
{
	struct imx_port *sport = (struct imx_port *)port;
	unsigned long temp;

	if (sport->dma_is_enabled && sport->dma_is_rxing) {
		if (sport->port.suspended) {
			dmaengine_terminate_all(sport->dma_chan_rx);
			sport->dma_is_rxing = 0;
		} else {
			return;
		}
	}

	/* disable the Receiver Ready and overrun Interrrupt */
	temp = readl(sport->port.membase + UCR1);
	writel(temp & ~UCR1_RRDYEN, sport->port.membase + UCR1);
	temp = readl(sport->port.membase + UCR4);
	writel(temp & ~UCR4_OREN, sport->port.membase + UCR4);

	temp = readl(sport->port.membase + UCR2);
	writel(temp & ~UCR2_RXEN, sport->port.membase + UCR2);
}

/*
 * Set the modem control timer to fire immediately.
 */
static void imx_enable_ms(struct uart_port *port)
{
	struct imx_port *sport = (struct imx_port *)port;

	mod_timer(&sport->timer, jiffies);
}

static inline void imx_transmit_buffer(struct imx_port *sport)
{
	struct circ_buf *xmit = &sport->port.state->xmit;
	unsigned long temp;

	if (sport->port.x_char) {
		/* Send next char */
		writel(sport->port.x_char, sport->port.membase + URTX0);
		sport->port.icount.tx++;
		sport->port.x_char = 0;
		return;
	}

	if (uart_circ_empty(xmit) || uart_tx_stopped(&sport->port)) {
		imx_stop_tx(&sport->port);
		return;
	}

	if (sport->dma_is_enabled) {
		/*
		 * We've just sent a X-char Ensure the TX DMA is enabled
		 * and the TX IRQ is disabled.
		 **/
		temp = readl(sport->port.membase + UCR1);
		temp &= ~UCR1_TXMPTYEN;
		if (sport->dma_is_txing) {
			temp |= UCR1_TDMAEN;
			writel(temp, sport->port.membase + UCR1);
		} else {
			writel(temp, sport->port.membase + UCR1);
			schedule_delayed_work(&sport->tsk_dma_tx, 0);
		}
	}

	while (!uart_circ_empty(xmit) &&
	       !(readl(sport->port.membase + uts_reg(sport)) & UTS_TXFULL)) {
		/* send xmit->buf[xmit->tail]
		 * out the port here */
		writel(xmit->buf[xmit->tail], sport->port.membase + URTX0);
		xmit->tail = (xmit->tail + 1) & (UART_XMIT_SIZE - 1);
		sport->port.icount.tx++;
	}

	if (uart_circ_chars_pending(xmit) < WAKEUP_CHARS)
		uart_write_wakeup(&sport->port);

	if (uart_circ_empty(xmit))
		imx_stop_tx(&sport->port);
}

static void dma_tx_callback(void *data)
{
	struct imx_port *sport = data;
	struct scatterlist *sgl = &sport->tx_sgl[0];
	struct circ_buf *xmit = &sport->port.state->xmit;
	unsigned long flags;

	dma_unmap_sg(sport->port.dev, sgl, sport->dma_tx_nents, DMA_TO_DEVICE);

	sport->dma_is_txing = 0;

	/* update the stat */
	spin_lock_irqsave(&sport->port.lock, flags);
	xmit->tail = (xmit->tail + sport->tx_bytes) & (UART_XMIT_SIZE - 1);
	sport->port.icount.tx += sport->tx_bytes;
	spin_unlock_irqrestore(&sport->port.lock, flags);

	dev_dbg(sport->port.dev, "we finish the TX DMA.\n");

	clear_bit(DMA_TX_IS_WORKING, &sport->flags);
	smp_mb__after_atomic();
	uart_write_wakeup(&sport->port);

	schedule_delayed_work(&sport->tsk_dma_tx, msecs_to_jiffies(1));

	if (waitqueue_active(&sport->dma_wait)) {
		wake_up(&sport->dma_wait);
		dev_dbg(sport->port.dev, "exit in %s.\n", __func__);
		return;
	}
}

static void dma_tx_work(struct work_struct *w)
{
	struct delayed_work *delay_work = to_delayed_work(w);
	struct imx_port *sport = container_of(delay_work, struct imx_port, tsk_dma_tx);
	struct circ_buf *xmit = &sport->port.state->xmit;
	struct scatterlist *sgl = sport->tx_sgl;
	struct dma_async_tx_descriptor *desc;
	struct dma_chan	*chan = sport->dma_chan_tx;
	struct device *dev = sport->port.dev;
	unsigned long flags;
	int ret;

	if (test_and_set_bit(DMA_TX_IS_WORKING, &sport->flags))
		return;

	spin_lock_irqsave(&sport->port.lock, flags);
	sport->tx_bytes = uart_circ_chars_pending(xmit);

	if (sport->tx_bytes > 0) {
		if (xmit->tail > xmit->head && xmit->head > 0) {
			sport->dma_tx_nents = 2;
			sg_init_table(sgl, 2);
			sg_set_buf(sgl, xmit->buf + xmit->tail,
					UART_XMIT_SIZE - xmit->tail);
			sg_set_buf(sgl + 1, xmit->buf, xmit->head);
		} else {
			sport->dma_tx_nents = 1;
			sg_init_one(sgl, xmit->buf + xmit->tail, sport->tx_bytes);
		}
		spin_unlock_irqrestore(&sport->port.lock, flags);

		ret = dma_map_sg(dev, sgl, sport->dma_tx_nents, DMA_TO_DEVICE);
		if (ret == 0) {
			dev_err(dev, "DMA mapping error for TX.\n");
			goto err_out;
		}
		desc = dmaengine_prep_slave_sg(chan, sgl, sport->dma_tx_nents,
						DMA_MEM_TO_DEV, DMA_PREP_INTERRUPT);
		if (!desc) {
			dev_err(dev, "We cannot prepare for the TX slave dma!\n");
			goto err_out;
		}
		desc->callback = dma_tx_callback;
		desc->callback_param = sport;

		dev_dbg(dev, "TX: prepare to send %lu bytes by DMA.\n",
				uart_circ_chars_pending(xmit));
		/* fire it */
		sport->dma_is_txing = 1;
		dmaengine_submit(desc);
		dma_async_issue_pending(chan);
		return;
	}
	spin_unlock_irqrestore(&sport->port.lock, flags);
err_out:
	clear_bit(DMA_TX_IS_WORKING, &sport->flags);
	smp_mb__after_atomic();
}

/*
 * interrupts disabled on entry
 */
static void imx_start_tx(struct uart_port *port)
{
	struct imx_port *sport = (struct imx_port *)port;
	unsigned long temp;

	if (port->rs485.flags & SER_RS485_ENABLED) {
		/* enable transmitter and shifter empty irq */
		temp = readl(port->membase + UCR2);
		if (port->rs485.flags & SER_RS485_RTS_ON_SEND)
			temp &= ~UCR2_CTS;
		else
			temp |= UCR2_CTS;
		writel(temp, port->membase + UCR2);

		temp = readl(port->membase + UCR4);
		temp |= UCR4_TCEN;
		writel(temp, port->membase + UCR4);
	}

	if (!sport->dma_is_enabled) {
		temp = readl(sport->port.membase + UCR1);
		writel(temp | UCR1_TXMPTYEN, sport->port.membase + UCR1);
	}

	if (sport->dma_is_enabled) {
		if (sport->port.x_char) {
			/* We have X-char to send, so enable TX IRQ and
			 * disable TX DMA to let TX interrupt to send X-char */
			temp = readl(sport->port.membase + UCR1);
			temp &= ~UCR1_TDMAEN;
			temp |= UCR1_TXMPTYEN;
			writel(temp, sport->port.membase + UCR1);
			return;
		}

		schedule_delayed_work(&sport->tsk_dma_tx, 0);
		return;
	}
}

static irqreturn_t imx_rtsint(int irq, void *dev_id)
{
	struct imx_port *sport = dev_id;
	unsigned int val;
	unsigned long flags;

	spin_lock_irqsave(&sport->port.lock, flags);

	writel(USR1_RTSD, sport->port.membase + USR1);
	val = readl(sport->port.membase + USR1) & USR1_RTSS;
	uart_handle_cts_change(&sport->port, !!val);
	wake_up_interruptible(&sport->port.state->port.delta_msr_wait);

	spin_unlock_irqrestore(&sport->port.lock, flags);
	return IRQ_HANDLED;
}

static irqreturn_t imx_txint(int irq, void *dev_id)
{
	struct imx_port *sport = dev_id;
	unsigned long flags;

	spin_lock_irqsave(&sport->port.lock, flags);
	imx_transmit_buffer(sport);
	spin_unlock_irqrestore(&sport->port.lock, flags);
	return IRQ_HANDLED;
}

static irqreturn_t imx_rxint(int irq, void *dev_id)
{
	struct imx_port *sport = dev_id;
	unsigned int rx, flg, ignored = 0;
	struct tty_port *port = &sport->port.state->port;
	unsigned long flags, temp;

	spin_lock_irqsave(&sport->port.lock, flags);

	while (readl(sport->port.membase + USR2) & USR2_RDR) {
		flg = TTY_NORMAL;
		sport->port.icount.rx++;

		rx = readl(sport->port.membase + URXD0);

		temp = readl(sport->port.membase + USR2);
		if (temp & USR2_BRCD) {
			writel(USR2_BRCD, sport->port.membase + USR2);
			if (uart_handle_break(&sport->port))
				continue;
		}

		if (uart_handle_sysrq_char(&sport->port, (unsigned char)rx))
			continue;

		if (unlikely(rx & URXD_ERR)) {
			if (rx & URXD_BRK)
				sport->port.icount.brk++;
			else if (rx & URXD_PRERR)
				sport->port.icount.parity++;
			else if (rx & URXD_FRMERR)
				sport->port.icount.frame++;
			if (rx & URXD_OVRRUN)
				sport->port.icount.overrun++;

			if (rx & sport->port.ignore_status_mask) {
				if (++ignored > 100)
					goto out;
				continue;
			}

			rx &= (sport->port.read_status_mask | 0xFF);

			if (rx & URXD_BRK)
				flg = TTY_BREAK;
			else if (rx & URXD_PRERR)
				flg = TTY_PARITY;
			else if (rx & URXD_FRMERR)
				flg = TTY_FRAME;
			if (rx & URXD_OVRRUN)
				flg = TTY_OVERRUN;

#ifdef SUPPORT_SYSRQ
			sport->port.sysrq = 0;
#endif
		}

		if (sport->port.ignore_status_mask & URXD_DUMMY_READ)
			goto out;

		tty_insert_flip_char(port, rx, flg);
	}

out:
	spin_unlock_irqrestore(&sport->port.lock, flags);
	tty_flip_buffer_push(port);
	return IRQ_HANDLED;
}

static irqreturn_t imx_int(int irq, void *dev_id)
{
	struct imx_port *sport = dev_id;
	unsigned int sts;
	unsigned int sts2;

	sts = readl(sport->port.membase + USR1);
	sts2 = readl(sport->port.membase + USR2);

	if ((sts & USR1_RRDY || sts & USR1_AGTIM) &&
		!sport->dma_is_enabled) {
		if (sts & USR1_AGTIM)
			writel(USR1_AGTIM, sport->port.membase + USR1);
		imx_rxint(irq, dev_id);
	}

	if ((sts & USR1_TRDY &&
	     readl(sport->port.membase + UCR1) & UCR1_TXMPTYEN) ||
	    (sts2 & USR2_TXDC &&
	     readl(sport->port.membase + UCR4) & UCR4_TCEN))
		imx_txint(irq, dev_id);

	if (sts & USR1_RTSD)
		imx_rtsint(irq, dev_id);

	if (sts & USR1_AWAKE)
		writel(USR1_AWAKE, sport->port.membase + USR1);

	if (sts2 & USR2_ORE) {
		dev_err(sport->port.dev, "Rx FIFO overrun\n");
		sport->port.icount.overrun++;
		writel(USR2_ORE, sport->port.membase + USR2);
	}

	return IRQ_HANDLED;
}

/*
 * Return TIOCSER_TEMT when transmitter is not busy.
 */
static unsigned int imx_tx_empty(struct uart_port *port)
{
	struct imx_port *sport = (struct imx_port *)port;
	unsigned int ret;

	ret = (readl(sport->port.membase + USR2) & USR2_TXDC) ?  TIOCSER_TEMT : 0;

	/* If the TX DMA is working, return 0. */
	if (sport->dma_is_enabled && sport->dma_is_txing)
		ret = 0;

	return ret;
}

/*
 * We have a modem side uart, so the meanings of RTS and CTS are inverted.
 */
static unsigned int imx_get_mctrl(struct uart_port *port)
{
	struct imx_port *sport = (struct imx_port *)port;
	unsigned int tmp = TIOCM_DSR | TIOCM_CAR;

	if (readl(sport->port.membase + USR1) & USR1_RTSS)
		tmp |= TIOCM_CTS;

	if (readl(sport->port.membase + UCR2) & UCR2_CTS)
		tmp |= TIOCM_RTS;

	if (readl(sport->port.membase + uts_reg(sport)) & UTS_LOOP)
		tmp |= TIOCM_LOOP;

	return tmp;
}

static void imx_set_mctrl(struct uart_port *port, unsigned int mctrl)
{
	struct imx_port *sport = (struct imx_port *)port;
	unsigned long temp;

	if (!(port->rs485.flags & SER_RS485_ENABLED)) {
		temp = readl(sport->port.membase + UCR2);
		temp &= ~(UCR2_CTS | UCR2_CTSC);
		if (mctrl & TIOCM_RTS)
			temp |= UCR2_CTS | UCR2_CTSC;
		writel(temp, sport->port.membase + UCR2);
	}

	temp = readl(sport->port.membase + uts_reg(sport)) & ~UTS_LOOP;
	if (mctrl & TIOCM_LOOP)
		temp |= UTS_LOOP;
	writel(temp, sport->port.membase + uts_reg(sport));
}

/*
 * Interrupts always disabled.
 */
static void imx_break_ctl(struct uart_port *port, int break_state)
{
	struct imx_port *sport = (struct imx_port *)port;
	unsigned long flags, temp;

	spin_lock_irqsave(&sport->port.lock, flags);

	temp = readl(sport->port.membase + UCR1) & ~UCR1_SNDBRK;

	if (break_state != 0)
		temp |= UCR1_SNDBRK;

	writel(temp, sport->port.membase + UCR1);

	spin_unlock_irqrestore(&sport->port.lock, flags);
}

#define TXTL 2 /* reset default */
#define RXTL 1 /* For console port */
#define RXTL_UART 16 /* For uart */

static int imx_setup_ufcr(struct imx_port *sport, unsigned int mode)
{
	unsigned int val;
	unsigned int rx_fifo_trig;

	if (uart_console(&sport->port))
		rx_fifo_trig = RXTL;
	else
		rx_fifo_trig = RXTL_UART;

	/* set receiver / transmitter trigger level */
	val = readl(sport->port.membase + UFCR) & (UFCR_RFDIV | UFCR_DCEDTE);
	val |= TXTL << UFCR_TXTL_SHF | rx_fifo_trig;
	writel(val, sport->port.membase + UFCR);
	return 0;
}

#define RX_BUF_SIZE	(PAGE_SIZE)
static void dma_rx_push_data(struct imx_port *sport, struct tty_struct *tty,
				unsigned int start, unsigned int end)
{
	unsigned int i;
	struct tty_port *port = &sport->port.state->port;

	for (i = start; i < end; i++) {
		if (sport->rx_buf.buf_info[i].filled) {
			tty_insert_flip_string(port, sport->rx_buf.buf + (i
					* RX_BUF_SIZE), sport->rx_buf.buf_info[i].rx_bytes);
			tty_flip_buffer_push(port);
			sport->rx_buf.buf_info[i].filled = false;
			sport->rx_buf.last_completed_idx++;
			sport->rx_buf.last_completed_idx %= IMX_RXBD_NUM;
			sport->port.icount.rx += sport->rx_buf.buf_info[i].rx_bytes;
		}
	}
}

static void dma_rx_work(struct imx_port *sport)
{
	struct tty_struct *tty = sport->port.state->port.tty;
	unsigned int cur_idx = sport->rx_buf.cur_idx;

	if (sport->rx_buf.last_completed_idx < cur_idx) {
		dma_rx_push_data(sport, tty, sport->rx_buf.last_completed_idx + 1, cur_idx);
	} else if (sport->rx_buf.last_completed_idx == (IMX_RXBD_NUM - 1)) {
		dma_rx_push_data(sport, tty, 0, cur_idx);
	} else {
		dma_rx_push_data(sport, tty, sport->rx_buf.last_completed_idx + 1,
					IMX_RXBD_NUM);
		dma_rx_push_data(sport, tty, 0, cur_idx);
	}
}

static void imx_rx_dma_done(struct imx_port *sport)
{
	sport->dma_is_rxing = 0;

	/* Is the shutdown waiting for us? */
	if (waitqueue_active(&sport->dma_wait))
		wake_up(&sport->dma_wait);
}

/*
 * There are three kinds of RX DMA interrupts(such as in the MX6Q):
 *   [1] the RX DMA buffer is full.
 *   [2] the Aging timer expires(wait for 8 bytes long)
 *   [3] the Idle Condition Detect(enabled the UCR4_IDDMAEN).
 *
 * The [2] is trigger when a character was been sitting in the FIFO
 * meanwhile [3] can wait for 32 bytes long when the RX line is
 * on IDLE state and RxFIFO is empty.
 */
static void dma_rx_callback(void *data)
{
	struct imx_port *sport = data;
	struct dma_chan	*chan = sport->dma_chan_rx;
	struct tty_struct *tty = sport->port.state->port.tty;
	struct dma_tx_state state;
	enum dma_status status;
	unsigned int count;

	/* If we have finish the reading. we will not accept any more data. */
	if (tty->closing) {
		imx_rx_dma_done(sport);
		return;
	}

	status = dmaengine_tx_status(chan, sport->rx_buf.cookie, &state);
	count = RX_BUF_SIZE - state.residue;
	sport->rx_buf.buf_info[sport->rx_buf.cur_idx].filled = true;
	sport->rx_buf.buf_info[sport->rx_buf.cur_idx].rx_bytes = count;
	sport->rx_buf.cur_idx++;
	sport->rx_buf.cur_idx %= IMX_RXBD_NUM;
	dev_dbg(sport->port.dev, "We get %d bytes.\n", count);

	if (sport->rx_buf.cur_idx == sport->rx_buf.last_completed_idx)
		dev_err(sport->port.dev, "overwrite!\n");

	if (count)
		dma_rx_work(sport);
}

static int start_rx_dma(struct imx_port *sport)
{
	struct dma_chan	*chan = sport->dma_chan_rx;
	struct dma_async_tx_descriptor *desc;

	sport->rx_buf.periods = IMX_RXBD_NUM;
	sport->rx_buf.period_len = RX_BUF_SIZE;
	sport->rx_buf.buf_len = IMX_RXBD_NUM * RX_BUF_SIZE;
	sport->rx_buf.cur_idx = 0;
	sport->rx_buf.last_completed_idx = -1;
	desc = dmaengine_prep_dma_cyclic(chan, sport->rx_buf.dmaaddr,
		sport->rx_buf.buf_len, sport->rx_buf.period_len,
		DMA_DEV_TO_MEM, DMA_PREP_INTERRUPT);
	if (!desc) {
		dev_err(sport->port.dev, "Prepare for the RX slave dma failed!\n");
		return -EINVAL;
	}

	desc->callback = dma_rx_callback;
	desc->callback_param = sport;

	dev_dbg(sport->port.dev, "RX: prepare for the DMA.\n");
	sport->rx_buf.cookie = dmaengine_submit(desc);
	dma_async_issue_pending(chan);

	sport->dma_is_rxing = 1;
	return 0;
}

static void imx_uart_dma_exit(struct imx_port *sport)
{
	if (sport->dma_chan_rx) {
		dma_release_channel(sport->dma_chan_rx);
		sport->dma_chan_rx = NULL;

		if (sport->rx_buf.buf) {
			dma_free_coherent(NULL, IMX_RXBD_NUM * RX_BUF_SIZE,
						(void *)sport->rx_buf.buf,
						sport->rx_buf.dmaaddr);
			sport->rx_buf.buf = NULL;
		}
	}

	if (sport->dma_chan_tx) {
		dma_release_channel(sport->dma_chan_tx);
		sport->dma_chan_tx = NULL;
	}

	sport->dma_is_inited = 0;
}

static int imx_uart_dma_init(struct imx_port *sport)
{
	struct dma_slave_config slave_config = {};
	struct device *dev = sport->port.dev;
	int ret, i;

	/* Prepare for RX : */
	sport->dma_chan_rx = dma_request_slave_channel(dev, "rx");
	if (!sport->dma_chan_rx) {
		dev_dbg(dev, "cannot get the DMA channel.\n");
		ret = -EINVAL;
		goto err;
	}

	slave_config.direction = DMA_DEV_TO_MEM;
	slave_config.src_addr = sport->port.mapbase + URXD0;
	slave_config.src_addr_width = DMA_SLAVE_BUSWIDTH_1_BYTE;
	slave_config.src_maxburst = RXTL_UART;
	ret = dmaengine_slave_config(sport->dma_chan_rx, &slave_config);
	if (ret) {
		dev_err(dev, "error in RX dma configuration.\n");
		goto err;
	}

	sport->rx_buf.buf = dma_alloc_coherent(NULL, IMX_RXBD_NUM * RX_BUF_SIZE,
					&sport->rx_buf.dmaaddr, GFP_KERNEL);
	if (!sport->rx_buf.buf) {
		dev_err(dev, "cannot alloc DMA buffer.\n");
		ret = -ENOMEM;
		goto err;
	}

	for (i = 0; i < IMX_RXBD_NUM; i++) {
		sport->rx_buf.buf_info[i].rx_bytes = 0;
		sport->rx_buf.buf_info[i].filled = false;
	}

	/* Prepare for TX : */
	sport->dma_chan_tx = dma_request_slave_channel(dev, "tx");
	if (!sport->dma_chan_tx) {
		dev_err(dev, "cannot get the TX DMA channel!\n");
		ret = -EINVAL;
		goto err;
	}

	slave_config.direction = DMA_MEM_TO_DEV;
	slave_config.dst_addr = sport->port.mapbase + URTX0;
	slave_config.dst_addr_width = DMA_SLAVE_BUSWIDTH_1_BYTE;
	slave_config.dst_maxburst = TXTL;
	ret = dmaengine_slave_config(sport->dma_chan_tx, &slave_config);
	if (ret) {
		dev_err(dev, "error in TX dma configuration.");
		goto err;
	}

	sport->dma_is_inited = 1;

	return 0;
err:
	imx_uart_dma_exit(sport);
	return ret;
}

static void imx_enable_dma(struct imx_port *sport)
{
	unsigned long temp;

	init_waitqueue_head(&sport->dma_wait);

	/* set UCR1 */
	temp = readl(sport->port.membase + UCR1);
	temp |= UCR1_RDMAEN | UCR1_TDMAEN | UCR1_ATDMAEN |
		/* wait for 32 idle frames for IDDMA interrupt */
		UCR1_ICD_REG(3);
	writel(temp, sport->port.membase + UCR1);

	/* set UCR4 */
	temp = readl(sport->port.membase + UCR4);
	temp |= UCR4_IDDMAEN;
	writel(temp, sport->port.membase + UCR4);

	sport->dma_is_enabled = 1;
}

static void imx_disable_dma(struct imx_port *sport)
{
	unsigned long temp;

	/* clear UCR1 */
	temp = readl(sport->port.membase + UCR1);
	temp &= ~(UCR1_RDMAEN | UCR1_TDMAEN | UCR1_ATDMAEN);
	writel(temp, sport->port.membase + UCR1);

	/* clear UCR2 */
	temp = readl(sport->port.membase + UCR2);
	temp &= ~(UCR2_CTSC | UCR2_CTS);
	writel(temp, sport->port.membase + UCR2);

	/* clear UCR4 */
	temp = readl(sport->port.membase + UCR4);
	temp &= ~UCR4_IDDMAEN;
	writel(temp, sport->port.membase + UCR4);

	sport->dma_is_enabled = 0;
}

/* half the RX buffer size */
#define CTSTL 16

static int imx_startup(struct uart_port *port)
{
	struct imx_port *sport = (struct imx_port *)port;
	int retval, i;
	unsigned long flags, temp;

	retval = clk_prepare_enable(sport->clk_per);
	if (retval)
		return retval;
	retval = clk_prepare_enable(sport->clk_ipg);
	if (retval) {
		clk_disable_unprepare(sport->clk_per);
		return retval;
	}

	imx_setup_ufcr(sport, 0);

	/* disable the DREN bit (Data Ready interrupt enable) before
	 * requesting IRQs
	 */
	temp = readl(sport->port.membase + UCR4);

	/* set the trigger level for CTS */
	temp &= ~(UCR4_CTSTL_MASK << UCR4_CTSTL_SHF);
	temp |= CTSTL << UCR4_CTSTL_SHF;

	writel(temp & ~UCR4_DREN, sport->port.membase + UCR4);

	/* Reset fifo's and state machines */
	i = 100;

	temp = readl(sport->port.membase + UCR2);
	temp &= ~UCR2_SRST;
	writel(temp, sport->port.membase + UCR2);

	while (!(readl(sport->port.membase + UCR2) & UCR2_SRST) && (--i > 0))
		udelay(1);

	/* Can we enable the DMA support? */
	if (is_imx6q_uart(sport) && !uart_console(port)
		&& !sport->dma_is_inited)
		imx_uart_dma_init(sport);

	if (sport->dma_is_inited)
		INIT_DELAYED_WORK(&sport->tsk_dma_tx, dma_tx_work);

	spin_lock_irqsave(&sport->port.lock, flags);

	/*
	 * Finally, clear and enable interrupts
	 */
	writel(USR1_RTSD, sport->port.membase + USR1);
	writel(USR2_ORE, sport->port.membase + USR2);

	temp = readl(sport->port.membase + UCR1);
	if (!sport->dma_is_inited)
		temp |= UCR1_RRDYEN;
<<<<<<< HEAD
	temp |= UCR1_RTSDEN | UCR1_UARTEN;
=======
	if (sport->have_rtscts)
		temp |= UCR1_RTSDEN;
	temp |= UCR1_UARTEN;
>>>>>>> 709e44c5
	writel(temp, sport->port.membase + UCR1);

	temp = readl(sport->port.membase + UCR4);
	temp |= UCR4_OREN;
	writel(temp, sport->port.membase + UCR4);

	temp = readl(sport->port.membase + UCR2);
	temp |= (UCR2_RXEN | UCR2_TXEN);
	if (!sport->have_rtscts)
		temp |= UCR2_IRTS;
	writel(temp, sport->port.membase + UCR2);

	if (!is_imx1_uart(sport)) {
		temp = readl(sport->port.membase + UCR3);
		temp |= IMX21_UCR3_RXDMUXSEL | UCR3_ADNIMP;
		writel(temp, sport->port.membase + UCR3);
	}

	/*
	 * Enable modem status interrupts
	 */
	imx_enable_ms(&sport->port);
	spin_unlock_irqrestore(&sport->port.lock, flags);

	return 0;
}

static void imx_shutdown(struct uart_port *port)
{
	struct imx_port *sport = (struct imx_port *)port;
	unsigned long temp;
	unsigned long flags;

	if (sport->dma_is_enabled) {
		int ret;

		/* We have to wait for the DMA to finish. */
		ret = wait_event_interruptible_timeout(sport->dma_wait,
			!sport->dma_is_rxing && !sport->dma_is_txing,
			msecs_to_jiffies(1));
		if (ret <= 0) {
			sport->dma_is_rxing = 0;
			sport->dma_is_txing = 0;
			dmaengine_terminate_all(sport->dma_chan_tx);
			dmaengine_terminate_all(sport->dma_chan_rx);
		}

		cancel_delayed_work_sync(&sport->tsk_dma_tx);

		spin_lock_irqsave(&sport->port.lock, flags);
		imx_stop_tx(port);
		imx_stop_rx(port);
		imx_disable_dma(sport);
		spin_unlock_irqrestore(&sport->port.lock, flags);
		imx_uart_dma_exit(sport);
	}

	spin_lock_irqsave(&sport->port.lock, flags);
	temp = readl(sport->port.membase + UCR2);
	temp &= ~(UCR2_TXEN);
	writel(temp, sport->port.membase + UCR2);
	spin_unlock_irqrestore(&sport->port.lock, flags);

	/*
	 * Stop our timer.
	 */
	del_timer_sync(&sport->timer);

	/*
	 * Disable all interrupts, port and break condition.
	 */

	spin_lock_irqsave(&sport->port.lock, flags);
	temp = readl(sport->port.membase + UCR1);
	temp &= ~(UCR1_TXMPTYEN | UCR1_RRDYEN | UCR1_RTSDEN | UCR1_UARTEN);

	writel(temp, sport->port.membase + UCR1);
	spin_unlock_irqrestore(&sport->port.lock, flags);

	clk_disable_unprepare(sport->clk_per);
	clk_disable_unprepare(sport->clk_ipg);
}

static void imx_flush_buffer(struct uart_port *port)
{
	struct imx_port *sport = (struct imx_port *)port;
	struct scatterlist *sgl = &sport->tx_sgl[0];
	unsigned long temp;
	int i = 100, ubir, ubmr, uts;

	if (!sport->dma_chan_tx)
		return;

	sport->tx_bytes = 0;
	dmaengine_terminate_all(sport->dma_chan_tx);
	if (sport->dma_is_txing) {
		dma_unmap_sg(sport->port.dev, sgl, sport->dma_tx_nents,
			     DMA_TO_DEVICE);
		temp = readl(sport->port.membase + UCR1);
		temp &= ~UCR1_TDMAEN;
		writel(temp, sport->port.membase + UCR1);
		sport->dma_is_txing = false;
	}

	/*
	 * According to the Reference Manual description of the UART SRST bit:
	 * "Reset the transmit and receive state machines,
	 * all FIFOs and register USR1, USR2, UBIR, UBMR, UBRC, URXD, UTXD
	 * and UTS[6-3]". As we don't need to restore the old values from
	 * USR1, USR2, URXD, UTXD, only save/restore the other four registers
	 */
	ubir = readl(sport->port.membase + UBIR);
	ubmr = readl(sport->port.membase + UBMR);
	uts = readl(sport->port.membase + IMX21_UTS);

	temp = readl(sport->port.membase + UCR2);
	temp &= ~UCR2_SRST;
	writel(temp, sport->port.membase + UCR2);

	while (!(readl(sport->port.membase + UCR2) & UCR2_SRST) && (--i > 0))
		udelay(1);

	/* Restore the registers */
	writel(ubir, sport->port.membase + UBIR);
	writel(ubmr, sport->port.membase + UBMR);
	writel(uts, sport->port.membase + IMX21_UTS);
}

static void
imx_set_termios(struct uart_port *port, struct ktermios *termios,
		   struct ktermios *old)
{
	struct imx_port *sport = (struct imx_port *)port;
	unsigned long flags;
	unsigned int ucr2, old_ucr1, old_txrxen, baud, quot;
	unsigned int old_csize = old ? old->c_cflag & CSIZE : CS8;
	unsigned int div, ufcr;
	unsigned long num, denom;
	uint64_t tdiv64;

	/*
	 * We only support CS7 and CS8.
	 */
	while ((termios->c_cflag & CSIZE) != CS7 &&
	       (termios->c_cflag & CSIZE) != CS8) {
		termios->c_cflag &= ~CSIZE;
		termios->c_cflag |= old_csize;
		old_csize = CS8;
	}

	if ((termios->c_cflag & CSIZE) == CS8)
		ucr2 = UCR2_WS | UCR2_SRST | UCR2_IRTS;
	else
		ucr2 = UCR2_SRST | UCR2_IRTS;

	if (termios->c_cflag & CRTSCTS) {
		if (sport->have_rtscts) {
			ucr2 &= ~UCR2_IRTS;

			if (port->rs485.flags & SER_RS485_ENABLED) {
				/*
				 * RTS is mandatory for rs485 operation, so keep
				 * it under manual control and keep transmitter
				 * disabled.
				 */
				if (!(port->rs485.flags &
				      SER_RS485_RTS_AFTER_SEND))
					ucr2 |= UCR2_CTS;
			} else {
				ucr2 |= UCR2_CTSC;
			}
		} else {
			termios->c_cflag &= ~CRTSCTS;
		}
	} else if (port->rs485.flags & SER_RS485_ENABLED)
		/* disable transmitter */
		if (!(port->rs485.flags & SER_RS485_RTS_AFTER_SEND))
			ucr2 |= UCR2_CTS;

	if (termios->c_cflag & CSTOPB)
		ucr2 |= UCR2_STPB;
	if (termios->c_cflag & PARENB) {
		ucr2 |= UCR2_PREN;
		if (termios->c_cflag & PARODD)
			ucr2 |= UCR2_PROE;
	}

	del_timer_sync(&sport->timer);

	/*
	 * Ask the core to calculate the divisor for us.
	 */
	baud = uart_get_baud_rate(port, termios, old, 50, port->uartclk / 16);
	quot = uart_get_divisor(port, baud);

	spin_lock_irqsave(&sport->port.lock, flags);

	sport->port.read_status_mask = 0;
	if (termios->c_iflag & INPCK)
		sport->port.read_status_mask |= (URXD_FRMERR | URXD_PRERR);
	if (termios->c_iflag & (BRKINT | PARMRK))
		sport->port.read_status_mask |= URXD_BRK;

	/*
	 * Characters to ignore
	 */
	sport->port.ignore_status_mask = 0;
	if (termios->c_iflag & IGNPAR)
		sport->port.ignore_status_mask |= URXD_PRERR | URXD_FRMERR;
	if (termios->c_iflag & IGNBRK) {
		sport->port.ignore_status_mask |= URXD_BRK;
		/*
		 * If we're ignoring parity and break indicators,
		 * ignore overruns too (for real raw support).
		 */
		if (termios->c_iflag & IGNPAR)
			sport->port.ignore_status_mask |= URXD_OVRRUN;
	}

	if ((termios->c_cflag & CREAD) == 0)
		sport->port.ignore_status_mask |= URXD_DUMMY_READ;

	/*
	 * Update the per-port timeout.
	 */
	uart_update_timeout(port, termios->c_cflag, baud);

	/*
	 * disable interrupts and drain transmitter
	 */
	old_ucr1 = readl(sport->port.membase + UCR1);
	writel(old_ucr1 & ~(UCR1_TXMPTYEN | UCR1_RRDYEN | UCR1_RTSDEN),
			sport->port.membase + UCR1);

	while (!(readl(sport->port.membase + USR2) & USR2_TXDC))
		barrier();

	/* then, disable everything */
	old_txrxen = readl(sport->port.membase + UCR2);
	writel(old_txrxen & ~(UCR2_TXEN | UCR2_RXEN),
			sport->port.membase + UCR2);
	old_txrxen &= (UCR2_TXEN | UCR2_RXEN);

	/* custom-baudrate handling */
	div = sport->port.uartclk / (baud * 16);
	if (baud == 38400 && quot != div)
		baud = sport->port.uartclk / (quot * 16);

	div = sport->port.uartclk / (baud * 16);
	if (div > 7)
		div = 7;
	if (!div)
		div = 1;

	rational_best_approximation(16 * div * baud, sport->port.uartclk,
		1 << 16, 1 << 16, &num, &denom);

	tdiv64 = sport->port.uartclk;
	tdiv64 *= num;
	do_div(tdiv64, denom * 16 * div);
	tty_termios_encode_baud_rate(termios,
				(speed_t)tdiv64, (speed_t)tdiv64);

	num -= 1;
	denom -= 1;

	ufcr = readl(sport->port.membase + UFCR);
	ufcr = (ufcr & (~UFCR_RFDIV)) | UFCR_RFDIV_REG(div);
	if (sport->dte_mode)
		ufcr |= UFCR_DCEDTE;
	writel(ufcr, sport->port.membase + UFCR);

	writel(num, sport->port.membase + UBIR);
	writel(denom, sport->port.membase + UBMR);

	if (!is_imx1_uart(sport))
		writel(sport->port.uartclk / div / 1000,
				sport->port.membase + IMX21_ONEMS);

	writel(old_ucr1, sport->port.membase + UCR1);

	/* set the parity, stop bits and data size */
	writel(ucr2 | old_txrxen, sport->port.membase + UCR2);

	if (UART_ENABLE_MS(&sport->port, termios->c_cflag))
		imx_enable_ms(&sport->port);

	if (sport->dma_is_inited && !sport->dma_is_enabled) {
		imx_enable_dma(sport);
		start_rx_dma(sport);
	}

	if (!sport->dma_is_enabled) {
		ucr2 = readl(sport->port.membase + UCR2);
		writel(ucr2 | UCR2_ATEN, sport->port.membase + UCR2);
	}

	spin_unlock_irqrestore(&sport->port.lock, flags);
}

static const char *imx_type(struct uart_port *port)
{
	struct imx_port *sport = (struct imx_port *)port;

	return sport->port.type == PORT_IMX ? "IMX" : NULL;
}

/*
 * Configure/autoconfigure the port.
 */
static void imx_config_port(struct uart_port *port, int flags)
{
	struct imx_port *sport = (struct imx_port *)port;

	if (flags & UART_CONFIG_TYPE)
		sport->port.type = PORT_IMX;
}

/*
 * Verify the new serial_struct (for TIOCSSERIAL).
 * The only change we allow are to the flags and type, and
 * even then only between PORT_IMX and PORT_UNKNOWN
 */
static int
imx_verify_port(struct uart_port *port, struct serial_struct *ser)
{
	struct imx_port *sport = (struct imx_port *)port;
	int ret = 0;

	if (ser->type != PORT_UNKNOWN && ser->type != PORT_IMX)
		ret = -EINVAL;
	if (sport->port.irq != ser->irq)
		ret = -EINVAL;
	if (ser->io_type != UPIO_MEM)
		ret = -EINVAL;
	if (sport->port.uartclk / 16 != ser->baud_base)
		ret = -EINVAL;
	if (sport->port.mapbase != (unsigned long)ser->iomem_base)
		ret = -EINVAL;
	if (sport->port.iobase != ser->port)
		ret = -EINVAL;
	if (ser->hub6 != 0)
		ret = -EINVAL;
	return ret;
}

#if defined(CONFIG_CONSOLE_POLL)

static int imx_poll_init(struct uart_port *port)
{
	struct imx_port *sport = (struct imx_port *)port;
	unsigned long flags;
	unsigned long temp;
	int retval;

	retval = clk_prepare_enable(sport->clk_ipg);
	if (retval)
		return retval;
	retval = clk_prepare_enable(sport->clk_per);
	if (retval)
		clk_disable_unprepare(sport->clk_ipg);

	imx_setup_ufcr(sport, 0);

	spin_lock_irqsave(&sport->port.lock, flags);

	temp = readl(sport->port.membase + UCR1);
	if (is_imx1_uart(sport))
		temp |= IMX1_UCR1_UARTCLKEN;
	temp |= UCR1_UARTEN | UCR1_RRDYEN;
	temp &= ~(UCR1_TXMPTYEN | UCR1_RTSDEN);
	writel(temp, sport->port.membase + UCR1);

	temp = readl(sport->port.membase + UCR2);
	temp |= UCR2_RXEN;
	writel(temp, sport->port.membase + UCR2);

	spin_unlock_irqrestore(&sport->port.lock, flags);

	return 0;
}

static int imx_poll_get_char(struct uart_port *port)
{
	if (!(readl_relaxed(port->membase + USR2) & USR2_RDR))
		return NO_POLL_CHAR;

	return readl_relaxed(port->membase + URXD0) & URXD_RX_DATA;
}

static void imx_poll_put_char(struct uart_port *port, unsigned char c)
{
	unsigned int status;

	/* drain */
	do {
		status = readl_relaxed(port->membase + USR1);
	} while (~status & USR1_TRDY);

	/* write */
	writel_relaxed(c, port->membase + URTX0);

	/* flush */
	do {
		status = readl_relaxed(port->membase + USR2);
	} while (~status & USR2_TXDC);
}
#endif

static int imx_rs485_config(struct uart_port *port,
			    struct serial_rs485 *rs485conf)
{
	struct imx_port *sport = (struct imx_port *)port;

	/* unimplemented */
	rs485conf->delay_rts_before_send = 0;
	rs485conf->delay_rts_after_send = 0;
	rs485conf->flags |= SER_RS485_RX_DURING_TX;

	/* RTS is required to control the transmitter */
	if (!sport->have_rtscts)
		rs485conf->flags &= ~SER_RS485_ENABLED;

	if (rs485conf->flags & SER_RS485_ENABLED) {
		unsigned long temp;

		/* disable transmitter */
		temp = readl(sport->port.membase + UCR2);
		temp &= ~UCR2_CTSC;
		if (rs485conf->flags & SER_RS485_RTS_AFTER_SEND)
			temp &= ~UCR2_CTS;
		else
			temp |= UCR2_CTS;
		writel(temp, sport->port.membase + UCR2);
	}

	port->rs485 = *rs485conf;

	return 0;
}

static struct uart_ops imx_pops = {
	.tx_empty	= imx_tx_empty,
	.set_mctrl	= imx_set_mctrl,
	.get_mctrl	= imx_get_mctrl,
	.stop_tx	= imx_stop_tx,
	.start_tx	= imx_start_tx,
	.stop_rx	= imx_stop_rx,
	.enable_ms	= imx_enable_ms,
	.break_ctl	= imx_break_ctl,
	.startup	= imx_startup,
	.shutdown	= imx_shutdown,
	.flush_buffer	= imx_flush_buffer,
	.set_termios	= imx_set_termios,
	.type		= imx_type,
	.config_port	= imx_config_port,
	.verify_port	= imx_verify_port,
#if defined(CONFIG_CONSOLE_POLL)
	.poll_init      = imx_poll_init,
	.poll_get_char  = imx_poll_get_char,
	.poll_put_char  = imx_poll_put_char,
#endif
};

static struct imx_port *imx_ports[UART_NR];

#ifdef CONFIG_SERIAL_IMX_CONSOLE
static void imx_console_putchar(struct uart_port *port, int ch)
{
	struct imx_port *sport = (struct imx_port *)port;

	while (readl(sport->port.membase + uts_reg(sport)) & UTS_TXFULL)
		barrier();

	writel(ch, sport->port.membase + URTX0);
}

/*
 * Interrupts are disabled on entering
 */
static void
imx_console_write(struct console *co, const char *s, unsigned int count)
{
	struct imx_port *sport = imx_ports[co->index];
	struct imx_port_ucrs old_ucr;
	unsigned int ucr1;
	unsigned long flags = 0;
	int locked = 1;
	int retval;

	retval = clk_enable(sport->clk_per);
	if (retval)
		return;
	retval = clk_enable(sport->clk_ipg);
	if (retval) {
		clk_disable(sport->clk_per);
		return;
	}

	if (sport->port.sysrq)
		locked = 0;
	else if (oops_in_progress)
		locked = spin_trylock_irqsave(&sport->port.lock, flags);
	else
		spin_lock_irqsave(&sport->port.lock, flags);

	/*
	 *	First, save UCR1/2/3 and then disable interrupts
	 */
	imx_port_ucrs_save(&sport->port, &old_ucr);
	ucr1 = old_ucr.ucr1;

	if (is_imx1_uart(sport))
		ucr1 |= IMX1_UCR1_UARTCLKEN;
	ucr1 |= UCR1_UARTEN;
	ucr1 &= ~(UCR1_TXMPTYEN | UCR1_RRDYEN | UCR1_RTSDEN);

	writel(ucr1, sport->port.membase + UCR1);

	writel(old_ucr.ucr2 | UCR2_TXEN, sport->port.membase + UCR2);

	uart_console_write(&sport->port, s, count, imx_console_putchar);

	/*
	 *	Finally, wait for transmitter to become empty
	 *	and restore UCR1/2/3
	 */
	while (!(readl(sport->port.membase + USR2) & USR2_TXDC));

	imx_port_ucrs_restore(&sport->port, &old_ucr);

	if (locked)
		spin_unlock_irqrestore(&sport->port.lock, flags);

	clk_disable(sport->clk_ipg);
	clk_disable(sport->clk_per);
}

/*
 * If the port was already initialised (eg, by a boot loader),
 * try to determine the current setup.
 */
static void __init
imx_console_get_options(struct imx_port *sport, int *baud,
			   int *parity, int *bits)
{

	if (readl(sport->port.membase + UCR1) & UCR1_UARTEN) {
		/* ok, the port was enabled */
		unsigned int ucr2, ubir, ubmr, uartclk;
		unsigned int baud_raw;
		unsigned int ucfr_rfdiv;

		ucr2 = readl(sport->port.membase + UCR2);

		*parity = 'n';
		if (ucr2 & UCR2_PREN) {
			if (ucr2 & UCR2_PROE)
				*parity = 'o';
			else
				*parity = 'e';
		}

		if (ucr2 & UCR2_WS)
			*bits = 8;
		else
			*bits = 7;

		ubir = readl(sport->port.membase + UBIR) & 0xffff;
		ubmr = readl(sport->port.membase + UBMR) & 0xffff;

		ucfr_rfdiv = (readl(sport->port.membase + UFCR) & UFCR_RFDIV) >> 7;
		if (ucfr_rfdiv == 6)
			ucfr_rfdiv = 7;
		else
			ucfr_rfdiv = 6 - ucfr_rfdiv;

		uartclk = clk_get_rate(sport->clk_per);
		uartclk /= ucfr_rfdiv;

		{	/*
			 * The next code provides exact computation of
			 *   baud_raw = round(((uartclk/16) * (ubir + 1)) / (ubmr + 1))
			 * without need of float support or long long division,
			 * which would be required to prevent 32bit arithmetic overflow
			 */
			unsigned int mul = ubir + 1;
			unsigned int div = 16 * (ubmr + 1);
			unsigned int rem = uartclk % div;

			baud_raw = (uartclk / div) * mul;
			baud_raw += (rem * mul + div / 2) / div;
			*baud = (baud_raw + 50) / 100 * 100;
		}

		if (*baud != baud_raw)
			pr_info("Console IMX rounded baud rate from %d to %d\n",
				baud_raw, *baud);
	}
}

static int __init
imx_console_setup(struct console *co, char *options)
{
	struct imx_port *sport;
	int baud = 9600;
	int bits = 8;
	int parity = 'n';
	int flow = 'n';
	int retval;

	/*
	 * Check whether an invalid uart number has been specified, and
	 * if so, search for the first available port that does have
	 * console support.
	 */
	if (co->index == -1 || co->index >= ARRAY_SIZE(imx_ports))
		co->index = 0;
	sport = imx_ports[co->index];
	if (sport == NULL)
		return -ENODEV;

	/* For setting the registers, we only need to enable the ipg clock. */
	retval = clk_prepare_enable(sport->clk_ipg);
	if (retval)
		goto error_console;

	if (options)
		uart_parse_options(options, &baud, &parity, &bits, &flow);
	else
		imx_console_get_options(sport, &baud, &parity, &bits);

	imx_setup_ufcr(sport, 0);

	retval = uart_set_options(&sport->port, co, baud, parity, bits, flow);

	clk_disable(sport->clk_ipg);
	if (retval) {
		clk_unprepare(sport->clk_ipg);
		goto error_console;
	}

	retval = clk_prepare(sport->clk_per);
	if (retval)
		clk_disable_unprepare(sport->clk_ipg);

error_console:
	return retval;
}

static struct uart_driver imx_reg;
static struct console imx_console = {
	.name		= DEV_NAME,
	.write		= imx_console_write,
	.device		= uart_console_device,
	.setup		= imx_console_setup,
	.flags		= CON_PRINTBUFFER,
	.index		= -1,
	.data		= &imx_reg,
};

#define IMX_CONSOLE	&imx_console
#else
#define IMX_CONSOLE	NULL
#endif

static struct uart_driver imx_reg = {
	.owner          = THIS_MODULE,
	.driver_name    = DRIVER_NAME,
	.dev_name       = DEV_NAME,
	.major          = SERIAL_IMX_MAJOR,
	.minor          = MINOR_START,
	.nr             = ARRAY_SIZE(imx_ports),
	.cons           = IMX_CONSOLE,
};

static int serial_imx_suspend(struct platform_device *dev, pm_message_t state)
{
	struct imx_port *sport = platform_get_drvdata(dev);
	unsigned int val;

	/* enable wakeup from i.MX UART */
	val = readl(sport->port.membase + UCR3);
	val |= UCR3_AWAKEN;
	writel(val, sport->port.membase + UCR3);

	uart_suspend_port(&imx_reg, &sport->port);
	disable_irq(sport->port.irq);

	/* Save necessary regs */
	clk_prepare_enable(sport->clk_ipg);
	sport->saved_reg[0] = readl(sport->port.membase + UCR1);
	sport->saved_reg[1] = readl(sport->port.membase + UCR2);
	sport->saved_reg[2] = readl(sport->port.membase + UCR3);
	sport->saved_reg[3] = readl(sport->port.membase + UCR4);
	sport->saved_reg[4] = readl(sport->port.membase + UFCR);
	sport->saved_reg[5] = readl(sport->port.membase + UESC);
	sport->saved_reg[6] = readl(sport->port.membase + UTIM);
	sport->saved_reg[7] = readl(sport->port.membase + UBIR);
	sport->saved_reg[8] = readl(sport->port.membase + UBMR);
	sport->saved_reg[9] = readl(sport->port.membase + IMX21_UTS);
	clk_disable_unprepare(sport->clk_ipg);

	pinctrl_pm_select_sleep_state(&dev->dev);

	return 0;
}

static int serial_imx_resume(struct platform_device *dev)
{
	struct imx_port *sport = platform_get_drvdata(dev);
	unsigned int val;

	pinctrl_pm_select_default_state(&dev->dev);

	clk_prepare_enable(sport->clk_ipg);
	writel(sport->saved_reg[4], sport->port.membase + UFCR);
	writel(sport->saved_reg[5], sport->port.membase + UESC);
	writel(sport->saved_reg[6], sport->port.membase + UTIM);
	writel(sport->saved_reg[7], sport->port.membase + UBIR);
	writel(sport->saved_reg[8], sport->port.membase + UBMR);
	writel(sport->saved_reg[9], sport->port.membase + IMX21_UTS);
	writel(sport->saved_reg[0], sport->port.membase + UCR1);
	writel(sport->saved_reg[1] | 0x1, sport->port.membase + UCR2);
	writel(sport->saved_reg[2], sport->port.membase + UCR3);
	writel(sport->saved_reg[3], sport->port.membase + UCR4);

	/* disable wakeup from i.MX UART */
	val = readl(sport->port.membase + UCR3);
	val &= ~UCR3_AWAKEN;
	writel(val, sport->port.membase + UCR3);
	val = readl(sport->port.membase + USR1);
	if (val & USR1_AWAKE)
		writel(USR1_AWAKE, sport->port.membase + USR1);
	clk_disable_unprepare(sport->clk_ipg);

	uart_resume_port(&imx_reg, &sport->port);
	enable_irq(sport->port.irq);

	return 0;
}

#ifdef CONFIG_OF
/*
 * This function returns 1 iff pdev isn't a device instatiated by dt, 0 iff it
 * could successfully get all information from dt or a negative errno.
 */
static int serial_imx_probe_dt(struct imx_port *sport,
		struct platform_device *pdev)
{
	struct device_node *np = pdev->dev.of_node;
	const struct of_device_id *of_id =
			of_match_device(imx_uart_dt_ids, &pdev->dev);
	int ret;

	if (!np)
		/* no device tree device */
		return 1;

	ret = of_alias_get_id(np, "serial");
	if (ret < 0) {
		dev_err(&pdev->dev, "failed to get alias id, errno %d\n", ret);
		return ret;
	}
	sport->port.line = ret;

	if (of_get_property(np, "fsl,uart-has-rtscts", NULL))
		sport->have_rtscts = 1;

	if (of_get_property(np, "fsl,dte-mode", NULL))
		sport->dte_mode = 1;

	sport->devdata = of_id->data;

	return 0;
}
#else
static inline int serial_imx_probe_dt(struct imx_port *sport,
		struct platform_device *pdev)
{
	return 1;
}
#endif

static void serial_imx_probe_pdata(struct imx_port *sport,
		struct platform_device *pdev)
{
	struct imxuart_platform_data *pdata = dev_get_platdata(&pdev->dev);

	sport->port.line = pdev->id;
	sport->devdata = (struct imx_uart_data	*) pdev->id_entry->driver_data;

	if (!pdata)
		return;

	if (pdata->flags & IMXUART_HAVE_RTSCTS)
		sport->have_rtscts = 1;
}

static int serial_imx_probe(struct platform_device *pdev)
{
	struct imx_port *sport;
	void __iomem *base;
	int ret = 0;
	struct resource *res;
	int txirq, rxirq, rtsirq;

	sport = devm_kzalloc(&pdev->dev, sizeof(*sport), GFP_KERNEL);
	if (!sport)
		return -ENOMEM;

	ret = serial_imx_probe_dt(sport, pdev);
	if (ret > 0)
		serial_imx_probe_pdata(sport, pdev);
	else if (ret < 0)
		return ret;

	res = platform_get_resource(pdev, IORESOURCE_MEM, 0);
	base = devm_ioremap_resource(&pdev->dev, res);
	if (IS_ERR(base))
		return PTR_ERR(base);

	rxirq = platform_get_irq(pdev, 0);
	txirq = platform_get_irq(pdev, 1);
	rtsirq = platform_get_irq(pdev, 2);

	sport->port.dev = &pdev->dev;
	sport->port.mapbase = res->start;
	sport->port.membase = base;
	sport->port.type = PORT_IMX,
	sport->port.iotype = UPIO_MEM;
	sport->port.irq = rxirq;
	sport->port.fifosize = 32;
	sport->port.ops = &imx_pops;
	sport->port.rs485_config = imx_rs485_config;
	sport->port.rs485.flags =
		SER_RS485_RTS_ON_SEND | SER_RS485_RX_DURING_TX;
	sport->port.flags = UPF_BOOT_AUTOCONF;
	init_timer(&sport->timer);
	sport->timer.function = imx_timeout;
	sport->timer.data     = (unsigned long)sport;

	sport->clk_ipg = devm_clk_get(&pdev->dev, "ipg");
	if (IS_ERR(sport->clk_ipg)) {
		ret = PTR_ERR(sport->clk_ipg);
		dev_err(&pdev->dev, "failed to get ipg clk: %d\n", ret);
		return ret;
	}

	sport->clk_per = devm_clk_get(&pdev->dev, "per");
	if (IS_ERR(sport->clk_per)) {
		ret = PTR_ERR(sport->clk_per);
		dev_err(&pdev->dev, "failed to get per clk: %d\n", ret);
		return ret;
	}

	sport->port.uartclk = clk_get_rate(sport->clk_per);
	if (sport->port.uartclk > IMX_MODULE_MAX_CLK_RATE) {
		ret = clk_set_rate(sport->clk_per, IMX_MODULE_MAX_CLK_RATE);
		if (ret < 0) {
			dev_err(&pdev->dev, "clk_set_rate() failed\n");
			return ret;
		}
	}
	sport->port.uartclk = clk_get_rate(sport->clk_per);

	/*
	 * Allocate the IRQ(s) i.MX1 has three interrupts whereas later
	 * chips only have one interrupt.
	 */
	if (txirq > 0) {
		ret = devm_request_irq(&pdev->dev, rxirq, imx_rxint, 0,
				       dev_name(&pdev->dev), sport);
		if (ret)
			return ret;

		ret = devm_request_irq(&pdev->dev, txirq, imx_txint, 0,
				       dev_name(&pdev->dev), sport);
		if (ret)
			return ret;
	} else {
		ret = devm_request_irq(&pdev->dev, rxirq, imx_int, 0,
				       dev_name(&pdev->dev), sport);
		if (ret)
			return ret;
	}

	imx_ports[sport->port.line] = sport;

	platform_set_drvdata(pdev, sport);

	return uart_add_one_port(&imx_reg, &sport->port);
}

static int serial_imx_remove(struct platform_device *pdev)
{
	struct imx_port *sport = platform_get_drvdata(pdev);

	return uart_remove_one_port(&imx_reg, &sport->port);
}

static struct platform_driver serial_imx_driver = {
	.probe		= serial_imx_probe,
	.remove		= serial_imx_remove,

	.suspend	= serial_imx_suspend,
	.resume		= serial_imx_resume,
	.id_table	= imx_uart_devtype,
	.driver		= {
		.name	= "imx-uart",
		.of_match_table = imx_uart_dt_ids,
	},
};

static int __init imx_serial_init(void)
{
	int ret = uart_register_driver(&imx_reg);

	if (ret)
		return ret;

	ret = platform_driver_register(&serial_imx_driver);
	if (ret != 0)
		uart_unregister_driver(&imx_reg);

	return ret;
}

static void __exit imx_serial_exit(void)
{
	platform_driver_unregister(&serial_imx_driver);
	uart_unregister_driver(&imx_reg);
}

module_init(imx_serial_init);
module_exit(imx_serial_exit);

MODULE_AUTHOR("Sascha Hauer");
MODULE_DESCRIPTION("IMX generic serial port driver");
MODULE_LICENSE("GPL");
MODULE_ALIAS("platform:imx-uart");<|MERGE_RESOLUTION|>--- conflicted
+++ resolved
@@ -1163,13 +1163,9 @@
 	temp = readl(sport->port.membase + UCR1);
 	if (!sport->dma_is_inited)
 		temp |= UCR1_RRDYEN;
-<<<<<<< HEAD
-	temp |= UCR1_RTSDEN | UCR1_UARTEN;
-=======
 	if (sport->have_rtscts)
 		temp |= UCR1_RTSDEN;
 	temp |= UCR1_UARTEN;
->>>>>>> 709e44c5
 	writel(temp, sport->port.membase + UCR1);
 
 	temp = readl(sport->port.membase + UCR4);
