--- conflicted
+++ resolved
@@ -417,12 +417,9 @@
 		}
 	} else {
 		new_freq = choose_freq(pcpu, loadadjfreq);
-<<<<<<< HEAD
-=======
 		if (new_freq > tunables->hispeed_freq &&
 				pcpu->target_freq < tunables->hispeed_freq)
 			new_freq = tunables->hispeed_freq;
->>>>>>> 768873ba
 	}
 
 	if (pcpu->target_freq >= tunables->hispeed_freq &&
