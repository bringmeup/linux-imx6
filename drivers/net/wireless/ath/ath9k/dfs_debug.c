/*
 * Copyright (c) 2008-2011 Atheros Communications Inc.
 * Copyright (c) 2011 Neratec Solutions AG
 *
 * Permission to use, copy, modify, and/or distribute this software for any
 * purpose with or without fee is hereby granted, provided that the above
 * copyright notice and this permission notice appear in all copies.
 *
 * THE SOFTWARE IS PROVIDED "AS IS" AND THE AUTHOR DISCLAIMS ALL WARRANTIES
 * WITH REGARD TO THIS SOFTWARE INCLUDING ALL IMPLIED WARRANTIES OF
 * MERCHANTABILITY AND FITNESS. IN NO EVENT SHALL THE AUTHOR BE LIABLE FOR
 * ANY SPECIAL, DIRECT, INDIRECT, OR CONSEQUENTIAL DAMAGES OR ANY DAMAGES
 * WHATSOEVER RESULTING FROM LOSS OF USE, DATA OR PROFITS, WHETHER IN AN
 * ACTION OF CONTRACT, NEGLIGENCE OR OTHER TORTIOUS ACTION, ARISING OUT OF
 * OR IN CONNECTION WITH THE USE OR PERFORMANCE OF THIS SOFTWARE.
 */

#include <linux/debugfs.h>
#include <linux/export.h>

#include "ath9k.h"
#include "dfs_debug.h"
#include "../dfs_pattern_detector.h"

static struct ath_dfs_pool_stats dfs_pool_stats = { 0 };

#define ATH9K_DFS_STAT(s, p) \
	len += scnprintf(buf + len, size - len, "%28s : %10u\n", s, \
			 sc->debug.stats.dfs_stats.p);
#define ATH9K_DFS_POOL_STAT(s, p) \
	len += scnprintf(buf + len, size - len, "%28s : %10u\n", s, \
<<<<<<< HEAD
			 global_dfs_pool_stats.p);
=======
			 dfs_pool_stats.p);
>>>>>>> 01925efd

static ssize_t read_file_dfs(struct file *file, char __user *user_buf,
			     size_t count, loff_t *ppos)
{
	struct ath_softc *sc = file->private_data;
	struct ath9k_hw_version *hw_ver = &sc->sc_ah->hw_version;
	char *buf;
	unsigned int len = 0, size = 8000;
	ssize_t retval = 0;

	buf = kzalloc(size, GFP_KERNEL);
	if (buf == NULL)
		return -ENOMEM;

<<<<<<< HEAD
=======
	if (sc->dfs_detector)
		dfs_pool_stats = sc->dfs_detector->get_stats(sc->dfs_detector);

>>>>>>> 01925efd
	len += scnprintf(buf + len, size - len, "DFS support for "
			 "macVersion = 0x%x, macRev = 0x%x: %s\n",
			 hw_ver->macVersion, hw_ver->macRev,
			 (sc->sc_ah->caps.hw_caps & ATH9K_HW_CAP_DFS) ?
					"enabled" : "disabled");
	len += scnprintf(buf + len, size - len, "Pulse detector statistics:\n");
	ATH9K_DFS_STAT("pulse events reported   ", pulses_total);
	ATH9K_DFS_STAT("invalid pulse events    ", pulses_no_dfs);
	ATH9K_DFS_STAT("DFS pulses detected     ", pulses_detected);
	ATH9K_DFS_STAT("Datalen discards        ", datalen_discards);
	ATH9K_DFS_STAT("RSSI discards           ", rssi_discards);
	ATH9K_DFS_STAT("BW info discards        ", bwinfo_discards);
	ATH9K_DFS_STAT("Primary channel pulses  ", pri_phy_errors);
	ATH9K_DFS_STAT("Secondary channel pulses", ext_phy_errors);
	ATH9K_DFS_STAT("Dual channel pulses     ", dc_phy_errors);
	len += scnprintf(buf + len, size - len, "Radar detector statistics "
			 "(current DFS region: %d)\n",
			 sc->dfs_detector->region);
	ATH9K_DFS_STAT("Pulse events processed  ", pulses_processed);
	ATH9K_DFS_STAT("Radars detected         ", radar_detected);
	len += scnprintf(buf + len, size - len, "Global Pool statistics:\n");
	ATH9K_DFS_POOL_STAT("Pool references         ", pool_reference);
	ATH9K_DFS_POOL_STAT("Pulses allocated        ", pulse_allocated);
	ATH9K_DFS_POOL_STAT("Pulses alloc error      ", pulse_alloc_error);
	ATH9K_DFS_POOL_STAT("Pulses in use           ", pulse_used);
	ATH9K_DFS_POOL_STAT("Seqs. allocated         ", pseq_allocated);
	ATH9K_DFS_POOL_STAT("Seqs. alloc error       ", pseq_alloc_error);
	ATH9K_DFS_POOL_STAT("Seqs. in use            ", pseq_used);

	if (len > size)
		len = size;

	retval = simple_read_from_buffer(user_buf, count, ppos, buf, len);
	kfree(buf);

	return retval;
}

/* magic number to prevent accidental reset of DFS statistics */
#define DFS_STATS_RESET_MAGIC	0x80000000
static ssize_t write_file_dfs(struct file *file, const char __user *user_buf,
			      size_t count, loff_t *ppos)
{
	struct ath_softc *sc = file->private_data;
	unsigned long val;
	char buf[32];
	ssize_t len;

	len = min(count, sizeof(buf) - 1);
	if (copy_from_user(buf, user_buf, len))
		return -EFAULT;

	buf[len] = '\0';
	if (kstrtoul(buf, 0, &val))
		return -EINVAL;

	if (val == DFS_STATS_RESET_MAGIC)
		memset(&sc->debug.stats.dfs_stats, 0,
		       sizeof(sc->debug.stats.dfs_stats));
	return count;
}

static ssize_t write_file_simulate_radar(struct file *file,
					 const char __user *user_buf,
					 size_t count, loff_t *ppos)
{
	struct ath_softc *sc = file->private_data;

	ieee80211_radar_detected(sc->hw);

	return count;
}

static const struct file_operations fops_simulate_radar = {
	.write = write_file_simulate_radar,
	.open = simple_open,
	.owner = THIS_MODULE,
	.llseek = default_llseek,
};

static const struct file_operations fops_dfs_stats = {
	.read = read_file_dfs,
	.write = write_file_dfs,
	.open = simple_open,
	.owner = THIS_MODULE,
	.llseek = default_llseek,
};

void ath9k_dfs_init_debug(struct ath_softc *sc)
{
	debugfs_create_file("dfs_stats", S_IRUSR,
			    sc->debug.debugfs_phy, sc, &fops_dfs_stats);
	debugfs_create_file("dfs_simulate_radar", S_IWUSR,
			    sc->debug.debugfs_phy, sc, &fops_simulate_radar);
}<|MERGE_RESOLUTION|>--- conflicted
+++ resolved
@@ -29,11 +29,7 @@
 			 sc->debug.stats.dfs_stats.p);
 #define ATH9K_DFS_POOL_STAT(s, p) \
 	len += scnprintf(buf + len, size - len, "%28s : %10u\n", s, \
-<<<<<<< HEAD
-			 global_dfs_pool_stats.p);
-=======
 			 dfs_pool_stats.p);
->>>>>>> 01925efd
 
 static ssize_t read_file_dfs(struct file *file, char __user *user_buf,
 			     size_t count, loff_t *ppos)
@@ -48,12 +44,9 @@
 	if (buf == NULL)
 		return -ENOMEM;
 
-<<<<<<< HEAD
-=======
 	if (sc->dfs_detector)
 		dfs_pool_stats = sc->dfs_detector->get_stats(sc->dfs_detector);
 
->>>>>>> 01925efd
 	len += scnprintf(buf + len, size - len, "DFS support for "
 			 "macVersion = 0x%x, macRev = 0x%x: %s\n",
 			 hw_ver->macVersion, hw_ver->macRev,
