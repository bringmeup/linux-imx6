--- conflicted
+++ resolved
@@ -114,17 +114,10 @@
 	unsigned int attr_flags;
 
 	u32 ctrl_addr;
-<<<<<<< HEAD
 
 	void (*send_cb)(struct ath10k_ce_pipe *);
 	void (*recv_cb)(struct ath10k_ce_pipe *);
 
-=======
-
-	void (*send_cb)(struct ath10k_ce_pipe *);
-	void (*recv_cb)(struct ath10k_ce_pipe *);
-
->>>>>>> 01925efd
 	unsigned int src_sz_max;
 	struct ath10k_ce_ring *src_ring;
 	struct ath10k_ce_ring *dest_ring;
@@ -163,25 +156,7 @@
 				void (*send_cb)(struct ath10k_ce_pipe *),
 				int disable_interrupts);
 
-<<<<<<< HEAD
-/*
- * Queue a "sendlist" of buffers to be sent using gather to a single
- * anonymous destination buffer
- *   ce         - which copy engine to use
- *   sendlist        - list of simple buffers to send using gather
- *   transfer_id     - arbitrary ID; reflected to destination
- * Returns 0 on success; otherwise an error status.
- *
- * Implemenation note: Pushes multiple buffers with Gather to Source ring.
- */
-int ath10k_ce_sendlist_send(struct ath10k_ce_pipe *ce_state,
-			    void *per_transfer_context,
-			    unsigned int transfer_id,
-			    u32 paddr, unsigned int nbytes,
-			    u32 flags);
-=======
 int ath10k_ce_num_free_src_entries(struct ath10k_ce_pipe *pipe);
->>>>>>> 01925efd
 
 /*==================Recv=======================*/
 
