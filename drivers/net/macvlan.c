--- conflicted
+++ resolved
@@ -692,19 +692,6 @@
 {
 	struct macvlan_dev *vlan = netdev_priv(dev);
 	netdev_features_t mask;
-<<<<<<< HEAD
-
-	features |= NETIF_F_ALL_FOR_ALL;
-	features &= (vlan->set_features | ~MACVLAN_FEATURES);
-	mask = features;
-
-	features = netdev_increment_features(vlan->lowerdev->features,
-					     features,
-					     mask);
-	if (!vlan->fwd_priv)
-		features |= NETIF_F_LLTX;
-
-=======
 
 	features |= NETIF_F_ALL_FOR_ALL;
 	features &= (vlan->set_features | ~MACVLAN_FEATURES);
@@ -715,7 +702,6 @@
 					     mask);
 	features |= NETIF_F_LLTX;
 
->>>>>>> 90e5e773
 	return features;
 }
 
