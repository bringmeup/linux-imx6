--- conflicted
+++ resolved
@@ -773,13 +773,10 @@
 	netdev_dbg(dev, "%s: writing ctrl=0x%08x", __func__, reg_ctrl);
 	flexcan_write(reg_ctrl, &regs->ctrl);
 
-<<<<<<< HEAD
-=======
 	/* Abort any pending TX, mark Mailbox as INACTIVE */
 	flexcan_write(FLEXCAN_MB_CNT_CODE(0x4),
 		      &regs->cantxfg[FLEXCAN_TX_BUF_ID].can_ctrl);
 
->>>>>>> 9fee8240
 	/* acceptance mask/acceptance code (accept everything) */
 	flexcan_write(0x0, &regs->rxgmask);
 	flexcan_write(0x0, &regs->rx14mask);
