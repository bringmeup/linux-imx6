/*
 * Fast Ethernet Controller (FEC) driver for Motorola MPC8xx.
 * Copyright (c) 1997 Dan Malek (dmalek@jlc.net)
 *
 * Right now, I am very wasteful with the buffers.  I allocate memory
 * pages and then divide them into 2K frame buffers.  This way I know I
 * have buffers large enough to hold one frame within one buffer descriptor.
 * Once I get this working, I will use 64 or 128 byte CPM buffers, which
 * will be much more memory efficient and will easily handle lots of
 * small packets.
 *
 * Much better multiple PHY support by Magnus Damm.
 * Copyright (c) 2000 Ericsson Radio Systems AB.
 *
 * Support for FEC controller of ColdFire processors.
 * Copyright (c) 2001-2005 Greg Ungerer (gerg@snapgear.com)
 *
 * Bug fixes and cleanup by Philippe De Muyter (phdm@macqel.be)
 * Copyright (c) 2004-2006 Macq Electronique SA.
 *
 * Support for FEC IEEE 1588.
 * Copyright (C) 2010-2012 Freescale Semiconductor, Inc.
 */

#include <linux/module.h>
#include <linux/kernel.h>
#include <linux/string.h>
#include <linux/ptrace.h>
#include <linux/errno.h>
#include <linux/ioport.h>
#include <linux/slab.h>
#include <linux/interrupt.h>
#include <linux/pci.h>
#include <linux/init.h>
#include <linux/delay.h>
#include <linux/netdevice.h>
#include <linux/etherdevice.h>
#include <linux/skbuff.h>
#include <linux/spinlock.h>
#include <linux/workqueue.h>
#include <linux/bitops.h>
#include <linux/io.h>
#include <linux/irq.h>
#include <linux/clk.h>
#include <mach/clock.h>
#include <linux/platform_device.h>
#include <linux/phy.h>
#include <linux/fec.h>

#include <asm/cacheflush.h>

#ifndef CONFIG_ARM
#include <asm/coldfire.h>
#include <asm/mcfsim.h>
#endif

#include "fec.h"
#include "fec_1588.h"

#if defined(CONFIG_ARCH_MXC) || defined(CONFIG_SOC_IMX28)
#define FEC_ALIGNMENT	0xf
#else
#define FEC_ALIGNMENT	0x3
#endif

#define DRIVER_NAME	"fec"

/* Controller is ENET-MAC */
#define FEC_QUIRK_ENET_MAC		(1 << 0)
/* Controller needs driver to swap frame */
#define FEC_QUIRK_SWAP_FRAME		(1 << 1)

static struct platform_device_id fec_devtype[] = {
	{
		.name = "enet",
		.driver_data = FEC_QUIRK_ENET_MAC,
	},
	{
		.name = "fec",
		.driver_data = 0,
	},
	{
		.name = "imx28-fec",
		.driver_data = FEC_QUIRK_ENET_MAC | FEC_QUIRK_SWAP_FRAME,
	},
	{ }
};

static unsigned char macaddr[ETH_ALEN];
module_param_array(macaddr, byte, NULL, 0);
MODULE_PARM_DESC(macaddr, "FEC Ethernet MAC address");

#if defined(CONFIG_M5272)
/*
 * Some hardware gets it MAC address out of local flash memory.
 * if this is non-zero then assume it is the address to get MAC from.
 */
#if defined(CONFIG_NETtel)
#define	FEC_FLASHMAC	0xf0006006
#elif defined(CONFIG_GILBARCONAP) || defined(CONFIG_SCALES)
#define	FEC_FLASHMAC	0xf0006000
#elif defined(CONFIG_CANCam)
#define	FEC_FLASHMAC	0xf0020000
#elif defined (CONFIG_M5272C3)
#define	FEC_FLASHMAC	(0xffe04000 + 4)
#elif defined(CONFIG_MOD5272)
#define FEC_FLASHMAC 	0xffc0406b
#else
#define	FEC_FLASHMAC	0
#endif
#endif /* CONFIG_M5272 */

/* The number of Tx and Rx buffers.  These are allocated from the page
 * pool.  The code may assume these are power of two, so it it best
 * to keep them that size.
 * We don't need to allocate pages for the transmitter.  We just use
 * the skbuffer directly.
 */
#define FEC_ENET_RX_PAGES	192
#define FEC_ENET_RX_FRSIZE	2048
#define FEC_ENET_RX_FRPPG	(PAGE_SIZE / FEC_ENET_RX_FRSIZE)
#define RX_RING_SIZE		(FEC_ENET_RX_FRPPG * FEC_ENET_RX_PAGES)
#define FEC_ENET_TX_FRSIZE	2048
#define FEC_ENET_TX_FRPPG	(PAGE_SIZE / FEC_ENET_TX_FRSIZE)
#define TX_RING_SIZE		16	/* Must be power of two */
#define TX_RING_MOD_MASK	15	/*   for this to work */

#define BUFDES_SIZE ((RX_RING_SIZE + TX_RING_SIZE) * sizeof(struct bufdesc))

/* Interrupt events/masks. */
#define FEC_ENET_HBERR	((uint)0x80000000)	/* Heartbeat error */
#define FEC_ENET_BABR	((uint)0x40000000)	/* Babbling receiver */
#define FEC_ENET_BABT	((uint)0x20000000)	/* Babbling transmitter */
#define FEC_ENET_GRA	((uint)0x10000000)	/* Graceful stop complete */
#define FEC_ENET_TXF	((uint)0x08000000)	/* Full frame transmitted */
#define FEC_ENET_TXB	((uint)0x04000000)	/* A buffer was transmitted */
#define FEC_ENET_RXF	((uint)0x02000000)	/* Full frame received */
#define FEC_ENET_RXB	((uint)0x01000000)	/* A buffer was received */
#define FEC_ENET_MII	((uint)0x00800000)	/* MII interrupt */
#define FEC_ENET_EBERR	((uint)0x00400000)	/* SDMA bus error */
#define FEC_ENET_TS_AVAIL       ((uint)0x00010000)
#define FEC_ENET_TS_TIMER       ((uint)0x00008000)
#define FEC_ENET_MII_CLK       ((uint)2500000)
#define FEC_ENET_HOLD_TIME     ((uint)0x100)  /* 2 internal clock cycle*/

#define FEC_DEFAULT_IMASK (FEC_ENET_TXF | FEC_ENET_RXF | FEC_ENET_MII)
#if defined(CONFIG_FEC_1588)
#define FEC_1588_IMASK	  (FEC_ENET_TS_AVAIL | FEC_ENET_TS_TIMER)
#else
#define FEC_1588_IMASK	0
#endif

/* The FEC stores dest/src/type, data, and checksum for receive packets.
 */
#define PKT_MAXBUF_SIZE		1518
#define PKT_MINBUF_SIZE		64
#define PKT_MAXBLR_SIZE		1520


/*
 * The 5270/5271/5280/5282/532x RX control register also contains maximum frame
 * size bits. Other FEC hardware does not, so we need to take that into
 * account when setting it.
 */
#if defined(CONFIG_M523x) || defined(CONFIG_M527x) || defined(CONFIG_M528x) || \
    defined(CONFIG_M520x) || defined(CONFIG_M532x) || \
    defined(CONFIG_ARCH_MXC) || defined(CONFIG_SOC_IMX28)
#define	OPT_FRAME_SIZE	(PKT_MAXBUF_SIZE << 16)
#else
#define	OPT_FRAME_SIZE	0
#endif

/* The FEC buffer descriptors track the ring buffers.  The rx_bd_base and
 * tx_bd_base always point to the base of the buffer descriptors.  The
 * cur_rx and cur_tx point to the currently available buffer.
 * The dirty_tx tracks the current buffer that is being sent by the
 * controller.  The cur_tx and dirty_tx are equal under both completely
 * empty and completely full conditions.  The empty/ready indicator in
 * the buffer descriptor determines the actual condition.
 */
struct fec_enet_private {
	/* Hardware registers of the FEC device */
	void __iomem *hwp;

	struct net_device *netdev;

	struct clk *clk;

	/* The saved address of a sent-in-place packet/buffer, for skfree(). */
	unsigned char *tx_bounce[TX_RING_SIZE];
	struct	sk_buff* tx_skbuff[TX_RING_SIZE];
	struct	sk_buff* rx_skbuff[RX_RING_SIZE];
	ushort	skb_cur;
	ushort	skb_dirty;

	/* CPM dual port RAM relative addresses */
	dma_addr_t	bd_dma;
	/* Address of Rx and Tx buffers */
	struct bufdesc	*rx_bd_base;
	struct bufdesc	*tx_bd_base;
	/* The next free ring entry */
	struct bufdesc	*cur_rx, *cur_tx;
	/* The ring entries to be free()ed */
	struct bufdesc	*dirty_tx;

	uint	tx_full;
	/* hold while accessing the HW like ringbuffer for tx/rx but not MAC */
	spinlock_t hw_lock;

	struct	platform_device *pdev;

	int	opened;

	/* Phylib and MDIO interface */
	struct	mii_bus *mii_bus;
	struct	phy_device *phy_dev;
	int	mii_timeout;
	uint	phy_speed;
	phy_interface_t	phy_interface;
	int	index;
	int	link;
	int	full_duplex;
	struct	completion mdio_done;

	struct  fec_ptp_private *ptp_priv;
	uint    ptimer_present;

	struct napi_struct napi;
	int	napi_weight;
	bool	use_napi;
};

#define FEC_NAPI_WEIGHT 64
#ifdef CONFIG_FEC_NAPI
#define FEC_NAPI_ENABLE TRUE
#else
#define FEC_NAPI_ENABLE FALSE
#endif

static irqreturn_t fec_enet_interrupt(int irq, void * dev_id);
static void fec_enet_tx(struct net_device *dev);
static int fec_rx_poll(struct napi_struct *napi, int budget);
static void fec_enet_rx(struct net_device *dev);
static int fec_enet_close(struct net_device *dev);
static void fec_restart(struct net_device *dev, int duplex);
static void fec_stop(struct net_device *dev);

/* FEC MII MMFR bits definition */
#define FEC_MMFR_ST		(1 << 30)
#define FEC_MMFR_OP_READ	(2 << 28)
#define FEC_MMFR_OP_WRITE	(1 << 28)
#define FEC_MMFR_PA(v)		((v & 0x1f) << 23)
#define FEC_MMFR_RA(v)		((v & 0x1f) << 18)
#define FEC_MMFR_TA		(2 << 16)
#define FEC_MMFR_DATA(v)	(v & 0xffff)

#define FEC_MII_TIMEOUT		30 /* ms */

/* Transmitter timeout */
#define TX_TIMEOUT (2 * HZ)

static void *swap_buffer(void *bufaddr, int len)
{
	int i;
	unsigned int *buf = bufaddr;

	for (i = 0; i < (len + 3) / 4; i++, buf++)
		*buf = cpu_to_be32(*buf);

	return bufaddr;
}

static netdev_tx_t
fec_enet_start_xmit(struct sk_buff *skb, struct net_device *ndev)
{
	struct fec_enet_private *fep = netdev_priv(ndev);
	const struct platform_device_id *id_entry =
				platform_get_device_id(fep->pdev);
	struct bufdesc *bdp;
	void *bufaddr;
	unsigned short	status;
	unsigned long   estatus;
	unsigned long flags;

	spin_lock_irqsave(&fep->hw_lock, flags);
	if (!fep->link) {
		/* Link is down or autonegotiation is in progress. */
		netif_stop_queue(ndev);
		spin_unlock_irqrestore(&fep->hw_lock, flags);
		return NETDEV_TX_BUSY;
	}

	/* Fill in a Tx ring entry */
	bdp = fep->cur_tx;

	status = bdp->cbd_sc;

	if (status & BD_ENET_TX_READY) {
		/* Ooops.  All transmit buffers are full.  Bail out.
		 * This should not happen, since ndev->tbusy should be set.
		 */
		printk("%s: tx queue full!.\n", ndev->name);
		netif_stop_queue(ndev);
		spin_unlock_irqrestore(&fep->hw_lock, flags);
		return NETDEV_TX_BUSY;
	}

	/* Clear all of the status flags */
	status &= ~BD_ENET_TX_STATS;

	/* Set buffer length and buffer pointer */
	bufaddr = skb->data;
	bdp->cbd_datlen = skb->len;

	/*
	 * On some FEC implementations data must be aligned on
	 * 4-byte boundaries. Use bounce buffers to copy data
	 * and get it aligned. Ugh.
	 */
	if (((unsigned long) bufaddr) & FEC_ALIGNMENT) {
		unsigned int index;
		index = bdp - fep->tx_bd_base;
		bufaddr = PTR_ALIGN(fep->tx_bounce[index], FEC_ALIGNMENT + 1);
		memcpy(bufaddr, (void *)skb->data, skb->len);
	}

	if (fep->ptimer_present) {
		if (fec_ptp_do_txstamp(skb)) {
			estatus = BD_ENET_TX_TS;
			status |= BD_ENET_TX_PTP;
		} else
			estatus = 0;
#ifdef CONFIG_ENHANCED_BD
		bdp->cbd_esc = (estatus | BD_ENET_TX_INT);
		bdp->cbd_bdu = 0;
#endif
	}
	/*
	 * Some design made an incorrect assumption on endian mode of
	 * the system that it's running on. As the result, driver has to
	 * swap every frame going to and coming from the controller.
	 */
	if (id_entry->driver_data & FEC_QUIRK_SWAP_FRAME)
		swap_buffer(bufaddr, skb->len);

	/* Save skb pointer */
	fep->tx_skbuff[fep->skb_cur] = skb;

	ndev->stats.tx_bytes += skb->len;
	fep->skb_cur = (fep->skb_cur+1) & TX_RING_MOD_MASK;

	/* Push the data cache so the CPM does not get stale memory
	 * data.
	 */
	bdp->cbd_bufaddr = dma_map_single(&fep->pdev->dev, bufaddr,
			FEC_ENET_TX_FRSIZE, DMA_TO_DEVICE);

	/* Send it on its way.  Tell FEC it's ready, interrupt when done,
	 * it's the last BD of the frame, and to put the CRC on the end.
	 */
	status |= (BD_ENET_TX_READY | BD_ENET_TX_INTR
			| BD_ENET_TX_LAST | BD_ENET_TX_TC);
	bdp->cbd_sc = status;

	/* Trigger transmission start */
	writel(0, fep->hwp + FEC_X_DES_ACTIVE);

	/* If this was the last BD in the ring, start at the beginning again. */
	if (status & BD_ENET_TX_WRAP)
		bdp = fep->tx_bd_base;
	else
		bdp++;

	if (bdp == fep->dirty_tx) {
		fep->tx_full = 1;
		netif_stop_queue(ndev);
	}

	fep->cur_tx = bdp;

	spin_unlock_irqrestore(&fep->hw_lock, flags);

	return NETDEV_TX_OK;
}

static void
fec_timeout(struct net_device *ndev)
{
	struct fec_enet_private *fep = netdev_priv(ndev);

	ndev->stats.tx_errors++;

	fec_restart(ndev, fep->full_duplex);
	if (fep->link && !fep->tx_full)
		netif_wake_queue(ndev);
}

static void
fec_rx_int_is_enabled(struct net_device *ndev, bool enabled)
{
	struct fec_enet_private *fep = netdev_priv(ndev);
	uint    int_events;

	int_events = readl(fep->hwp + FEC_IMASK);
	if (enabled)
		int_events |= FEC_ENET_RXF;
	else
		int_events &= ~FEC_ENET_RXF;
	writel(int_events, fep->hwp + FEC_IMASK);
}

#ifdef CONFIG_NET_POLL_CONTROLLER
static void fec_enet_netpoll(struct net_device *ndev)
{
	disable_irq(ndev->irq);
	fec_enet_interrupt(ndev->irq, ndev);
	enable_irq(ndev->irq);
}
#endif

static void
fec_enet_tx(struct net_device *ndev)
{
	struct	fec_enet_private *fep;
	struct  fec_ptp_private *fpp;
	struct bufdesc *bdp;
	unsigned short status;
	struct	sk_buff	*skb;

	fep = netdev_priv(ndev);
	fpp = fep->ptp_priv;
	spin_lock(&fep->hw_lock);
	bdp = fep->dirty_tx;

	while (((status = bdp->cbd_sc) & BD_ENET_TX_READY) == 0) {
		if (bdp == fep->cur_tx && fep->tx_full == 0)
			break;

		if (bdp->cbd_bufaddr)
			dma_unmap_single(&fep->pdev->dev, bdp->cbd_bufaddr,
				FEC_ENET_TX_FRSIZE, DMA_TO_DEVICE);
		bdp->cbd_bufaddr = 0;

		skb = fep->tx_skbuff[fep->skb_dirty];
		if (!skb)
			break;
		/* Check for errors. */
		if (status & (BD_ENET_TX_HB | BD_ENET_TX_LC |
				   BD_ENET_TX_RL | BD_ENET_TX_UN |
				   BD_ENET_TX_CSL)) {
			ndev->stats.tx_errors++;
			if (status & BD_ENET_TX_HB)  /* No heartbeat */
				ndev->stats.tx_heartbeat_errors++;
			if (status & BD_ENET_TX_LC)  /* Late collision */
				ndev->stats.tx_window_errors++;
			if (status & BD_ENET_TX_RL)  /* Retrans limit */
				ndev->stats.tx_aborted_errors++;
			if (status & BD_ENET_TX_UN)  /* Underrun */
				ndev->stats.tx_fifo_errors++;
			if (status & BD_ENET_TX_CSL) /* Carrier lost */
				ndev->stats.tx_carrier_errors++;
		} else {
			ndev->stats.tx_packets++;
		}

		if (status & BD_ENET_TX_READY)
			printk("HEY! Enet xmit interrupt and TX_READY.\n");

		/* Deferred means some collisions occurred during transmit,
		 * but we eventually sent the packet OK.
		 */
		if (status & BD_ENET_TX_DEF)
			ndev->stats.collisions++;

#if defined(CONFIG_ENHANCED_BD)
		if (fep->ptimer_present) {
			if (bdp->cbd_esc & BD_ENET_TX_TS)
				fec_ptp_store_txstamp(fpp, skb, bdp);
		}
#elif defined(CONFIG_IN_BAND)
		if (fep->ptimer_present) {
			if (status & BD_ENET_TX_PTP)
				fec_ptp_store_txstamp(fpp, skb, bdp);
		}
#endif

		/* Free the sk buffer associated with this last transmit */
		dev_kfree_skb_any(skb);
		fep->tx_skbuff[fep->skb_dirty] = NULL;
		fep->skb_dirty = (fep->skb_dirty + 1) & TX_RING_MOD_MASK;

		/* Update pointer to next buffer descriptor to be transmitted */
		if (status & BD_ENET_TX_WRAP)
			bdp = fep->tx_bd_base;
		else
			bdp++;

		/* Since we have freed up a buffer, the ring is no longer full
		 */
		if (fep->tx_full) {
			fep->tx_full = 0;
			if (netif_queue_stopped(ndev))
				netif_wake_queue(ndev);
		}
	}
	fep->dirty_tx = bdp;
	spin_unlock(&fep->hw_lock);
}

/*NAPI polling Receive packets */
static int fec_rx_poll(struct napi_struct *napi, int budget)
{
	struct  fec_enet_private *fep =
		container_of(napi, struct fec_enet_private, napi);
	struct net_device *ndev = napi->dev;
	struct  fec_ptp_private *fpp = fep->ptp_priv;
	const struct platform_device_id *id_entry =
				platform_get_device_id(fep->pdev);
	int pkt_received = 0;
	struct bufdesc *bdp;
	unsigned short status;
	struct	sk_buff	*skb;
	ushort	pkt_len;
	__u8 *data;

	if (fep->use_napi)
		WARN_ON(!budget);

#ifdef CONFIG_M532x
	flush_cache_all();
#endif

	/* First, grab all of the stats for the incoming packet.
	 * These get messed up if we get called due to a busy condition.
	 */
	bdp = fep->cur_rx;

	while (!((status = bdp->cbd_sc) & BD_ENET_RX_EMPTY)) {
		if (pkt_received >= budget)
			break;
		pkt_received++;

		/* Since we have allocated space to hold a complete frame,
		 * the last indicator should be set.
		 */
		if ((status & BD_ENET_RX_LAST) == 0)
			dev_err(&ndev->dev, "FEC ENET: rcv is not +last\n");

		if (!fep->opened)
			goto rx_processing_done;

		/* Check for errors. */
		if (status & (BD_ENET_RX_LG | BD_ENET_RX_SH | BD_ENET_RX_NO |
			   BD_ENET_RX_CR | BD_ENET_RX_OV)) {
			ndev->stats.rx_errors++;
			if (status & (BD_ENET_RX_LG | BD_ENET_RX_SH)) {
				/* Frame too long or too short. */
				ndev->stats.rx_length_errors++;
			}
			if (status & BD_ENET_RX_NO)	/* Frame alignment */
				ndev->stats.rx_frame_errors++;
			if (status & BD_ENET_RX_CR)	/* CRC Error */
				ndev->stats.rx_crc_errors++;
			if (status & BD_ENET_RX_OV)	/* FIFO overrun */
				ndev->stats.rx_fifo_errors++;
		}

		/* Report late collisions as a frame error.
		 * On this error, the BD is closed, but we don't know what we
		 * have in the buffer.  So, just drop this frame on the floor.
		 */
		if (status & BD_ENET_RX_CL) {
			ndev->stats.rx_errors++;
			ndev->stats.rx_frame_errors++;
			goto rx_processing_done;
		}

		/* Process the incoming frame. */
		ndev->stats.rx_packets++;
		pkt_len = bdp->cbd_datlen;
		ndev->stats.rx_bytes += pkt_len;
		data = (__u8 *)__va(bdp->cbd_bufaddr);

		if (bdp->cbd_bufaddr)
			dma_unmap_single(&ndev->dev, bdp->cbd_bufaddr,
				FEC_ENET_RX_FRSIZE, DMA_FROM_DEVICE);

		if (id_entry->driver_data & FEC_QUIRK_SWAP_FRAME)
			swap_buffer(data, pkt_len);

		/* This does 16 byte alignment, exactly what we need.
		 * The packet length includes FCS, but we don't want to
		 * include that when passing upstream as it messes up
		 * bridging applications.
		 */
		skb = dev_alloc_skb(pkt_len - 4 + NET_IP_ALIGN);

		if (unlikely(!skb)) {
			dev_err(&ndev->dev,
			"%s: Memory squeeze, dropping packet.\n", ndev->name);
			ndev->stats.rx_dropped++;
		} else {
			skb_reserve(skb, NET_IP_ALIGN);
			skb_put(skb, pkt_len - 4);	/* Make room */
			skb_copy_to_linear_data(skb, data, pkt_len - 4);
			/* 1588 messeage TS handle */
			if (fep->ptimer_present)
				fec_ptp_store_rxstamp(fpp, skb, bdp);
			skb->protocol = eth_type_trans(skb, ndev);
			netif_receive_skb(skb);
		}

		bdp->cbd_bufaddr = dma_map_single(&ndev->dev, data,
				FEC_ENET_RX_FRSIZE, DMA_FROM_DEVICE);
rx_processing_done:
		/* Clear the status flags for this buffer */
		status &= ~BD_ENET_RX_STATS;

		/* Mark the buffer empty */
		status |= BD_ENET_RX_EMPTY;
		bdp->cbd_sc = status;
#ifdef CONFIG_ENHANCED_BD
		bdp->cbd_esc = BD_ENET_RX_INT;
		bdp->cbd_prot = 0;
		bdp->cbd_bdu = 0;
#endif

		/* Update BD pointer to next entry */
		if (status & BD_ENET_RX_WRAP)
			bdp = fep->rx_bd_base;
		else
			bdp++;
		/* Doing this here will keep the FEC running while we process
		 * incoming frames.  On a heavily loaded network, we should be
		 * able to keep up at the expense of system resources.
		 */
		writel(0, fep->hwp + FEC_R_DES_ACTIVE);
	}
	fep->cur_rx = bdp;

	if (pkt_received < budget) {
		napi_complete(napi);
		fec_rx_int_is_enabled(ndev, true);
	}

	return pkt_received;
}

/* During a receive, the cur_rx points to the current incoming buffer.
 * When we update through the ring, if the next incoming buffer has
 * not been given to the system, we just set the empty indicator,
 * effectively tossing the packet.
 */
static void
fec_enet_rx(struct net_device *ndev)
{
	struct fec_enet_private *fep = netdev_priv(ndev);
	struct  fec_ptp_private *fpp = fep->ptp_priv;
	const struct platform_device_id *id_entry =
				platform_get_device_id(fep->pdev);
	struct bufdesc *bdp;
	unsigned short status;
	struct	sk_buff	*skb;
	ushort	pkt_len;
	__u8 *data;

#ifdef CONFIG_M532x
	flush_cache_all();
#endif

	/* First, grab all of the stats for the incoming packet.
	 * These get messed up if we get called due to a busy condition.
	 */
	bdp = fep->cur_rx;

	while (!((status = bdp->cbd_sc) & BD_ENET_RX_EMPTY)) {

		/* Since we have allocated space to hold a complete frame,
		 * the last indicator should be set.
		 */
		if ((status & BD_ENET_RX_LAST) == 0)
			printk("FEC ENET: rcv is not +last\n");

		if (!fep->opened)
			goto rx_processing_done;

		/* Check for errors. */
		if (status & (BD_ENET_RX_LG | BD_ENET_RX_SH | BD_ENET_RX_NO |
			   BD_ENET_RX_CR | BD_ENET_RX_OV)) {
			ndev->stats.rx_errors++;
			if (status & (BD_ENET_RX_LG | BD_ENET_RX_SH)) {
				/* Frame too long or too short. */
				ndev->stats.rx_length_errors++;
			}
			if (status & BD_ENET_RX_NO)	/* Frame alignment */
				ndev->stats.rx_frame_errors++;
			if (status & BD_ENET_RX_CR)	/* CRC Error */
				ndev->stats.rx_crc_errors++;
			if (status & BD_ENET_RX_OV)	/* FIFO overrun */
				ndev->stats.rx_fifo_errors++;
		}

		/* Report late collisions as a frame error.
		 * On this error, the BD is closed, but we don't know what we
		 * have in the buffer.  So, just drop this frame on the floor.
		 */
		if (status & BD_ENET_RX_CL) {
			ndev->stats.rx_errors++;
			ndev->stats.rx_frame_errors++;
			goto rx_processing_done;
		}

		/* Process the incoming frame. */
		ndev->stats.rx_packets++;
		pkt_len = bdp->cbd_datlen;
		ndev->stats.rx_bytes += pkt_len;
		data = (__u8*)__va(bdp->cbd_bufaddr);

		if (bdp->cbd_bufaddr)
			dma_unmap_single(&fep->pdev->dev, bdp->cbd_bufaddr,
				FEC_ENET_TX_FRSIZE, DMA_FROM_DEVICE);

		if (id_entry->driver_data & FEC_QUIRK_SWAP_FRAME)
			swap_buffer(data, pkt_len);

		/* This does 16 byte alignment, exactly what we need.
		 * The packet length includes FCS, but we don't want to
		 * include that when passing upstream as it messes up
		 * bridging applications.
		 */
		skb = dev_alloc_skb(pkt_len - 4 + NET_IP_ALIGN);

		if (unlikely(!skb)) {
			printk("%s: Memory squeeze, dropping packet.\n",
					ndev->name);
			ndev->stats.rx_dropped++;
		} else {
			skb_reserve(skb, NET_IP_ALIGN);
			skb_put(skb, pkt_len - 4);	/* Make room */
			skb_copy_to_linear_data(skb, data, pkt_len - 4);
			/* 1588 messeage TS handle */
			if (fep->ptimer_present)
				fec_ptp_store_rxstamp(fpp, skb, bdp);
			skb->protocol = eth_type_trans(skb, ndev);
			netif_rx(skb);
		}

		bdp->cbd_bufaddr = dma_map_single(&fep->pdev->dev, data,
				FEC_ENET_TX_FRSIZE, DMA_FROM_DEVICE);
rx_processing_done:
		/* Clear the status flags for this buffer */
		status &= ~BD_ENET_RX_STATS;

		/* Mark the buffer empty */
		status |= BD_ENET_RX_EMPTY;
		bdp->cbd_sc = status;
#ifdef CONFIG_ENHANCED_BD
		bdp->cbd_esc = BD_ENET_RX_INT;
		bdp->cbd_prot = 0;
		bdp->cbd_bdu = 0;
#endif

		/* Update BD pointer to next entry */
		if (status & BD_ENET_RX_WRAP)
			bdp = fep->rx_bd_base;
		else
			bdp++;
		/* Doing this here will keep the FEC running while we process
		 * incoming frames.  On a heavily loaded network, we should be
		 * able to keep up at the expense of system resources.
		 */
		writel(0, fep->hwp + FEC_R_DES_ACTIVE);
	}
	fep->cur_rx = bdp;
}

static irqreturn_t
fec_enet_interrupt(int irq, void *dev_id)
{
	struct net_device *ndev = dev_id;
	struct fec_enet_private *fep = netdev_priv(ndev);
	struct fec_ptp_private *fpp = fep->ptp_priv;
	uint int_events;
	ulong flags;
	irqreturn_t ret = IRQ_NONE;

	do {
		int_events = readl(fep->hwp + FEC_IEVENT);
		writel(int_events, fep->hwp + FEC_IEVENT);

		if (int_events & FEC_ENET_RXF) {
			ret = IRQ_HANDLED;
			spin_lock_irqsave(&fep->hw_lock, flags);

			if (fep->use_napi) {
				/* Disable the RX interrupt */
				if (napi_schedule_prep(&fep->napi)) {
					fec_rx_int_is_enabled(ndev, false);
					__napi_schedule(&fep->napi);
				}
			} else
				fec_enet_rx(ndev);

			spin_unlock_irqrestore(&fep->hw_lock, flags);
		}

		/* Transmit OK, or non-fatal error. Update the buffer
		 * descriptors. FEC handles all errors, we just discover
		 * them as part of the transmit process.
		 */
		if (int_events & FEC_ENET_TXF) {
			ret = IRQ_HANDLED;
			fec_enet_tx(ndev);
		}

		if (int_events & FEC_ENET_TS_TIMER) {
			ret = IRQ_HANDLED;
			if (fep->ptimer_present && fpp)
				fpp->prtc++;
		}

		if (int_events & FEC_ENET_MII) {
			ret = IRQ_HANDLED;
			complete(&fep->mdio_done);
		}
	} while (int_events);

	return ret;
}



/* ------------------------------------------------------------------------- */
static void __inline__ fec_get_mac(struct net_device *ndev)
{
	struct fec_enet_private *fep = netdev_priv(ndev);
	struct fec_platform_data *pdata = fep->pdev->dev.platform_data;
	unsigned char *iap, tmpaddr[ETH_ALEN];

	/*
	 * try to get mac address in following order:
	 *
	 * 1) module parameter via kernel command line in form
	 *    fec.macaddr=0x00,0x04,0x9f,0x01,0x30,0xe0
	 */
	iap = macaddr;

	/*
	 * 2) from flash or fuse (via platform data)
	 */
	if (!is_valid_ether_addr(iap)) {
#ifdef CONFIG_M5272
		if (FEC_FLASHMAC)
			iap = (unsigned char *)FEC_FLASHMAC;
#else
		if (pdata)
			memcpy(iap, pdata->mac, ETH_ALEN);
#endif
	}

	/*
	 * 3) FEC mac registers set by bootloader
	 */
	if (!is_valid_ether_addr(iap)) {
		*((unsigned long *) &tmpaddr[0]) =
			be32_to_cpu(readl(fep->hwp + FEC_ADDR_LOW));
		*((unsigned short *) &tmpaddr[4]) =
			be16_to_cpu(readl(fep->hwp + FEC_ADDR_HIGH) >> 16);
		iap = &tmpaddr[0];
	}

	memcpy(ndev->dev_addr, iap, ETH_ALEN);

	/* Adjust MAC if using macaddr */
	if (iap == macaddr)
		 ndev->dev_addr[ETH_ALEN-1] = macaddr[ETH_ALEN-1] + fep->pdev->id;
}

/* ------------------------------------------------------------------------- */

/*
 * Phy section
 */
static void fec_enet_adjust_link(struct net_device *ndev)
{
	struct fec_enet_private *fep = netdev_priv(ndev);
	struct phy_device *phy_dev = fep->phy_dev;
	struct fec_platform_data *pdata = fep->pdev->dev.platform_data;
	unsigned long flags;

	int status_change = 0;

	spin_lock_irqsave(&fep->hw_lock, flags);

	/* Prevent a state halted on mii error */
	if (fep->mii_timeout && phy_dev->state == PHY_HALTED) {
		phy_dev->state = PHY_RESUMING;
		goto spin_unlock;
	}

	/* Duplex link change */
	if (phy_dev->link) {
		if (fep->full_duplex != phy_dev->duplex) {
			fec_restart(ndev, phy_dev->duplex);
			status_change = 1;
		}
	}

	/* Link on or off change */
	if (phy_dev->link != fep->link) {
		fep->link = phy_dev->link;
		if (phy_dev->link) {
			fec_restart(ndev, phy_dev->duplex);
			if (!fep->tx_full)
				netif_wake_queue(ndev);
		} else
			fec_stop(ndev);
		status_change = 1;
	}

spin_unlock:
	spin_unlock_irqrestore(&fep->hw_lock, flags);

	if (status_change) {
		if (!phy_dev->link && phy_dev && pdata && pdata->power_hibernate)
			pdata->power_hibernate(phy_dev);
		phy_print_status(phy_dev);
	}
}

static int fec_enet_mdio_read(struct mii_bus *bus, int mii_id, int regnum)
{
	struct fec_enet_private *fep = bus->priv;
	unsigned long time_left;

	fep->mii_timeout = 0;
	init_completion(&fep->mdio_done);

	/* start a read op */
	writel(FEC_MMFR_ST | FEC_MMFR_OP_READ |
		FEC_MMFR_PA(mii_id) | FEC_MMFR_RA(regnum) |
		FEC_MMFR_TA, fep->hwp + FEC_MII_DATA);

	/* wait for end of transfer */
	time_left = wait_for_completion_timeout(&fep->mdio_done,
			msecs_to_jiffies(FEC_MII_TIMEOUT));
	if (time_left == 0) {
		fep->mii_timeout = 1;
		printk(KERN_ERR "FEC: MDIO read timeout, mii_id=%d\n", mii_id);
		return -ETIMEDOUT;
	}

	/* return value */
	return FEC_MMFR_DATA(readl(fep->hwp + FEC_MII_DATA));
}

static int fec_enet_mdio_write(struct mii_bus *bus, int mii_id, int regnum,
			   u16 value)
{
	struct fec_enet_private *fep = bus->priv;
	unsigned long time_left;

	fep->mii_timeout = 0;
	init_completion(&fep->mdio_done);

	/* start a write op */
	writel(FEC_MMFR_ST | FEC_MMFR_OP_WRITE |
		FEC_MMFR_PA(mii_id) | FEC_MMFR_RA(regnum) |
		FEC_MMFR_TA | FEC_MMFR_DATA(value),
		fep->hwp + FEC_MII_DATA);

	/* wait for end of transfer */
	time_left = wait_for_completion_timeout(&fep->mdio_done,
			msecs_to_jiffies(FEC_MII_TIMEOUT));
	if (time_left == 0) {
		fep->mii_timeout = 1;
		printk(KERN_ERR "FEC: MDIO write timeout, mii_id=%d\n", mii_id);
		return -ETIMEDOUT;
	}

	return 0;
}

static int fec_enet_mdio_reset(struct mii_bus *bus)
{
	return 0;
}

static int fec_enet_mii_probe(struct net_device *ndev)
{
	struct fec_enet_private *fep = netdev_priv(ndev);
	struct phy_device *phy_dev = NULL;
	char mdio_bus_id[MII_BUS_ID_SIZE];
	char phy_name[MII_BUS_ID_SIZE + 3];
	int phy_id;
	int dev_id = fep->pdev->id;

	fep->phy_dev = NULL;

	/* check for attached phy */
	for (phy_id = 0; (phy_id < PHY_MAX_ADDR); phy_id++) {
		if ((fep->mii_bus->phy_mask & (1 << phy_id)))
			continue;
		if (fep->mii_bus->phy_map[phy_id] == NULL)
			continue;
		if (fep->mii_bus->phy_map[phy_id]->phy_id == 0)
			continue;
		if (dev_id--)
			continue;
		strncpy(mdio_bus_id, fep->mii_bus->id, MII_BUS_ID_SIZE);
		break;
	}

	if (phy_id >= PHY_MAX_ADDR) {
		printk(KERN_INFO "%s: no PHY, assuming direct connection "
			"to switch\n", ndev->name);
		strncpy(mdio_bus_id, "0", MII_BUS_ID_SIZE);
		phy_id = 0;
	}

	snprintf(phy_name, MII_BUS_ID_SIZE, PHY_ID_FMT, mdio_bus_id, phy_id);
	phy_dev = phy_connect(ndev, phy_name, &fec_enet_adjust_link, 0,
		fep->phy_interface);

	if (IS_ERR(phy_dev)) {
		printk(KERN_ERR "%s: could not attach to PHY\n", ndev->name);
		return PTR_ERR(phy_dev);
	}

	/* mask with MAC supported features */
	if (cpu_is_mx6q() || cpu_is_mx6dl())
		phy_dev->supported &= PHY_GBIT_FEATURES;
	else
		phy_dev->supported &= PHY_BASIC_FEATURES;

	phy_dev->advertising = phy_dev->supported;

	fep->phy_dev = phy_dev;
	fep->link = 0;
	fep->full_duplex = 0;

	printk(KERN_INFO "%s: Freescale FEC PHY driver [%s] "
		"(mii_bus:phy_addr=%s, irq=%d)\n", ndev->name,
		fep->phy_dev->drv->name, dev_name(&fep->phy_dev->dev),
		fep->phy_dev->irq);

	return 0;
}

static int fec_enet_mii_init(struct platform_device *pdev)
{
	static struct mii_bus *fec0_mii_bus;
	struct net_device *ndev = platform_get_drvdata(pdev);
	struct fec_enet_private *fep = netdev_priv(ndev);
	const struct platform_device_id *id_entry =
				platform_get_device_id(fep->pdev);
	int err = -ENXIO, i;

	/*
	 * The dual fec interfaces are not equivalent with enet-mac.
	 * Here are the differences:
	 *
	 *  - fec0 supports MII & RMII modes while fec1 only supports RMII
	 *  - fec0 acts as the 1588 time master while fec1 is slave
	 *  - external phys can only be configured by fec0
	 *
	 * That is to say fec1 can not work independently. It only works
	 * when fec0 is working. The reason behind this design is that the
	 * second interface is added primarily for Switch mode.
	 *
	 * Because of the last point above, both phys are attached on fec0
	 * mdio interface in board design, and need to be configured by
	 * fec0 mii_bus.
	 */
	if ((id_entry->driver_data & FEC_QUIRK_ENET_MAC) && pdev->id) {
		/* fec1 uses fec0 mii_bus */
		fep->mii_bus = fec0_mii_bus;
		return 0;
	}

	fep->mii_timeout = 0;

	/*
	 * Set MII speed to 2.5 MHz (= clk_get_rate() / 2 * phy_speed)
	 */
	fep->phy_speed = DIV_ROUND_UP(clk_get_rate(fep->clk),
					(FEC_ENET_MII_CLK << 2)) << 1;

	/* set hold time to 2 internal clock cycle */
	if (cpu_is_mx6q() || cpu_is_mx6dl())
		fep->phy_speed |= FEC_ENET_HOLD_TIME;

	writel(fep->phy_speed, fep->hwp + FEC_MII_SPEED);

	fep->mii_bus = mdiobus_alloc();
	if (fep->mii_bus == NULL) {
		err = -ENOMEM;
		goto err_out;
	}

	fep->mii_bus->name = "fec_enet_mii_bus";
	fep->mii_bus->read = fec_enet_mdio_read;
	fep->mii_bus->write = fec_enet_mdio_write;
	fep->mii_bus->reset = fec_enet_mdio_reset;
	snprintf(fep->mii_bus->id, MII_BUS_ID_SIZE, "%x", pdev->id + 1);
	fep->mii_bus->priv = fep;
	fep->mii_bus->parent = &pdev->dev;

	fep->mii_bus->irq = kmalloc(sizeof(int) * PHY_MAX_ADDR, GFP_KERNEL);
	if (!fep->mii_bus->irq) {
		err = -ENOMEM;
		goto err_out_free_mdiobus;
	}

	for (i = 0; i < PHY_MAX_ADDR; i++)
		fep->mii_bus->irq[i] = PHY_POLL;

	if (mdiobus_register(fep->mii_bus))
		goto err_out_free_mdio_irq;

	/* save fec0 mii_bus */
	if (id_entry->driver_data & FEC_QUIRK_ENET_MAC)
		fec0_mii_bus = fep->mii_bus;

	return 0;

err_out_free_mdio_irq:
	kfree(fep->mii_bus->irq);
err_out_free_mdiobus:
	mdiobus_free(fep->mii_bus);
err_out:
	return err;
}

static void fec_enet_mii_remove(struct fec_enet_private *fep)
{
	if (fep->phy_dev)
		phy_disconnect(fep->phy_dev);
	mdiobus_unregister(fep->mii_bus);
	kfree(fep->mii_bus->irq);
	mdiobus_free(fep->mii_bus);
}

static int fec_enet_get_settings(struct net_device *ndev,
				  struct ethtool_cmd *cmd)
{
	struct fec_enet_private *fep = netdev_priv(ndev);
	struct phy_device *phydev = fep->phy_dev;

	if (!phydev)
		return -ENODEV;

	return phy_ethtool_gset(phydev, cmd);
}

static int fec_enet_set_settings(struct net_device *ndev,
				 struct ethtool_cmd *cmd)
{
	struct fec_enet_private *fep = netdev_priv(ndev);
	struct phy_device *phydev = fep->phy_dev;

	if (!phydev)
		return -ENODEV;

	return phy_ethtool_sset(phydev, cmd);
}

static void fec_enet_get_drvinfo(struct net_device *ndev,
				 struct ethtool_drvinfo *info)
{
	struct fec_enet_private *fep = netdev_priv(ndev);

	strcpy(info->driver, fep->pdev->dev.driver->name);
	strcpy(info->version, "Revision: 1.0");
	strcpy(info->bus_info, dev_name(&ndev->dev));
}

static struct ethtool_ops fec_enet_ethtool_ops = {
	.get_settings		= fec_enet_get_settings,
	.set_settings		= fec_enet_set_settings,
	.get_drvinfo		= fec_enet_get_drvinfo,
	.get_link		= ethtool_op_get_link,
};

static int fec_enet_ioctl(struct net_device *ndev, struct ifreq *rq, int cmd)
{
	struct fec_enet_private *fep = netdev_priv(ndev);
	struct phy_device *phydev = fep->phy_dev;

	if (!netif_running(ndev))
		return -EINVAL;

	if (!phydev)
		return -ENODEV;

	return phy_mii_ioctl(phydev, rq, cmd);
}

static void fec_enet_free_buffers(struct net_device *ndev)
{
	struct fec_enet_private *fep = netdev_priv(ndev);
	int i;
	struct sk_buff *skb;
	struct bufdesc	*bdp;

	bdp = fep->rx_bd_base;
	for (i = 0; i < RX_RING_SIZE; i++) {
		skb = fep->rx_skbuff[i];

		if (bdp->cbd_bufaddr)
			dma_unmap_single(&fep->pdev->dev, bdp->cbd_bufaddr,
					FEC_ENET_RX_FRSIZE, DMA_FROM_DEVICE);
		if (skb)
			dev_kfree_skb(skb);
		bdp++;
	}

	bdp = fep->tx_bd_base;
	for (i = 0; i < TX_RING_SIZE; i++)
		kfree(fep->tx_bounce[i]);
}

static int fec_enet_alloc_buffers(struct net_device *ndev)
{
	struct fec_enet_private *fep = netdev_priv(ndev);
	int i;
	struct sk_buff *skb;
	struct bufdesc	*bdp;

	bdp = fep->rx_bd_base;
	for (i = 0; i < RX_RING_SIZE; i++) {
		skb = dev_alloc_skb(FEC_ENET_RX_FRSIZE);
		if (!skb) {
			fec_enet_free_buffers(ndev);
			return -ENOMEM;
		}
		fep->rx_skbuff[i] = skb;

		bdp->cbd_bufaddr = dma_map_single(&fep->pdev->dev, skb->data,
				FEC_ENET_RX_FRSIZE, DMA_FROM_DEVICE);
		bdp->cbd_sc = BD_ENET_RX_EMPTY;
#ifdef CONFIG_ENHANCED_BD
		bdp->cbd_esc = BD_ENET_RX_INT;
#endif
		bdp++;
	}

	/* Set the last buffer to wrap. */
	bdp--;
	bdp->cbd_sc |= BD_SC_WRAP;

	bdp = fep->tx_bd_base;
	for (i = 0; i < TX_RING_SIZE; i++) {
		fep->tx_bounce[i] = kmalloc(FEC_ENET_TX_FRSIZE, GFP_KERNEL);
		if (!fep->tx_bounce[i]) {
			fec_enet_free_buffers(ndev);
			return -ENOMEM;
		}

		bdp->cbd_sc = 0;
		bdp->cbd_bufaddr = 0;
#ifdef CONFIG_ENHANCED_BD
		bdp->cbd_esc = BD_ENET_TX_INT;
#endif
		bdp++;
	}

	/* Set the last buffer to wrap. */
	bdp--;
	bdp->cbd_sc |= BD_SC_WRAP;

	return 0;
}

static int
fec_enet_open(struct net_device *ndev)
{
	struct fec_enet_private *fep = netdev_priv(ndev);
	struct fec_platform_data *pdata = fep->pdev->dev.platform_data;
	int ret;

	if (fep->use_napi)
		napi_enable(&fep->napi);

	/* I should reset the ring buffers here, but I don't yet know
	 * a simple way to do that.
	 */
	clk_enable(fep->clk);
	ret = fec_enet_alloc_buffers(ndev);
	if (ret)
		return ret;

	/* Probe and connect to PHY when open the interface */
	ret = fec_enet_mii_probe(ndev);
	if (ret) {
		fec_enet_free_buffers(ndev);
		return ret;
	}

	phy_start(fep->phy_dev);
	netif_start_queue(ndev);
	fep->opened = 1;

	ret = -EINVAL;
	if (pdata->init && pdata->init(fep->phy_dev))
		return ret;

	return 0;
}

static int
fec_enet_close(struct net_device *ndev)
{
	struct fec_enet_private *fep = netdev_priv(ndev);

	/* Don't know what to do yet. */
	fep->opened = 0;
	netif_stop_queue(ndev);
	netif_carrier_off(ndev);
	if (fep->use_napi)
		napi_disable(&fep->napi);

	fec_stop(ndev);

	if (fep->phy_dev) {
		phy_stop(fep->phy_dev);
		phy_disconnect(fep->phy_dev);
	}

	fec_enet_free_buffers(ndev);

	/* Clock gate close for saving power */
	clk_disable(fep->clk);

	return 0;
}

/* Set or clear the multicast filter for this adaptor.
 * Skeleton taken from sunlance driver.
 * The CPM Ethernet implementation allows Multicast as well as individual
 * MAC address filtering.  Some of the drivers check to make sure it is
 * a group multicast address, and discard those that are not.  I guess I
 * will do the same for now, but just remove the test if you want
 * individual filtering as well (do the upper net layers want or support
 * this kind of feature?).
 */

#define HASH_BITS	6		/* #bits in hash */
#define CRC32_POLY	0xEDB88320

static void set_multicast_list(struct net_device *ndev)
{
	struct fec_enet_private *fep = netdev_priv(ndev);
	struct netdev_hw_addr *ha;
	unsigned int i, bit, data, crc, tmp;
	unsigned char hash;

	if (ndev->flags & IFF_PROMISC) {
		tmp = readl(fep->hwp + FEC_R_CNTRL);
		tmp |= 0x8;
		writel(tmp, fep->hwp + FEC_R_CNTRL);
		return;
	}

	tmp = readl(fep->hwp + FEC_R_CNTRL);
	tmp &= ~0x8;
	writel(tmp, fep->hwp + FEC_R_CNTRL);

	if (ndev->flags & IFF_ALLMULTI) {
		/* Catch all multicast addresses, so set the
		 * filter to all 1's
		 */
		writel(0xffffffff, fep->hwp + FEC_GRP_HASH_TABLE_HIGH);
		writel(0xffffffff, fep->hwp + FEC_GRP_HASH_TABLE_LOW);

		return;
	}

	/* Clear filter and add the addresses in hash register
	 */
	writel(0, fep->hwp + FEC_GRP_HASH_TABLE_HIGH);
	writel(0, fep->hwp + FEC_GRP_HASH_TABLE_LOW);

	netdev_for_each_mc_addr(ha, ndev) {
		/* Only support group multicast for now */
		if (!(ha->addr[0] & 1))
			continue;

		/* calculate crc32 value of mac address */
		crc = 0xffffffff;

		for (i = 0; i < ndev->addr_len; i++) {
			data = ha->addr[i];
			for (bit = 0; bit < 8; bit++, data >>= 1) {
				crc = (crc >> 1) ^
				(((crc ^ data) & 1) ? CRC32_POLY : 0);
			}
		}

		/* only upper 6 bits (HASH_BITS) are used
		 * which point to specific bit in he hash registers
		 */
		hash = (crc >> (32 - HASH_BITS)) & 0x3f;

		if (hash > 31) {
			tmp = readl(fep->hwp + FEC_GRP_HASH_TABLE_HIGH);
			tmp |= 1 << (hash - 32);
			writel(tmp, fep->hwp + FEC_GRP_HASH_TABLE_HIGH);
		} else {
			tmp = readl(fep->hwp + FEC_GRP_HASH_TABLE_LOW);
			tmp |= 1 << hash;
			writel(tmp, fep->hwp + FEC_GRP_HASH_TABLE_LOW);
		}
	}
}

/* Set a MAC change in hardware. */
static int
fec_set_mac_address(struct net_device *ndev, void *p)
{
	struct fec_enet_private *fep = netdev_priv(ndev);
	struct sockaddr *addr = p;

	if (!is_valid_ether_addr(addr->sa_data))
		return -EADDRNOTAVAIL;

	memcpy(ndev->dev_addr, addr->sa_data, ndev->addr_len);

	writel(ndev->dev_addr[3] | (ndev->dev_addr[2] << 8) |
		(ndev->dev_addr[1] << 16) | (ndev->dev_addr[0] << 24),
		fep->hwp + FEC_ADDR_LOW);
	writel((ndev->dev_addr[5] << 16) | (ndev->dev_addr[4] << 24),
		fep->hwp + FEC_ADDR_HIGH);
	return 0;
}

static const struct net_device_ops fec_netdev_ops = {
	.ndo_open		= fec_enet_open,
	.ndo_stop		= fec_enet_close,
	.ndo_start_xmit		= fec_enet_start_xmit,
	.ndo_set_multicast_list = set_multicast_list,
	.ndo_change_mtu		= eth_change_mtu,
	.ndo_validate_addr	= eth_validate_addr,
	.ndo_tx_timeout		= fec_timeout,
	.ndo_set_mac_address	= fec_set_mac_address,
	.ndo_do_ioctl		= fec_enet_ioctl,
#ifdef CONFIG_NET_POLL_CONTROLLER
	.ndo_poll_controller    = fec_enet_netpoll,
#endif
};

 /*
  * XXX:  We need to clean up on failure exits here.
  *
  */
static int fec_enet_init(struct net_device *ndev)
{
	struct fec_enet_private *fep = netdev_priv(ndev);
	struct bufdesc *cbd_base;
	struct bufdesc *bdp;
	int i;

	/* Allocate memory for buffer descriptors. */
	cbd_base = dma_alloc_coherent(NULL, BUFDES_SIZE, &fep->bd_dma,
			GFP_KERNEL);
	if (!cbd_base) {
		printk("FEC: allocate descriptor memory failed?\n");
		return -ENOMEM;
	}

	spin_lock_init(&fep->hw_lock);

	fep->netdev = ndev;

	/* Get the Ethernet address */
	fec_get_mac(ndev);

	/* Set receive and transmit descriptor base. */
	fep->rx_bd_base = cbd_base;
	fep->tx_bd_base = cbd_base + RX_RING_SIZE;

	/* The FEC Ethernet specific entries in the device structure */
	ndev->watchdog_timeo = TX_TIMEOUT;
	ndev->netdev_ops = &fec_netdev_ops;
	ndev->ethtool_ops = &fec_enet_ethtool_ops;

	fep->use_napi = FEC_NAPI_ENABLE;
	fep->napi_weight = FEC_NAPI_WEIGHT;
	if (fep->use_napi) {
		fec_rx_int_is_enabled(ndev, false);
		netif_napi_add(ndev, &fep->napi, fec_rx_poll, fep->napi_weight);
	}

	/* Initialize the receive buffer descriptors. */
	bdp = fep->rx_bd_base;
	for (i = 0; i < RX_RING_SIZE; i++) {

		/* Initialize the BD for every fragment in the page. */
		bdp->cbd_sc = 0;
		bdp->cbd_bufaddr = 0;
		bdp++;
	}

	/* Set the last buffer to wrap */
	bdp--;
	bdp->cbd_sc |= BD_SC_WRAP;

	/* ...and the same for transmit */
	bdp = fep->tx_bd_base;
	for (i = 0; i < TX_RING_SIZE; i++) {

		/* Initialize the BD for every fragment in the page. */
		bdp->cbd_sc = 0;
		bdp->cbd_bufaddr = 0;
		bdp++;
	}

	/* Set the last buffer to wrap */
	bdp--;
	bdp->cbd_sc |= BD_SC_WRAP;

	fec_restart(ndev, 0);

	return 0;
}

/* This function is called to start or restart the FEC during a link
 * change.  This only happens when switching between half and full
 * duplex.
 */
static void
fec_restart(struct net_device *dev, int duplex)
{
	struct fec_enet_private *fep = netdev_priv(dev);
	const struct platform_device_id *id_entry =
				platform_get_device_id(fep->pdev);
	int i, ret;
	u32 val, temp_mac[2], reg = 0;

	/* Whack a reset.  We should wait for this. */
	writel(1, fep->hwp + FEC_ECNTRL);
	udelay(10);

<<<<<<< HEAD
	/*
=======
>>>>>>> cf309506
	/* if uboot don't set MAC address, get MAC address
	 * from command line; if command line don't set MAC
	 * address, get from OCOTP; otherwise, allocate random
	 * address.
	 */
	memcpy(&temp_mac, dev->dev_addr, ETH_ALEN);
	writel(cpu_to_be32(temp_mac[0]), fep->hwp + FEC_ADDR_LOW);
	writel(cpu_to_be32(temp_mac[1]), fep->hwp + FEC_ADDR_HIGH);

	/* Clear any outstanding interrupt. */
	writel(0xffc00000, fep->hwp + FEC_IEVENT);

	/* Reset all multicast.	*/
	writel(0, fep->hwp + FEC_GRP_HASH_TABLE_HIGH);
	writel(0, fep->hwp + FEC_GRP_HASH_TABLE_LOW);
#ifndef CONFIG_M5272
	writel(0, fep->hwp + FEC_HASH_TABLE_HIGH);
	writel(0, fep->hwp + FEC_HASH_TABLE_LOW);
#endif

	/* Set maximum receive buffer size. */
	writel(PKT_MAXBLR_SIZE, fep->hwp + FEC_R_BUFF_SIZE);

	/* Set receive and transmit descriptor base. */
	writel(fep->bd_dma, fep->hwp + FEC_R_DES_START);
	writel((unsigned long)fep->bd_dma + sizeof(struct bufdesc) * RX_RING_SIZE,
			fep->hwp + FEC_X_DES_START);

	fep->dirty_tx = fep->cur_tx = fep->tx_bd_base;
	fep->cur_rx = fep->rx_bd_base;

	/* Reset SKB transmit buffers. */
	fep->skb_cur = fep->skb_dirty = 0;
	for (i = 0; i <= TX_RING_MOD_MASK; i++) {
		if (fep->tx_skbuff[i]) {
			dev_kfree_skb_any(fep->tx_skbuff[i]);
			fep->tx_skbuff[i] = NULL;
		}
	}

	/* Enable MII mode */
	if (duplex) {
		/* MII enable / FD enable */
		writel(OPT_FRAME_SIZE | 0x04, fep->hwp + FEC_R_CNTRL);
		writel(0x04, fep->hwp + FEC_X_CNTRL);
	} else {
		/* MII enable / No Rcv on Xmit */
		writel(OPT_FRAME_SIZE | 0x06, fep->hwp + FEC_R_CNTRL);
		writel(0x0, fep->hwp + FEC_X_CNTRL);
	}
	fep->full_duplex = duplex;

	/* Set MII speed */
	writel(fep->phy_speed, fep->hwp + FEC_MII_SPEED);

	/*
	 * The phy interface and speed need to get configured
	 * differently on enet-mac.
	 */
	if (id_entry->driver_data & FEC_QUIRK_ENET_MAC) {
		val = readl(fep->hwp + FEC_R_CNTRL);

		/* MII or RMII */
		if (fep->phy_interface == PHY_INTERFACE_MODE_RGMII)
			val |= (1 << 6);
		else if (fep->phy_interface == PHY_INTERFACE_MODE_RMII)
			val |= (1 << 8);
		else
			val &= ~(1 << 8);

		/* 10M or 100M */
		if (fep->phy_dev && fep->phy_dev->speed == SPEED_100)
			val &= ~(1 << 9);
		else
			val |= (1 << 9);

		writel(val, fep->hwp + FEC_R_CNTRL);
	}

	if (fep->ptimer_present) {
		/* Set Timer count */
		ret = fec_ptp_start(fep->ptp_priv);
		if (ret) {
			fep->ptimer_present = 0;
			reg = 0x0;
		} else
#if defined(CONFIG_SOC_IMX28) || defined(CONFIG_ARCH_MX6)
			reg = 0x00000010;
#else
			reg = 0x0;
#endif
	} else
		reg = 0x0;

	if (cpu_is_mx25() || cpu_is_mx53() || cpu_is_mx6sl()) {
		if (fep->phy_interface == PHY_INTERFACE_MODE_RMII) {
			/* disable the gasket and wait */
			writel(0, fep->hwp + FEC_MIIGSK_ENR);
			while (readl(fep->hwp + FEC_MIIGSK_ENR) & 4)
				udelay(1);

			/*
			 * configure the gasket:
			 *   RMII, 50 MHz, no loopback, no echo
			 */
			writel(1, fep->hwp + FEC_MIIGSK_CFGR);

			/* re-enable the gasket */
			writel(2, fep->hwp + FEC_MIIGSK_ENR);
			udelay(10);
			if (!(readl(fep->hwp + FEC_MIIGSK_ENR) & 4)) {
				udelay(100);
				if (!(readl(fep->hwp + FEC_MIIGSK_ENR) & 4))
					dev_err(&fep->pdev->dev,
						"switch to RMII failed!\n");
			}
		}
	}

	/* ENET enable */
	val = reg | (0x1 << 1);

	/* if phy work at 1G mode, set ENET RGMII speed to 1G */
	if (fep->phy_dev && (fep->phy_dev->supported &
		(SUPPORTED_1000baseT_Half | SUPPORTED_1000baseT_Full)) &&
		fep->phy_interface == PHY_INTERFACE_MODE_RGMII &&
		fep->phy_dev->speed == SPEED_1000)
		val |= (0x1 << 5);

	if (cpu_is_mx6q() || cpu_is_mx6dl()) {
		/* enable endian swap */
		val |= (0x1 << 8);
		/* enable ENET store and forward mode */
		writel(0x1 << 8, fep->hwp + FEC_X_WMRK);
	}
	writel(val, fep->hwp + FEC_ECNTRL);

	writel(0, fep->hwp + FEC_R_DES_ACTIVE);

	/* Enable interrupts we wish to service */
	if (cpu_is_mx6q() || cpu_is_mx6dl() || cpu_is_mx2() || cpu_is_mx3())
		val = (FEC_1588_IMASK | FEC_DEFAULT_IMASK);
	else
		val = FEC_DEFAULT_IMASK;
	writel(val, fep->hwp + FEC_IMASK);
}

static void
fec_stop(struct net_device *dev)
{
	struct fec_enet_private *fep = netdev_priv(dev);

	/* We cannot expect a graceful transmit stop without link !!! */
	if (fep->link) {
		writel(1, fep->hwp + FEC_X_CNTRL); /* Graceful transmit stop */
		udelay(10);
		if (!(readl(fep->hwp + FEC_IEVENT) & FEC_ENET_GRA))
			printk("fec_stop : Graceful transmit stop did not complete !\n");
	}

	/* Whack a reset.  We should wait for this. */
	writel(1, fep->hwp + FEC_ECNTRL);
	udelay(10);

	if (cpu_is_mx6q() || cpu_is_mx6dl())
		/* FIXME: we have to enable enet to keep mii interrupt works. */
		writel(2, fep->hwp + FEC_ECNTRL);

	writel(fep->phy_speed, fep->hwp + FEC_MII_SPEED);
	if (fep->ptimer_present)
		fec_ptp_stop(fep->ptp_priv);
	writel(FEC_DEFAULT_IMASK, fep->hwp + FEC_IMASK);
	netif_stop_queue(dev);
	fep->link = 0;
}

static int __devinit
fec_probe(struct platform_device *pdev)
{
	struct fec_enet_private *fep;
	struct fec_platform_data *pdata;
	struct net_device *ndev;
	int i, irq, ret = 0;
	struct resource *r;

	r = platform_get_resource(pdev, IORESOURCE_MEM, 0);
	if (!r)
		return -ENXIO;

	r = request_mem_region(r->start, resource_size(r), pdev->name);
	if (!r)
		return -EBUSY;

	/* Init network device */
	ndev = alloc_etherdev(sizeof(struct fec_enet_private));
	if (!ndev) {
		ret = -ENOMEM;
		goto failed_alloc_etherdev;
	}

	SET_NETDEV_DEV(ndev, &pdev->dev);

	/* setup board info structure */
	fep = netdev_priv(ndev);

	fep->hwp = ioremap(r->start, resource_size(r));
	fep->pdev = pdev;

	if (!fep->hwp) {
		ret = -ENOMEM;
		goto failed_ioremap;
	}

	platform_set_drvdata(pdev, ndev);

	pdata = pdev->dev.platform_data;
	if (pdata)
		fep->phy_interface = pdata->phy;

	/* This device has up to three irqs on some platforms */
	for (i = 0; i < 3; i++) {
		irq = platform_get_irq(pdev, i);
		if (i && irq < 0)
			break;
		ret = request_irq(irq, fec_enet_interrupt, IRQF_DISABLED, pdev->name, ndev);
		if (ret) {
			while (--i >= 0) {
				irq = platform_get_irq(pdev, i);
				free_irq(irq, ndev);
			}
			goto failed_irq;
		}
	}

	fep->clk = clk_get(&pdev->dev, "fec_clk");
	if (IS_ERR(fep->clk)) {
		ret = PTR_ERR(fep->clk);
		goto failed_clk;
	}
	clk_enable(fep->clk);

	ret = fec_enet_init(ndev);
	if (ret)
		goto failed_init;

	ret = fec_enet_mii_init(pdev);
	if (ret)
		goto failed_mii_init;

	if (fec_ptp_malloc_priv(&(fep->ptp_priv))) {
		if (fep->ptp_priv) {
			fep->ptp_priv->hwp = fep->hwp;
			ret = fec_ptp_init(fep->ptp_priv, pdev->id);
			if (ret)
				printk(KERN_WARNING "IEEE1588: ptp-timer is unavailable\n");
			else
				fep->ptimer_present = 1;
		} else
			printk(KERN_ERR "IEEE1588: failed to malloc memory\n");
	}

	/* Carrier starts down, phylib will bring it up */
	netif_carrier_off(ndev);
	clk_disable(fep->clk);

	ret = register_netdev(ndev);
	if (ret)
		goto failed_register;

	return 0;

failed_register:
	fec_enet_mii_remove(fep);
	if (fep->ptimer_present)
		fec_ptp_cleanup(fep->ptp_priv);
	kfree(fep->ptp_priv);
failed_mii_init:
failed_init:
	clk_disable(fep->clk);
	clk_put(fep->clk);
failed_clk:
	for (i = 0; i < 3; i++) {
		irq = platform_get_irq(pdev, i);
		if (irq > 0)
			free_irq(irq, ndev);
	}
failed_irq:
	iounmap(fep->hwp);
failed_ioremap:
	free_netdev(ndev);
failed_alloc_etherdev:
	release_mem_region(r->start, resource_size(r));

	return ret;
}

static int __devexit
fec_drv_remove(struct platform_device *pdev)
{
	struct net_device *ndev = platform_get_drvdata(pdev);
	struct fec_enet_private *fep = netdev_priv(ndev);
	struct resource *r;

	fec_stop(ndev);
	fec_enet_mii_remove(fep);
	clk_disable(fep->clk);
	clk_put(fep->clk);
	iounmap((void __iomem *)ndev->base_addr);
	if (fep->ptimer_present)
		fec_ptp_cleanup(fep->ptp_priv);
	kfree(fep->ptp_priv);
	unregister_netdev(ndev);
	free_netdev(ndev);

	r = platform_get_resource(pdev, IORESOURCE_MEM, 0);
	BUG_ON(!r);
	release_mem_region(r->start, resource_size(r));

	platform_set_drvdata(pdev, NULL);

	return 0;
}

#ifdef CONFIG_PM
static int
fec_suspend(struct device *dev)
{
	struct net_device *ndev = dev_get_drvdata(dev);
	struct fec_enet_private *fep = netdev_priv(ndev);

	if (netif_running(ndev)) {
		netif_device_detach(ndev);
		fec_stop(ndev);
		netif_carrier_off(ndev);
		clk_disable(fep->clk);
	}

	return 0;
}

static int
fec_resume(struct device *dev)
{
	struct net_device *ndev = dev_get_drvdata(dev);
	struct fec_enet_private *fep = netdev_priv(ndev);

	if (netif_running(ndev)) {
		clk_enable(fep->clk);
		fec_restart(ndev, fep->full_duplex);
		netif_device_attach(ndev);
	}

	return 0;
}

static const struct dev_pm_ops fec_pm_ops = {
	.suspend	= fec_suspend,
	.resume		= fec_resume,
	.freeze		= fec_suspend,
	.thaw		= fec_resume,
	.poweroff	= fec_suspend,
	.restore	= fec_resume,
};
#endif

static struct platform_driver fec_driver = {
	.driver	= {
		.name	= DRIVER_NAME,
		.owner	= THIS_MODULE,
#ifdef CONFIG_PM
		.pm	= &fec_pm_ops,
#endif
	},
	.id_table = fec_devtype,
	.probe	= fec_probe,
	.remove	= __devexit_p(fec_drv_remove),
};

static int fec_mac_addr_setup(char *mac_addr)
{
	char *ptr, *p = mac_addr;
	unsigned long tmp;
	int i = 0, ret = 0;

	while (p && (*p) && i < 6) {
		ptr = strchr(p, ':');
		if (ptr)
			*ptr++ = '\0';

		if (strlen(p)) {
			ret = strict_strtoul(p, 16, &tmp);
			if (ret < 0 || tmp > 0xff)
				break;
			macaddr[i++] = tmp;
		}
		p = ptr;
	}

	return 0;
}

__setup("fec_mac=", fec_mac_addr_setup);

static int __init
fec_enet_module_init(void)
{
	printk(KERN_INFO "FEC Ethernet Driver\n");

	return platform_driver_register(&fec_driver);
}

static void __exit
fec_enet_cleanup(void)
{
	platform_driver_unregister(&fec_driver);
}

module_exit(fec_enet_cleanup);
module_init(fec_enet_module_init);

MODULE_LICENSE("GPL");<|MERGE_RESOLUTION|>--- conflicted
+++ resolved
@@ -1541,10 +1541,6 @@
 	writel(1, fep->hwp + FEC_ECNTRL);
 	udelay(10);
 
-<<<<<<< HEAD
-	/*
-=======
->>>>>>> cf309506
 	/* if uboot don't set MAC address, get MAC address
 	 * from command line; if command line don't set MAC
 	 * address, get from OCOTP; otherwise, allocate random
