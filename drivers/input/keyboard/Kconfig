--- conflicted
+++ resolved
@@ -390,11 +390,7 @@
 
 config KEYBOARD_SNVS_PWRKEY
 	tristate "IMX6SX SNVS Power Key Driver"
-<<<<<<< HEAD
-	depends on SOC_IMX6SX
-=======
 	depends on (SOC_IMX6SX || SOC_IMX6UL || SOC_IMX7)
->>>>>>> 0e136a71
 	help
 	  This is the snvs powerkey driver for the Freescale i.MX6SX application
 	  processors.
