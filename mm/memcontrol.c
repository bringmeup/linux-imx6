--- conflicted
+++ resolved
@@ -2981,12 +2981,7 @@
 static inline bool memcg_can_account_kmem(struct mem_cgroup *memcg)
 {
 	return !mem_cgroup_disabled() && !mem_cgroup_is_root(memcg) &&
-<<<<<<< HEAD
-		(memcg->kmem_account_flags & KMEM_ACCOUNTED_MASK) ==
-							KMEM_ACCOUNTED_MASK;
-=======
 		memcg_kmem_is_active(memcg);
->>>>>>> 0fc6f4e2
 }
 
 /*
@@ -3095,46 +3090,6 @@
 	return memcg ? memcg->kmemcg_id : -1;
 }
 
-<<<<<<< HEAD
-/*
- * This ends up being protected by the set_limit mutex, during normal
- * operation, because that is its main call site.
- *
- * But when we create a new cache, we can call this as well if its parent
- * is kmem-limited. That will have to hold set_limit_mutex as well.
- */
-static int memcg_update_cache_sizes(struct mem_cgroup *memcg)
-{
-	int num, ret;
-
-	num = ida_simple_get(&kmem_limited_groups,
-				0, MEMCG_CACHES_MAX_SIZE, GFP_KERNEL);
-	if (num < 0)
-		return num;
-	/*
-	 * After this point, kmem_accounted (that we test atomically in
-	 * the beginning of this conditional), is no longer 0. This
-	 * guarantees only one process will set the following boolean
-	 * to true. We don't need test_and_set because we're protected
-	 * by the set_limit_mutex anyway.
-	 */
-	memcg_kmem_set_activated(memcg);
-
-	ret = memcg_update_all_caches(num+1);
-	if (ret) {
-		ida_simple_remove(&kmem_limited_groups, num);
-		memcg_kmem_clear_activated(memcg);
-		return ret;
-	}
-
-	memcg->kmemcg_id = num;
-	INIT_LIST_HEAD(&memcg->memcg_slab_caches);
-	mutex_init(&memcg->slab_caches_mutex);
-	return 0;
-}
-
-=======
->>>>>>> 0fc6f4e2
 static size_t memcg_caches_array_size(int num_groups)
 {
 	ssize_t size;
