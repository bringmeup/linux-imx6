--- conflicted
+++ resolved
@@ -1898,21 +1898,13 @@
 	int ret = SWAP_AGAIN;
 	int search_new_forks = 0;
 
-<<<<<<< HEAD
-	VM_BUG_ON(!PageKsm(page));
-=======
 	VM_BUG_ON_PAGE(!PageKsm(page), page);
->>>>>>> 0fc6f4e2
 
 	/*
 	 * Rely on the page lock to protect against concurrent modifications
 	 * to that page's node of the stable tree.
 	 */
-<<<<<<< HEAD
-	VM_BUG_ON(!PageLocked(page));
-=======
 	VM_BUG_ON_PAGE(!PageLocked(page), page);
->>>>>>> 0fc6f4e2
 
 	stable_node = page_stable_node(page);
 	if (!stable_node)
