--- conflicted
+++ resolved
@@ -35,11 +35,8 @@
 	select SND_SOC_CS42L73 if I2C
 	select SND_SOC_CS4270 if I2C
 	select SND_SOC_CS4271 if SND_SOC_I2C_AND_SPI
-<<<<<<< HEAD
 	select SND_SOC_CS42XX8_I2C if I2C
-=======
 	select SND_SOC_CS47L24 if MFD_CS47L24
->>>>>>> 927f65a3
 	select SND_SOC_CX20442 if TTY
 	select SND_SOC_DA7210 if I2C
 	select SND_SOC_DA7213 if I2C
@@ -262,7 +259,6 @@
 config SND_SOC_CS4271
 	tristate
 
-<<<<<<< HEAD
 config SND_SOC_CS42XX8
 	tristate
 
@@ -272,11 +268,9 @@
 	select SND_SOC_CS42XX8
 	select REGMAP_I2C
 
-=======
 config SND_SOC_CS47L24
 	tristate
 
->>>>>>> 927f65a3
 config SND_SOC_CX20442
 	tristate
 	depends on TTY
