--- conflicted
+++ resolved
@@ -35,11 +35,7 @@
 	select SND_SOC_CS42L73 if I2C
 	select SND_SOC_CS4270 if I2C
 	select SND_SOC_CS4271 if SND_SOC_I2C_AND_SPI
-<<<<<<< HEAD
-	select SND_SOC_CS42XX8_I2C if I2C
-=======
 	select SND_SOC_LARGO if MFD_LARGO
->>>>>>> f42ed3e2
 	select SND_SOC_CX20442 if TTY
 	select SND_SOC_DA7210 if I2C
 	select SND_SOC_DA7213 if I2C
@@ -262,21 +258,9 @@
 config SND_SOC_CS4271
 	tristate
 
-<<<<<<< HEAD
-config SND_SOC_CS42XX8
-	tristate
-
-config SND_SOC_CS42XX8_I2C
-	tristate "Cirrus Logic CS42448/CS42888 CODEC (I2C)"
-	depends on I2C
-	select SND_SOC_CS42XX8
-	select REGMAP_I2C
-
-=======
 config SND_SOC_LARGO
 	tristate
 
->>>>>>> f42ed3e2
 config SND_SOC_CX20442
 	tristate
 	depends on TTY
