--- conflicted
+++ resolved
@@ -3832,11 +3832,8 @@
 	struct arizona *arizona = fll->arizona;
 	bool change;
 
-<<<<<<< HEAD
-=======
 	arizona_fll_dbg(fll, "Disabling FLL\n");
 
->>>>>>> f42ed3e2
 	regmap_update_bits(arizona->regmap, fll->base + 1,
 			   ARIZONA_FLL1_FREERUN, ARIZONA_FLL1_FREERUN);
 	regmap_update_bits_check(arizona->regmap, fll->base + 1,
