/*
 * arizona.c - Wolfson Arizona class device shared support
 *
 * Copyright 2014 Cirrus Logic
 * Copyright 2012 Wolfson Microelectronics plc
 *
 * Author: Mark Brown <broonie@opensource.wolfsonmicro.com>
 *
 * This program is free software; you can redistribute it and/or modify
 * it under the terms of the GNU General Public License version 2 as
 * published by the Free Software Foundation.
 */

#include <linux/delay.h>
#include <linux/gcd.h>
#include <linux/module.h>
#include <linux/pm_runtime.h>
#include <linux/slab.h>
#include <sound/pcm.h>
#include <sound/pcm_params.h>
#include <sound/tlv.h>

#include <linux/mfd/arizona/core.h>
#include <linux/mfd/arizona/gpio.h>
#include <linux/mfd/arizona/registers.h>

#include "arizona.h"

#define ARIZONA_AIF_BCLK_CTRL                   0x00
#define ARIZONA_AIF_TX_PIN_CTRL                 0x01
#define ARIZONA_AIF_RX_PIN_CTRL                 0x02
#define ARIZONA_AIF_RATE_CTRL                   0x03
#define ARIZONA_AIF_FORMAT                      0x04
#define ARIZONA_AIF_TX_BCLK_RATE                0x05
#define ARIZONA_AIF_RX_BCLK_RATE                0x06
#define ARIZONA_AIF_FRAME_CTRL_1                0x07
#define ARIZONA_AIF_FRAME_CTRL_2                0x08
#define ARIZONA_AIF_FRAME_CTRL_3                0x09
#define ARIZONA_AIF_FRAME_CTRL_4                0x0A
#define ARIZONA_AIF_FRAME_CTRL_5                0x0B
#define ARIZONA_AIF_FRAME_CTRL_6                0x0C
#define ARIZONA_AIF_FRAME_CTRL_7                0x0D
#define ARIZONA_AIF_FRAME_CTRL_8                0x0E
#define ARIZONA_AIF_FRAME_CTRL_9                0x0F
#define ARIZONA_AIF_FRAME_CTRL_10               0x10
#define ARIZONA_AIF_FRAME_CTRL_11               0x11
#define ARIZONA_AIF_FRAME_CTRL_12               0x12
#define ARIZONA_AIF_FRAME_CTRL_13               0x13
#define ARIZONA_AIF_FRAME_CTRL_14               0x14
#define ARIZONA_AIF_FRAME_CTRL_15               0x15
#define ARIZONA_AIF_FRAME_CTRL_16               0x16
#define ARIZONA_AIF_FRAME_CTRL_17               0x17
#define ARIZONA_AIF_FRAME_CTRL_18               0x18
#define ARIZONA_AIF_TX_ENABLES                  0x19
#define ARIZONA_AIF_RX_ENABLES                  0x1A
#define ARIZONA_AIF_FORCE_WRITE                 0x1B

#define ARIZONA_FLL_VCO_CORNER 141900000
#define ARIZONA_FLL_MAX_FREF   13500000
#define ARIZONA_FLL_MIN_FVCO   90000000
#define ARIZONA_FLL_MAX_FRATIO 16
#define ARIZONA_FLL_MAX_REFDIV 8
#define ARIZONA_FLL_MIN_OUTDIV 2
#define ARIZONA_FLL_MAX_OUTDIV 7

#define ARIZONA_FMT_DSP_MODE_A          0
#define ARIZONA_FMT_DSP_MODE_B          1
#define ARIZONA_FMT_I2S_MODE            2
#define ARIZONA_FMT_LEFT_JUSTIFIED_MODE 3

#define arizona_fll_err(_fll, fmt, ...) \
	dev_err(_fll->arizona->dev, "FLL%d: " fmt, _fll->id, ##__VA_ARGS__)
#define arizona_fll_warn(_fll, fmt, ...) \
	dev_warn(_fll->arizona->dev, "FLL%d: " fmt, _fll->id, ##__VA_ARGS__)
#define arizona_fll_dbg(_fll, fmt, ...) \
	dev_dbg(_fll->arizona->dev, "FLL%d: " fmt, _fll->id, ##__VA_ARGS__)

#define arizona_aif_err(_dai, fmt, ...) \
	dev_err(_dai->dev, "AIF%d: " fmt, _dai->id, ##__VA_ARGS__)
#define arizona_aif_warn(_dai, fmt, ...) \
	dev_warn(_dai->dev, "AIF%d: " fmt, _dai->id, ##__VA_ARGS__)
#define arizona_aif_dbg(_dai, fmt, ...) \
	dev_dbg(_dai->dev, "AIF%d: " fmt, _dai->id, ##__VA_ARGS__)

static int arizona_spk_ev(struct snd_soc_dapm_widget *w,
			  struct snd_kcontrol *kcontrol,
			  int event)
{
	struct snd_soc_codec *codec = w->codec;
	struct arizona *arizona = dev_get_drvdata(codec->dev->parent);
	int val;

	switch (event) {
	case SND_SOC_DAPM_POST_PMU:
		val = snd_soc_read(codec, ARIZONA_INTERRUPT_RAW_STATUS_3);
		if (val & ARIZONA_SPK_OVERHEAT_STS) {
			dev_crit(arizona->dev,
				 "Speaker not enabled due to temperature\n");
			return -EBUSY;
		}

		snd_soc_update_bits(codec, ARIZONA_OUTPUT_ENABLES_1,
				    1 << w->shift, 1 << w->shift);

		switch (arizona->type) {
		case WM8280:
		case WM5110:
		case WM1831:
		case CS47L24:
			msleep(10);
			break;
		default:
			break;
		};
		break;
	case SND_SOC_DAPM_PRE_PMD:
		snd_soc_update_bits(codec, ARIZONA_OUTPUT_ENABLES_1,
				    1 << w->shift, 0);
		break;
	}

	return 0;
}

static irqreturn_t arizona_thermal_warn(int irq, void *data)
{
	struct arizona *arizona = data;
	unsigned int val;
	int ret;

	ret = regmap_read(arizona->regmap, ARIZONA_INTERRUPT_RAW_STATUS_3,
			  &val);
	if (ret != 0) {
		dev_err(arizona->dev, "Failed to read thermal status: %d\n",
			ret);
	} else if (val & ARIZONA_SPK_OVERHEAT_WARN_STS) {
		dev_crit(arizona->dev, "Thermal warning\n");
	}

	return IRQ_HANDLED;
}

static irqreturn_t arizona_thermal_shutdown(int irq, void *data)
{
	struct arizona *arizona = data;
	unsigned int val;
	int ret;

	ret = regmap_read(arizona->regmap, ARIZONA_INTERRUPT_RAW_STATUS_3,
			  &val);
	if (ret != 0) {
		dev_err(arizona->dev, "Failed to read thermal status: %d\n",
			ret);
	} else if (val & ARIZONA_SPK_OVERHEAT_STS) {
		dev_crit(arizona->dev, "Thermal shutdown\n");
		ret = regmap_update_bits(arizona->regmap,
					 ARIZONA_OUTPUT_ENABLES_1,
					 ARIZONA_OUT4L_ENA |
					 ARIZONA_OUT4R_ENA, 0);
		if (ret != 0)
			dev_crit(arizona->dev,
				 "Failed to disable speaker outputs: %d\n",
				 ret);
	}

	return IRQ_HANDLED;
}

static const struct snd_soc_dapm_widget arizona_spkl =
	SND_SOC_DAPM_PGA_E("OUT4L", SND_SOC_NOPM,
			   ARIZONA_OUT4L_ENA_SHIFT, 0, NULL, 0, arizona_spk_ev,
			   SND_SOC_DAPM_PRE_PMD | SND_SOC_DAPM_POST_PMU);

static const struct snd_soc_dapm_widget arizona_spkr =
	SND_SOC_DAPM_PGA_E("OUT4R", SND_SOC_NOPM,
			   ARIZONA_OUT4R_ENA_SHIFT, 0, NULL, 0, arizona_spk_ev,
			   SND_SOC_DAPM_PRE_PMD | SND_SOC_DAPM_POST_PMU);

int arizona_init_spk(struct snd_soc_codec *codec)
{
	struct arizona_priv *priv = snd_soc_codec_get_drvdata(codec);
	struct arizona *arizona = priv->arizona;
	int ret;

	ret = snd_soc_dapm_new_controls(&codec->dapm, &arizona_spkl, 1);
	if (ret != 0)
		return ret;

	switch (arizona->type) {
	case WM8997:
	case WM1831:
	case CS47L24:
		break;
	default:
		ret = snd_soc_dapm_new_controls(&codec->dapm,
						&arizona_spkr, 1);
		if (ret != 0)
			return ret;
		break;
	}

	ret = arizona_request_irq(arizona, ARIZONA_IRQ_SPK_OVERHEAT_WARN,
				  "Thermal warning", arizona_thermal_warn,
				  arizona);
	if (ret != 0)
		dev_err(arizona->dev,
			"Failed to get thermal warning IRQ: %d\n",
			ret);

	ret = arizona_request_irq(arizona, ARIZONA_IRQ_SPK_OVERHEAT,
				  "Thermal shutdown", arizona_thermal_shutdown,
				  arizona);
	if (ret != 0)
		dev_err(arizona->dev,
			"Failed to get thermal shutdown IRQ: %d\n",
			ret);

	return 0;
}
EXPORT_SYMBOL_GPL(arizona_init_spk);

int arizona_adsp_power_ev(struct snd_soc_dapm_widget *w,
		   struct snd_kcontrol *kcontrol, int event)
{
	struct snd_soc_codec *codec = w->codec;
	struct arizona *arizona = dev_get_drvdata(codec->dev->parent);
	unsigned int v ;
	int ret;

	ret = regmap_read(arizona->regmap, ARIZONA_SYSTEM_CLOCK_1, &v);
	if (ret != 0) {
		dev_err(codec->dev,
			"Failed to read SYSCLK state: %d\n", ret);
		return -EIO;
	}

	v = (v & ARIZONA_SYSCLK_FREQ_MASK) >> ARIZONA_SYSCLK_FREQ_SHIFT;

	return wm_adsp2_early_event(w, kcontrol, event, v);
}
EXPORT_SYMBOL_GPL(arizona_adsp_power_ev);

static const struct snd_soc_dapm_route arizona_mono_routes[] = {
	{ "OUT1R", NULL, "OUT1L" },
	{ "OUT2R", NULL, "OUT2L" },
	{ "OUT3R", NULL, "OUT3L" },
	{ "OUT4R", NULL, "OUT4L" },
	{ "OUT5R", NULL, "OUT5L" },
	{ "OUT6R", NULL, "OUT6L" },
};

int arizona_init_mono(struct snd_soc_codec *codec)
{
	struct arizona_priv *priv = snd_soc_codec_get_drvdata(codec);
	struct arizona *arizona = priv->arizona;
	int i;

	for (i = 0; i < ARIZONA_MAX_OUTPUT; ++i) {
		if (arizona->pdata.out_mono[i])
			snd_soc_dapm_add_routes(&codec->dapm,
						&arizona_mono_routes[i], 1);
	}

	return 0;
}
EXPORT_SYMBOL_GPL(arizona_init_mono);

static const char * const arizona_dmic_refs[] = {
	"MICVDD",
	"MICBIAS1",
	"MICBIAS2",
	"MICBIAS3",
};

static const char * const arizona_dmic_inputs[] = {
	"IN1L",
	"IN1R",
	"IN2L",
	"IN2R",
	"IN3L",
	"IN3R",
	"IN4L",
	"IN4R",
};

static const char * const clearwater_dmic_inputs[] = {
	"IN1L Mux",
	"IN1R",
	"IN2L Mux",
	"IN2R Mux",
	"IN3L",
	"IN3R",
	"IN4L",
	"IN4R",
	"IN5L",
	"IN5R",
	"IN6L",
	"IN6R",
};

int arizona_init_input(struct snd_soc_codec *codec)
{
	struct arizona_priv *priv = snd_soc_codec_get_drvdata(codec);
	struct arizona *arizona = priv->arizona;
	struct arizona_pdata *pdata = &arizona->pdata;
	int i, ret;
	struct snd_soc_dapm_route routes[2];

	memset(&routes, 0, sizeof(routes));

	for (i = 0; i < priv->num_inputs / 2; ++i) {
		routes[0].source = arizona_dmic_refs[pdata->dmic_ref[i]];
		routes[1].source = arizona_dmic_refs[pdata->dmic_ref[i]];

		switch (arizona->type) {
		case WM8285:
		case WM1840:
			routes[0].sink = clearwater_dmic_inputs[i * 2];
			routes[1].sink = clearwater_dmic_inputs[(i * 2) + 1];
			break;
		default:
			routes[0].sink = arizona_dmic_inputs[i * 2];
			routes[1].sink = arizona_dmic_inputs[(i * 2) + 1];
			break;
		}

		ret = snd_soc_dapm_add_routes(&codec->dapm, routes, 2);
	}

	return 0;
}
EXPORT_SYMBOL_GPL(arizona_init_input);

int arizona_init_gpio(struct snd_soc_codec *codec)
{
	struct arizona_priv *priv = snd_soc_codec_get_drvdata(codec);
	struct arizona *arizona = priv->arizona;
	int i;

	mutex_lock(&codec->card->dapm_mutex);

	switch (arizona->type) {
	case WM8280:
	case WM5110:
	case WM1831:
	case CS47L24:
		snd_soc_dapm_disable_pin(&codec->dapm, "DRC2 Signal Activity");
		break;
	default:
		break;
	}

	snd_soc_dapm_disable_pin(&codec->dapm, "DRC1 Signal Activity");

	for (i = 0; i < ARRAY_SIZE(arizona->pdata.gpio_defaults); i++) {
		switch (arizona->pdata.gpio_defaults[i] & ARIZONA_GPN_FN_MASK) {
		case ARIZONA_GP_FN_DRC1_SIGNAL_DETECT:
			snd_soc_dapm_enable_pin(&codec->dapm,
						"DRC1 Signal Activity");
			break;
		case ARIZONA_GP_FN_DRC2_SIGNAL_DETECT:
			snd_soc_dapm_enable_pin(&codec->dapm,
						"DRC2 Signal Activity");
			break;
		default:
			break;
		}
	}

	mutex_unlock(&codec->card->dapm_mutex);

	return 0;
}
EXPORT_SYMBOL_GPL(arizona_init_gpio);

const char *arizona_mixer_texts[ARIZONA_NUM_MIXER_INPUTS] = {
	"None",
	"Tone Generator 1",
	"Tone Generator 2",
	"Haptics",
	"AEC",
	"AEC2",
	"Mic Mute Mixer",
	"Noise Generator",
	"IN1L",
	"IN1R",
	"IN2L",
	"IN2R",
	"IN3L",
	"IN3R",
	"IN4L",
	"IN4R",
	"IN5L",
	"IN5R",
	"IN6L",
	"IN6R",
	"AIF1RX1",
	"AIF1RX2",
	"AIF1RX3",
	"AIF1RX4",
	"AIF1RX5",
	"AIF1RX6",
	"AIF1RX7",
	"AIF1RX8",
	"AIF2RX1",
	"AIF2RX2",
	"AIF2RX3",
	"AIF2RX4",
	"AIF2RX5",
	"AIF2RX6",
	"AIF2RX7",
	"AIF2RX8",
	"AIF3RX1",
	"AIF3RX2",
	"AIF4RX1",
	"AIF4RX2",
	"SLIMRX1",
	"SLIMRX2",
	"SLIMRX3",
	"SLIMRX4",
	"SLIMRX5",
	"SLIMRX6",
	"SLIMRX7",
	"SLIMRX8",
	"EQ1",
	"EQ2",
	"EQ3",
	"EQ4",
	"DRC1L",
	"DRC1R",
	"DRC2L",
	"DRC2R",
	"LHPF1",
	"LHPF2",
	"LHPF3",
	"LHPF4",
	"DSP1.1",
	"DSP1.2",
	"DSP1.3",
	"DSP1.4",
	"DSP1.5",
	"DSP1.6",
	"DSP2.1",
	"DSP2.2",
	"DSP2.3",
	"DSP2.4",
	"DSP2.5",
	"DSP2.6",
	"DSP3.1",
	"DSP3.2",
	"DSP3.3",
	"DSP3.4",
	"DSP3.5",
	"DSP3.6",
	"DSP4.1",
	"DSP4.2",
	"DSP4.3",
	"DSP4.4",
	"DSP4.5",
	"DSP4.6",
	"DSP5.1",
	"DSP5.2",
	"DSP5.3",
	"DSP5.4",
	"DSP5.5",
	"DSP5.6",
	"DSP6.1",
	"DSP6.2",
	"DSP6.3",
	"DSP6.4",
	"DSP6.5",
	"DSP6.6",
	"DSP7.1",
	"DSP7.2",
	"DSP7.3",
	"DSP7.4",
	"DSP7.5",
	"DSP7.6",
	"ASRC1L",
	"ASRC1R",
	"ASRC2L",
	"ASRC2R",
	"ISRC1INT1",
	"ISRC1INT2",
	"ISRC1INT3",
	"ISRC1INT4",
	"ISRC1DEC1",
	"ISRC1DEC2",
	"ISRC1DEC3",
	"ISRC1DEC4",
	"ISRC2INT1",
	"ISRC2INT2",
	"ISRC2INT3",
	"ISRC2INT4",
	"ISRC2DEC1",
	"ISRC2DEC2",
	"ISRC2DEC3",
	"ISRC2DEC4",
	"ISRC3INT1",
	"ISRC3INT2",
	"ISRC3INT3",
	"ISRC3INT4",
	"ISRC3DEC1",
	"ISRC3DEC2",
	"ISRC3DEC3",
	"ISRC3DEC4",
	"ISRC4INT1",
	"ISRC4INT2",
	"ISRC4DEC1",
	"ISRC4DEC2",
};
EXPORT_SYMBOL_GPL(arizona_mixer_texts);

int arizona_mixer_values[ARIZONA_NUM_MIXER_INPUTS] = {
	0x00,  /* None */
	0x04,  /* Tone */
	0x05,
	0x06,  /* Haptics */
	0x08,  /* AEC */
	0x09,  /* AEC2 */
	0x0c,  /* Noise mixer */
	0x0d,  /* Comfort noise */
	0x10,  /* IN1L */
	0x11,
	0x12,
	0x13,
	0x14,
	0x15,
	0x16,
	0x17,
	0x18,
	0x19,
	0x1A,
	0x1B,
	0x20,  /* AIF1RX1 */
	0x21,
	0x22,
	0x23,
	0x24,
	0x25,
	0x26,
	0x27,
	0x28,  /* AIF2RX1 */
	0x29,
	0x2a,
	0x2b,
	0x2c,
	0x2d,
	0x2e,
	0x2f,
	0x30,  /* AIF3RX1 */
	0x31,
	0x34,  /* AIF4RX1 */
	0x35,
	0x38,  /* SLIMRX1 */
	0x39,
	0x3a,
	0x3b,
	0x3c,
	0x3d,
	0x3e,
	0x3f,
	0x50,  /* EQ1 */
	0x51,
	0x52,
	0x53,
	0x58,  /* DRC1L */
	0x59,
	0x5a,
	0x5b,
	0x60,  /* LHPF1 */
	0x61,
	0x62,
	0x63,
	0x68,  /* DSP1.1 */
	0x69,
	0x6a,
	0x6b,
	0x6c,
	0x6d,
	0x70,  /* DSP2.1 */
	0x71,
	0x72,
	0x73,
	0x74,
	0x75,
	0x78,  /* DSP3.1 */
	0x79,
	0x7a,
	0x7b,
	0x7c,
	0x7d,
	0x80,  /* DSP4.1 */
	0x81,
	0x82,
	0x83,
	0x84,
	0x85,
	0x88,  /* DSP5.1 */
	0x89,
	0x8a,
	0x8b,
	0x8c,
	0x8d,
	0xc0,  /* DSP6.1 */
	0xc1,
	0xc2,
	0xc3,
	0xc4,
	0xc5,
	0xc8,  /* DSP7.1 */
	0xc9,
	0xca,
	0xcb,
	0xcc,
	0xcd,
	0x90,  /* ASRC1L */
	0x91,
	0x92,
	0x93,
	0xa0,  /* ISRC1INT1 */
	0xa1,
	0xa2,
	0xa3,
	0xa4,  /* ISRC1DEC1 */
	0xa5,
	0xa6,
	0xa7,
	0xa8,  /* ISRC2DEC1 */
	0xa9,
	0xaa,
	0xab,
	0xac,  /* ISRC2INT1 */
	0xad,
	0xae,
	0xaf,
	0xb0,  /* ISRC3DEC1 */
	0xb1,
	0xb2,
	0xb3,
	0xb4,  /* ISRC3INT1 */
	0xb5,
	0xb6,
	0xb7,
	0xb8,  /* ISRC4INT1 */
	0xb9,
	0xbc,  /* ISRC4DEC1 */
	0xbd,
};
EXPORT_SYMBOL_GPL(arizona_mixer_values);

const char *arizona_v2_mixer_texts[ARIZONA_V2_NUM_MIXER_INPUTS] = {
	"None",
	"Tone Generator 1",
	"Tone Generator 2",
	"Haptics",
	"AEC",
	"AEC2",
	"Mic Mute Mixer",
	"Noise Generator",
	"IN1L",
	"IN1R",
	"IN2L",
	"IN2R",
	"IN3L",
	"IN3R",
	"IN4L",
	"IN4R",
	"IN5L",
	"IN5R",
	"IN6L",
	"IN6R",
	"AIF1RX1",
	"AIF1RX2",
	"AIF1RX3",
	"AIF1RX4",
	"AIF1RX5",
	"AIF1RX6",
	"AIF1RX7",
	"AIF1RX8",
	"AIF2RX1",
	"AIF2RX2",
	"AIF2RX3",
	"AIF2RX4",
	"AIF2RX5",
	"AIF2RX6",
	"AIF2RX7",
	"AIF2RX8",
	"AIF3RX1",
	"AIF3RX2",
	"AIF4RX1",
	"AIF4RX2",
	"SLIMRX1",
	"SLIMRX2",
	"SLIMRX3",
	"SLIMRX4",
	"SLIMRX5",
	"SLIMRX6",
	"SLIMRX7",
	"SLIMRX8",
	"EQ1",
	"EQ2",
	"EQ3",
	"EQ4",
	"DRC1L",
	"DRC1R",
	"DRC2L",
	"DRC2R",
	"LHPF1",
	"LHPF2",
	"LHPF3",
	"LHPF4",
	"DSP1.1",
	"DSP1.2",
	"DSP1.3",
	"DSP1.4",
	"DSP1.5",
	"DSP1.6",
	"DSP2.1",
	"DSP2.2",
	"DSP2.3",
	"DSP2.4",
	"DSP2.5",
	"DSP2.6",
	"DSP3.1",
	"DSP3.2",
	"DSP3.3",
	"DSP3.4",
	"DSP3.5",
	"DSP3.6",
	"DSP4.1",
	"DSP4.2",
	"DSP4.3",
	"DSP4.4",
	"DSP4.5",
	"DSP4.6",
	"DSP5.1",
	"DSP5.2",
	"DSP5.3",
	"DSP5.4",
	"DSP5.5",
	"DSP5.6",
	"DSP6.1",
	"DSP6.2",
	"DSP6.3",
	"DSP6.4",
	"DSP6.5",
	"DSP6.6",
	"DSP7.1",
	"DSP7.2",
	"DSP7.3",
	"DSP7.4",
	"DSP7.5",
	"DSP7.6",
	"ASRC1IN1L",
	"ASRC1IN1R",
	"ASRC1IN2L",
	"ASRC1IN2R",
	"ASRC2IN1L",
	"ASRC2IN1R",
	"ASRC2IN2L",
	"ASRC2IN2R",
	"ISRC1INT1",
	"ISRC1INT2",
	"ISRC1INT3",
	"ISRC1INT4",
	"ISRC1DEC1",
	"ISRC1DEC2",
	"ISRC1DEC3",
	"ISRC1DEC4",
	"ISRC2INT1",
	"ISRC2INT2",
	"ISRC2INT3",
	"ISRC2INT4",
	"ISRC2DEC1",
	"ISRC2DEC2",
	"ISRC2DEC3",
	"ISRC2DEC4",
	"ISRC3INT1",
	"ISRC3INT2",
	"ISRC3INT3",
	"ISRC3INT4",
	"ISRC3DEC1",
	"ISRC3DEC2",
	"ISRC3DEC3",
	"ISRC3DEC4",
	"ISRC4INT1",
	"ISRC4INT2",
	"ISRC4DEC1",
	"ISRC4DEC2",
};
EXPORT_SYMBOL_GPL(arizona_v2_mixer_texts);

int arizona_v2_mixer_values[ARIZONA_V2_NUM_MIXER_INPUTS] = {
	0x00,  /* None */
	0x04,  /* Tone */
	0x05,
	0x06,  /* Haptics */
	0x08,  /* AEC */
	0x09,  /* AEC2 */
	0x0c,  /* Noise mixer */
	0x0d,  /* Comfort noise */
	0x10,  /* IN1L */
	0x11,
	0x12,
	0x13,
	0x14,
	0x15,
	0x16,
	0x17,
	0x18,
	0x19,
	0x1A,
	0x1B,
	0x20,  /* AIF1RX1 */
	0x21,
	0x22,
	0x23,
	0x24,
	0x25,
	0x26,
	0x27,
	0x28,  /* AIF2RX1 */
	0x29,
	0x2a,
	0x2b,
	0x2c,
	0x2d,
	0x2e,
	0x2f,
	0x30,  /* AIF3RX1 */
	0x31,
	0x34,  /* AIF4RX1 */
	0x35,
	0x38,  /* SLIMRX1 */
	0x39,
	0x3a,
	0x3b,
	0x3c,
	0x3d,
	0x3e,
	0x3f,
	0x50,  /* EQ1 */
	0x51,
	0x52,
	0x53,
	0x58,  /* DRC1L */
	0x59,
	0x5a,
	0x5b,
	0x60,  /* LHPF1 */
	0x61,
	0x62,
	0x63,
	0x68,  /* DSP1.1 */
	0x69,
	0x6a,
	0x6b,
	0x6c,
	0x6d,
	0x70,  /* DSP2.1 */
	0x71,
	0x72,
	0x73,
	0x74,
	0x75,
	0x78,  /* DSP3.1 */
	0x79,
	0x7a,
	0x7b,
	0x7c,
	0x7d,
	0x80,  /* DSP4.1 */
	0x81,
	0x82,
	0x83,
	0x84,
	0x85,
	0x88,  /* DSP5.1 */
	0x89,
	0x8a,
	0x8b,
	0x8c,
	0x8d,
	0xc0,  /* DSP6.1 */
	0xc1,
	0xc2,
	0xc3,
	0xc4,
	0xc5,
	0xc8,  /* DSP7.1 */
	0xc9,
	0xca,
	0xcb,
	0xcc,
	0xcd,
	0x90,  /* ASRC1IN1L */
	0x91,
	0x92,
	0x93,
	0x94,  /* ASRC2IN1L */
	0x95,
	0x96,
	0x97,
	0xa0,  /* ISRC1INT1 */
	0xa1,
	0xa2,
	0xa3,
	0xa4,  /* ISRC1DEC1 */
	0xa5,
	0xa6,
	0xa7,
	0xa8,  /* ISRC2DEC1 */
	0xa9,
	0xaa,
	0xab,
	0xac,  /* ISRC2INT1 */
	0xad,
	0xae,
	0xaf,
	0xb0,  /* ISRC3DEC1 */
	0xb1,
	0xb2,
	0xb3,
	0xb4,  /* ISRC3INT1 */
	0xb5,
	0xb6,
	0xb7,
	0xb8,  /* ISRC4INT1 */
	0xb9,
	0xbc,  /* ISRC4DEC1 */
	0xbd,
};
EXPORT_SYMBOL_GPL(arizona_v2_mixer_values);

const DECLARE_TLV_DB_SCALE(arizona_mixer_tlv, -3200, 100, 0);
EXPORT_SYMBOL_GPL(arizona_mixer_tlv);

const char *arizona_sample_rate_text[ARIZONA_SAMPLE_RATE_ENUM_SIZE] = {
	"12kHz", "24kHz", "48kHz", "96kHz", "192kHz",
	"11.025kHz", "22.05kHz", "44.1kHz", "88.2kHz", "176.4kHz",
	"4kHz", "8kHz", "16kHz", "32kHz",
};
EXPORT_SYMBOL_GPL(arizona_sample_rate_text);

const int arizona_sample_rate_val[ARIZONA_SAMPLE_RATE_ENUM_SIZE] = {
	0x01, 0x02, 0x03, 0x04, 0x05, 0x09, 0x0A, 0x0B, 0x0C, 0x0D,
	0x10, 0x11, 0x12, 0x13,
};
EXPORT_SYMBOL_GPL(arizona_sample_rate_val);

const struct soc_enum arizona_sample_rate[] = {
	SOC_VALUE_ENUM_SINGLE(ARIZONA_SAMPLE_RATE_2,
			      ARIZONA_SAMPLE_RATE_2_SHIFT, 0x1f,
			      ARIZONA_SAMPLE_RATE_ENUM_SIZE,
			      arizona_sample_rate_text,
			      arizona_sample_rate_val),
	SOC_VALUE_ENUM_SINGLE(ARIZONA_SAMPLE_RATE_3,
			      ARIZONA_SAMPLE_RATE_3_SHIFT, 0x1f,
			      ARIZONA_SAMPLE_RATE_ENUM_SIZE,
			      arizona_sample_rate_text,
			      arizona_sample_rate_val),
	SOC_VALUE_ENUM_SINGLE(ARIZONA_ASYNC_SAMPLE_RATE_2,
			      ARIZONA_ASYNC_SAMPLE_RATE_2_SHIFT, 0x1f,
			      ARIZONA_SAMPLE_RATE_ENUM_SIZE,
			      arizona_sample_rate_text,
			      arizona_sample_rate_val),

};
EXPORT_SYMBOL_GPL(arizona_sample_rate);

const char *arizona_rate_text[ARIZONA_RATE_ENUM_SIZE] = {
	"SYNCCLK rate 1", "SYNCCLK rate 2", "SYNCCLK rate 3",
	"ASYNCCLK rate", "ASYNCCLK rate 2",
};
EXPORT_SYMBOL_GPL(arizona_rate_text);

const struct soc_enum arizona_output_rate =
	SOC_VALUE_ENUM_SINGLE(ARIZONA_OUTPUT_RATE_1,
			      ARIZONA_OUT_RATE_SHIFT,
			      0x0f,
			      ARIZONA_SYNC_RATE_ENUM_SIZE,
			      arizona_rate_text,
			      arizona_rate_val);
EXPORT_SYMBOL_GPL(arizona_output_rate);

const struct soc_enum arizona_input_rate =
	SOC_VALUE_ENUM_SINGLE(ARIZONA_INPUT_RATE,
			      ARIZONA_IN_RATE_SHIFT,
			      0x0f,
			      ARIZONA_SYNC_RATE_ENUM_SIZE,
			      arizona_rate_text,
			      arizona_rate_val);
EXPORT_SYMBOL_GPL(arizona_input_rate);

const struct soc_enum arizona_fx_rate =
	SOC_VALUE_ENUM_SINGLE(ARIZONA_FX_CTRL1,
			      ARIZONA_FX_RATE_SHIFT, 0xf,
			      ARIZONA_RATE_ENUM_SIZE,
			      arizona_rate_text, arizona_rate_val);
EXPORT_SYMBOL_GPL(arizona_fx_rate);

const struct soc_enum arizona_spdif_rate =
	SOC_VALUE_ENUM_SINGLE(ARIZONA_SPD1_TX_CONTROL,
			      ARIZONA_SPD1_RATE_SHIFT,
			      0x0f,
			      ARIZONA_SYNC_RATE_ENUM_SIZE,
			      arizona_rate_text,
			      arizona_rate_val);
EXPORT_SYMBOL_GPL(arizona_spdif_rate);

const int arizona_rate_val[ARIZONA_RATE_ENUM_SIZE] = {
	0x0, 0x1, 0x2, 0x8, 0x9,
};
EXPORT_SYMBOL_GPL(arizona_rate_val);

const struct soc_enum arizona_isrc_fsh[] = {
	SOC_VALUE_ENUM_SINGLE(ARIZONA_ISRC_1_CTRL_1,
			      ARIZONA_ISRC1_FSH_SHIFT, 0xf,
			      ARIZONA_RATE_ENUM_SIZE,
			      arizona_rate_text, arizona_rate_val),
	SOC_VALUE_ENUM_SINGLE(ARIZONA_ISRC_2_CTRL_1,
			      ARIZONA_ISRC2_FSH_SHIFT, 0xf,
			      ARIZONA_RATE_ENUM_SIZE,
			      arizona_rate_text, arizona_rate_val),
	SOC_VALUE_ENUM_SINGLE(ARIZONA_ISRC_3_CTRL_1,
			      ARIZONA_ISRC3_FSH_SHIFT, 0xf,
			      ARIZONA_RATE_ENUM_SIZE,
			      arizona_rate_text, arizona_rate_val),
	SOC_VALUE_ENUM_SINGLE(ARIZONA_ISRC_4_CTRL_1,
			      ARIZONA_ISRC4_FSH_SHIFT, 0xf,
			      ARIZONA_RATE_ENUM_SIZE,
			      arizona_rate_text, arizona_rate_val),

};
EXPORT_SYMBOL_GPL(arizona_isrc_fsh);

const struct soc_enum arizona_isrc_fsl[] = {
	SOC_VALUE_ENUM_SINGLE(ARIZONA_ISRC_1_CTRL_2,
			      ARIZONA_ISRC1_FSL_SHIFT, 0xf,
			      ARIZONA_RATE_ENUM_SIZE,
			      arizona_rate_text, arizona_rate_val),
	SOC_VALUE_ENUM_SINGLE(ARIZONA_ISRC_2_CTRL_2,
			      ARIZONA_ISRC2_FSL_SHIFT, 0xf,
			      ARIZONA_RATE_ENUM_SIZE,
			      arizona_rate_text, arizona_rate_val),
	SOC_VALUE_ENUM_SINGLE(ARIZONA_ISRC_3_CTRL_2,
			      ARIZONA_ISRC3_FSL_SHIFT, 0xf,
			      ARIZONA_RATE_ENUM_SIZE,
			      arizona_rate_text, arizona_rate_val),
	SOC_VALUE_ENUM_SINGLE(ARIZONA_ISRC_4_CTRL_2,
			      ARIZONA_ISRC4_FSL_SHIFT, 0xf,
			      ARIZONA_RATE_ENUM_SIZE,
			      arizona_rate_text, arizona_rate_val),

};
EXPORT_SYMBOL_GPL(arizona_isrc_fsl);

const struct soc_enum arizona_asrc_rate1 =
	SOC_VALUE_ENUM_SINGLE(ARIZONA_ASRC_RATE1,
			      ARIZONA_ASRC_RATE1_SHIFT, 0xf,
			      ARIZONA_SYNC_RATE_ENUM_SIZE,
			      arizona_rate_text, arizona_rate_val);
EXPORT_SYMBOL_GPL(arizona_asrc_rate1);

const struct soc_enum clearwater_asrc1_rate[] = {
	SOC_VALUE_ENUM_SINGLE(CLEARWATER_ASRC1_RATE1,
			      CLEARWATER_ASRC1_RATE1_SHIFT, 0xf,
			      ARIZONA_SYNC_RATE_ENUM_SIZE,
			      arizona_rate_text, arizona_rate_val),
	SOC_VALUE_ENUM_SINGLE(CLEARWATER_ASRC1_RATE2,
			      CLEARWATER_ASRC1_RATE1_SHIFT, 0xf,
			      ARIZONA_ASYNC_RATE_ENUM_SIZE,
			      arizona_rate_text + ARIZONA_SYNC_RATE_ENUM_SIZE,
			      arizona_rate_val + ARIZONA_SYNC_RATE_ENUM_SIZE),

};
EXPORT_SYMBOL_GPL(clearwater_asrc1_rate);

const struct soc_enum clearwater_asrc2_rate[] = {
	SOC_VALUE_ENUM_SINGLE(CLEARWATER_ASRC2_RATE1,
			      CLEARWATER_ASRC2_RATE1_SHIFT, 0xf,
			      ARIZONA_SYNC_RATE_ENUM_SIZE,
			      arizona_rate_text, arizona_rate_val),
	SOC_VALUE_ENUM_SINGLE(CLEARWATER_ASRC2_RATE2,
			      CLEARWATER_ASRC2_RATE2_SHIFT, 0xf,
			      ARIZONA_ASYNC_RATE_ENUM_SIZE,
			      arizona_rate_text + ARIZONA_SYNC_RATE_ENUM_SIZE,
			      arizona_rate_val + ARIZONA_SYNC_RATE_ENUM_SIZE),

};
EXPORT_SYMBOL_GPL(clearwater_asrc2_rate);

static const char *arizona_vol_ramp_text[] = {
	"0ms/6dB", "0.5ms/6dB", "1ms/6dB", "2ms/6dB", "4ms/6dB", "8ms/6dB",
	"15ms/6dB", "30ms/6dB",
};

const SOC_ENUM_SINGLE_DECL(arizona_in_vd_ramp,
			   ARIZONA_INPUT_VOLUME_RAMP,
			   ARIZONA_IN_VD_RAMP_SHIFT,
			   arizona_vol_ramp_text);
EXPORT_SYMBOL_GPL(arizona_in_vd_ramp);

const SOC_ENUM_SINGLE_DECL(arizona_in_vi_ramp,
			   ARIZONA_INPUT_VOLUME_RAMP,
			   ARIZONA_IN_VI_RAMP_SHIFT,
			   arizona_vol_ramp_text);
EXPORT_SYMBOL_GPL(arizona_in_vi_ramp);

const SOC_ENUM_SINGLE_DECL(arizona_out_vd_ramp,
			   ARIZONA_OUTPUT_VOLUME_RAMP,
			   ARIZONA_OUT_VD_RAMP_SHIFT,
			   arizona_vol_ramp_text);
EXPORT_SYMBOL_GPL(arizona_out_vd_ramp);

const SOC_ENUM_SINGLE_DECL(arizona_out_vi_ramp,
			   ARIZONA_OUTPUT_VOLUME_RAMP,
			   ARIZONA_OUT_VI_RAMP_SHIFT,
			   arizona_vol_ramp_text);
EXPORT_SYMBOL_GPL(arizona_out_vi_ramp);

static const char *arizona_lhpf_mode_text[] = {
	"Low-pass", "High-pass"
};

const SOC_ENUM_SINGLE_DECL(arizona_lhpf1_mode,
			   ARIZONA_HPLPF1_1,
			   ARIZONA_LHPF1_MODE_SHIFT,
			   arizona_lhpf_mode_text);
EXPORT_SYMBOL_GPL(arizona_lhpf1_mode);

const SOC_ENUM_SINGLE_DECL(arizona_lhpf2_mode,
			   ARIZONA_HPLPF2_1,
			   ARIZONA_LHPF2_MODE_SHIFT,
			   arizona_lhpf_mode_text);
EXPORT_SYMBOL_GPL(arizona_lhpf2_mode);

const SOC_ENUM_SINGLE_DECL(arizona_lhpf3_mode,
			   ARIZONA_HPLPF3_1,
			   ARIZONA_LHPF3_MODE_SHIFT,
			   arizona_lhpf_mode_text);
EXPORT_SYMBOL_GPL(arizona_lhpf3_mode);

const SOC_ENUM_SINGLE_DECL(arizona_lhpf4_mode,
			   ARIZONA_HPLPF4_1,
			   ARIZONA_LHPF4_MODE_SHIFT,
			   arizona_lhpf_mode_text);
EXPORT_SYMBOL_GPL(arizona_lhpf4_mode);

static const char *arizona_ng_hold_text[] = {
	"30ms", "120ms", "250ms", "500ms",
};

const SOC_ENUM_SINGLE_DECL(arizona_ng_hold,
			   ARIZONA_NOISE_GATE_CONTROL,
			   ARIZONA_NGATE_HOLD_SHIFT,
			   arizona_ng_hold_text);
EXPORT_SYMBOL_GPL(arizona_ng_hold);

static const char * const arizona_in_hpf_cut_text[] = {
	"2.5Hz", "5Hz", "10Hz", "20Hz", "40Hz"
};

const SOC_ENUM_SINGLE_DECL(arizona_in_hpf_cut_enum,
			   ARIZONA_HPF_CONTROL,
			   ARIZONA_IN_HPF_CUT_SHIFT,
			   arizona_in_hpf_cut_text);
EXPORT_SYMBOL_GPL(arizona_in_hpf_cut_enum);

static const char * const arizona_in_dmic_osr_text[] = {
	"1.536MHz", "3.072MHz", "6.144MHz", "768kHz",
};

const struct soc_enum arizona_in_dmic_osr[] = {
	SOC_ENUM_SINGLE(ARIZONA_IN1L_CONTROL, ARIZONA_IN1_OSR_SHIFT,
			ARRAY_SIZE(arizona_in_dmic_osr_text),
			arizona_in_dmic_osr_text),
	SOC_ENUM_SINGLE(ARIZONA_IN2L_CONTROL, ARIZONA_IN2_OSR_SHIFT,
			ARRAY_SIZE(arizona_in_dmic_osr_text),
			arizona_in_dmic_osr_text),
	SOC_ENUM_SINGLE(ARIZONA_IN3L_CONTROL, ARIZONA_IN3_OSR_SHIFT,
			ARRAY_SIZE(arizona_in_dmic_osr_text),
			arizona_in_dmic_osr_text),
	SOC_ENUM_SINGLE(ARIZONA_IN4L_CONTROL, ARIZONA_IN4_OSR_SHIFT,
			ARRAY_SIZE(arizona_in_dmic_osr_text),
			arizona_in_dmic_osr_text),
};
EXPORT_SYMBOL_GPL(arizona_in_dmic_osr);

static const char * const clearwater_in_dmic_osr_text[CLEARWATER_OSR_ENUM_SIZE] = {
	"384kHz", "768kHz", "1.536MHz", "3.072MHz", "6.144MHz",
};

static const int clearwater_in_dmic_osr_val[CLEARWATER_OSR_ENUM_SIZE] = {
	2, 3, 4, 5, 6,
};

const struct soc_enum clearwater_in_dmic_osr[] = {
	SOC_VALUE_ENUM_SINGLE(ARIZONA_DMIC1L_CONTROL, CLEARWATER_IN1_OSR_SHIFT,
			      0x7, CLEARWATER_OSR_ENUM_SIZE,
			      clearwater_in_dmic_osr_text, clearwater_in_dmic_osr_val),
	SOC_VALUE_ENUM_SINGLE(ARIZONA_DMIC2L_CONTROL, CLEARWATER_IN2_OSR_SHIFT,
			      0x7, CLEARWATER_OSR_ENUM_SIZE,
			      clearwater_in_dmic_osr_text, clearwater_in_dmic_osr_val),
	SOC_VALUE_ENUM_SINGLE(ARIZONA_DMIC3L_CONTROL, CLEARWATER_IN3_OSR_SHIFT,
			      0x7, CLEARWATER_OSR_ENUM_SIZE,
			      clearwater_in_dmic_osr_text, clearwater_in_dmic_osr_val),
	SOC_VALUE_ENUM_SINGLE(ARIZONA_DMIC4L_CONTROL, CLEARWATER_IN4_OSR_SHIFT,
			      0x7, CLEARWATER_OSR_ENUM_SIZE,
			      clearwater_in_dmic_osr_text, clearwater_in_dmic_osr_val),
	SOC_VALUE_ENUM_SINGLE(ARIZONA_DMIC5L_CONTROL, CLEARWATER_IN5_OSR_SHIFT,
			      0x7, CLEARWATER_OSR_ENUM_SIZE,
			      clearwater_in_dmic_osr_text, clearwater_in_dmic_osr_val),
	SOC_VALUE_ENUM_SINGLE(ARIZONA_DMIC6L_CONTROL, CLEARWATER_IN6_OSR_SHIFT,
			      0x7, CLEARWATER_OSR_ENUM_SIZE,
			      clearwater_in_dmic_osr_text, clearwater_in_dmic_osr_val),
};
EXPORT_SYMBOL_GPL(clearwater_in_dmic_osr);

static const char *arizona_anc_input_src_text[ARIZONA_ANC_INPUT_ENUM_SIZE] = {
	"None", "IN1L", "IN1R", "IN1L + IN1R", "IN2L", "IN2R", "IN2L + IN2R",
	"IN3L", "IN3R", "IN3L + IN3R", "IN4L", "IN4R", "IN4L + IN4R", "IN5L",
	"IN5R", "IN5L + IN5R", "IN6L", "IN6R", "IN6L + IN6R",
};

static const int arizona_anc_input_src_val[ARIZONA_ANC_INPUT_ENUM_SIZE] = {
	0x0000, 0x0101, 0x0201, 0x0301, 0x0102, 0x0202, 0x0302,
	0x0103, 0x0203, 0x0303, 0x0104, 0x0204, 0x0304, 0x0105,
	0x0205, 0x0305, 0x0106, 0x0206, 0x0306,
};

int arizona_put_anc_input(struct snd_kcontrol *kcontrol,
			  struct snd_ctl_elem_value *ucontrol)
{
	struct snd_soc_dapm_widget_list *wlist = snd_kcontrol_chip(kcontrol);
	struct snd_soc_dapm_widget *widget = wlist->widgets[0];
	struct snd_soc_codec *codec = widget->codec;
	struct soc_enum *e =
		(struct soc_enum *)kcontrol->private_value;
	int sel = ucontrol->value.enumerated.item[0];
	unsigned int val, mask, shift;

	if (sel >= e->max)
		return -EINVAL;

	switch (e->reg) {
	case ARIZONA_FCL_ADC_REFORMATTER_CONTROL:
		mask = ARIZONA_IN_RXANCL_SEL_MASK;
		shift = ARIZONA_IN_RXANCL_SEL_SHIFT;
		break;
	case ARIZONA_FCR_ADC_REFORMATTER_CONTROL:
	case CLEARWATER_FCR_ADC_REFORMATTER_CONTROL:
		mask = ARIZONA_IN_RXANCR_SEL_MASK;
		shift = ARIZONA_IN_RXANCR_SEL_SHIFT;
		break;
	default:
		return -EINVAL;
	}

	val = (e->values[sel] & 0xFF00) >> 8;
	snd_soc_write(codec, e->reg, val << e->shift_l);

	val = (e->values[sel] & 0xFF);
	snd_soc_update_bits(codec, ARIZONA_ANC_SRC, mask, val << shift);

	return snd_soc_dapm_put_enum_virt(kcontrol, ucontrol);
}
EXPORT_SYMBOL_GPL(arizona_put_anc_input);

const struct soc_enum arizona_anc_input_src[] = {
	SOC_VALUE_ENUM_SINGLE(ARIZONA_FCL_ADC_REFORMATTER_CONTROL,
			      ARIZONA_FCL_MIC_MODE_SEL_SHIFT, 0,
			      WM8280_ANC_INPUT_ENUM_SIZE,
			      arizona_anc_input_src_text,
			      arizona_anc_input_src_val),
	SOC_VALUE_ENUM_SINGLE(ARIZONA_FCR_ADC_REFORMATTER_CONTROL,
			      ARIZONA_FCR_MIC_MODE_SEL_SHIFT, 0,
			      WM8280_ANC_INPUT_ENUM_SIZE,
			      arizona_anc_input_src_text,
			      arizona_anc_input_src_val),
};
EXPORT_SYMBOL_GPL(arizona_anc_input_src);

const struct soc_enum clearwater_anc_input_src[] = {
	SOC_VALUE_ENUM_SINGLE(ARIZONA_FCL_ADC_REFORMATTER_CONTROL,
			      ARIZONA_FCL_MIC_MODE_SEL_SHIFT, 0,
			      CLEARWATER_ANC_INPUT_ENUM_SIZE,
			      arizona_anc_input_src_text,
			      arizona_anc_input_src_val),
	SOC_VALUE_ENUM_SINGLE(CLEARWATER_FCR_ADC_REFORMATTER_CONTROL,
			      ARIZONA_FCR_MIC_MODE_SEL_SHIFT, 0,
			      CLEARWATER_ANC_INPUT_ENUM_SIZE,
			      arizona_anc_input_src_text,
			      arizona_anc_input_src_val),
};
EXPORT_SYMBOL_GPL(clearwater_anc_input_src);

static const char *arizona_output_anc_src_text[] = {
	"None", "RXANCL", "RXANCR",
};

const struct soc_enum arizona_output_anc_src[] = {
	SOC_ENUM_SINGLE(ARIZONA_OUTPUT_PATH_CONFIG_1L,
			ARIZONA_OUT1L_ANC_SRC_SHIFT,
			ARRAY_SIZE(arizona_output_anc_src_text),
			arizona_output_anc_src_text),
	SOC_ENUM_SINGLE(ARIZONA_OUTPUT_PATH_CONFIG_1R,
			ARIZONA_OUT1R_ANC_SRC_SHIFT,
			ARRAY_SIZE(arizona_output_anc_src_text),
			arizona_output_anc_src_text),
	SOC_ENUM_SINGLE(ARIZONA_OUTPUT_PATH_CONFIG_2L,
			ARIZONA_OUT2L_ANC_SRC_SHIFT,
			ARRAY_SIZE(arizona_output_anc_src_text),
			arizona_output_anc_src_text),
	SOC_ENUM_SINGLE(ARIZONA_OUTPUT_PATH_CONFIG_2R,
			ARIZONA_OUT2R_ANC_SRC_SHIFT,
			ARRAY_SIZE(arizona_output_anc_src_text),
			arizona_output_anc_src_text),
	SOC_ENUM_SINGLE(ARIZONA_OUTPUT_PATH_CONFIG_3L,
			ARIZONA_OUT3L_ANC_SRC_SHIFT,
			ARRAY_SIZE(arizona_output_anc_src_text),
			arizona_output_anc_src_text),
	SOC_ENUM_SINGLE(ARIZONA_DAC_VOLUME_LIMIT_3R,
			ARIZONA_OUT3R_ANC_SRC_SHIFT,
			ARRAY_SIZE(arizona_output_anc_src_text),
			arizona_output_anc_src_text),
	SOC_ENUM_SINGLE(ARIZONA_OUTPUT_PATH_CONFIG_4L,
			ARIZONA_OUT4L_ANC_SRC_SHIFT,
			ARRAY_SIZE(arizona_output_anc_src_text),
			arizona_output_anc_src_text),
	SOC_ENUM_SINGLE(ARIZONA_OUTPUT_PATH_CONFIG_4R,
			ARIZONA_OUT4R_ANC_SRC_SHIFT,
			ARRAY_SIZE(arizona_output_anc_src_text),
			arizona_output_anc_src_text),
	SOC_ENUM_SINGLE(ARIZONA_OUTPUT_PATH_CONFIG_5L,
			ARIZONA_OUT5L_ANC_SRC_SHIFT,
			ARRAY_SIZE(arizona_output_anc_src_text),
			arizona_output_anc_src_text),
	SOC_ENUM_SINGLE(ARIZONA_OUTPUT_PATH_CONFIG_5R,
			ARIZONA_OUT5R_ANC_SRC_SHIFT,
			ARRAY_SIZE(arizona_output_anc_src_text),
			arizona_output_anc_src_text),
	SOC_ENUM_SINGLE(ARIZONA_OUTPUT_PATH_CONFIG_6L,
			ARIZONA_OUT6L_ANC_SRC_SHIFT,
			ARRAY_SIZE(arizona_output_anc_src_text),
			arizona_output_anc_src_text),
	SOC_ENUM_SINGLE(ARIZONA_OUTPUT_PATH_CONFIG_6R,
			ARIZONA_OUT6R_ANC_SRC_SHIFT,
			ARRAY_SIZE(arizona_output_anc_src_text),
			arizona_output_anc_src_text),
};
EXPORT_SYMBOL_GPL(arizona_output_anc_src);

const struct soc_enum clearwater_output_anc_src_defs[] = {
	SOC_ENUM_SINGLE(ARIZONA_OUTPUT_PATH_CONFIG_3R,
			ARIZONA_OUT3R_ANC_SRC_SHIFT,
			ARRAY_SIZE(arizona_output_anc_src_text),
			arizona_output_anc_src_text),
};
EXPORT_SYMBOL_GPL(clearwater_output_anc_src_defs);

const char *arizona_ip_mode_text[2] = {
	"Analog", "Digital",
};

const struct soc_enum arizona_ip_mode[] = {
	SOC_ENUM_SINGLE(ARIZONA_IN1L_CONTROL, ARIZONA_IN1_MODE_SHIFT,
		ARRAY_SIZE(arizona_ip_mode_text), arizona_ip_mode_text),
	SOC_ENUM_SINGLE(ARIZONA_IN2L_CONTROL, ARIZONA_IN2_MODE_SHIFT,
		ARRAY_SIZE(arizona_ip_mode_text), arizona_ip_mode_text),
	SOC_ENUM_SINGLE(ARIZONA_IN3L_CONTROL, ARIZONA_IN3_MODE_SHIFT,
		ARRAY_SIZE(arizona_ip_mode_text), arizona_ip_mode_text),
};
EXPORT_SYMBOL_GPL(arizona_ip_mode);

int arizona_ip_mode_put(struct snd_kcontrol *kcontrol,
	struct snd_ctl_elem_value *ucontrol)
{
	struct snd_soc_codec *codec = snd_kcontrol_chip(kcontrol);
	struct soc_enum *e = (struct soc_enum *)kcontrol->private_value;
	unsigned int reg, ret = 0;

	mutex_lock_nested(&codec->card->dapm_mutex, SND_SOC_DAPM_CLASS_RUNTIME);

	/* Cannot change input mode on an active input*/
	reg = snd_soc_read(codec, ARIZONA_INPUT_ENABLES);

	switch (e->reg) {
	case ARIZONA_IN1L_CONTROL:
		if (reg & (ARIZONA_IN1L_ENA_MASK |ARIZONA_IN1R_ENA_MASK)) {
			ret = -EBUSY;
			goto exit;
		}
		break;
	case ARIZONA_IN2L_CONTROL:
		if (reg & (ARIZONA_IN2L_ENA_MASK |ARIZONA_IN2R_ENA_MASK)) {
			ret = -EBUSY;
			goto exit;
		}
		break;
	case ARIZONA_IN3L_CONTROL:
		if (reg & (ARIZONA_IN3L_ENA_MASK |ARIZONA_IN3R_ENA_MASK)) {
			ret = -EBUSY;
			goto exit;
		}
		break;
	default:
		ret = -EINVAL;
		goto exit;
		break;
	}

	ret = snd_soc_put_enum_double(kcontrol, ucontrol);
exit:
	mutex_unlock(&codec->card->dapm_mutex);
	return ret;
}
EXPORT_SYMBOL_GPL(arizona_ip_mode_put);

static void arizona_in_set_vu(struct snd_soc_codec *codec, int ena)
{
	struct arizona_priv *priv = snd_soc_codec_get_drvdata(codec);
	unsigned int val;
	int i;

	if (ena)
		val = ARIZONA_IN_VU;
	else
		val = 0;

	for (i = 0; i < priv->num_inputs; i++)
		snd_soc_update_bits(codec,
				    ARIZONA_ADC_DIGITAL_VOLUME_1L + (i * 4),
				    ARIZONA_IN_VU, val);
}

static int arizona_update_input(struct arizona* arizona, bool enable)
{
	unsigned int val;

	switch (arizona->type) {
	case WM8280:
	case WM5110:
		if (arizona->rev >= 6)
			return 0;
		break;
	default:
		return 0;
	}

	mutex_lock(&arizona->reg_setting_lock);
	regmap_write(arizona->regmap, 0x80,  0x3);

	if (enable) {
		arizona_florida_mute_analog(arizona, ARIZONA_IN1L_MUTE);

		msleep(10);

		regmap_write(arizona->regmap, 0x3A6, 0x5555);
		regmap_write(arizona->regmap, 0x3A5, 0x3);
	} else {
		regmap_read(arizona->regmap, 0x3A5, &val);
		if (val) {
			msleep(10);
			regmap_write(arizona->regmap, 0x3A5, 0x0);
			regmap_write(arizona->regmap, 0x3A6, 0x0);
			msleep(5);
		}

		arizona_florida_mute_analog(arizona, 0);
	}

	regmap_write(arizona->regmap, 0x80,  0x0);
	mutex_unlock(&arizona->reg_setting_lock);

	return 0;
}

int arizona_in_ev(struct snd_soc_dapm_widget *w, struct snd_kcontrol *kcontrol,
		  int event)
{
	struct arizona_priv *priv = snd_soc_codec_get_drvdata(w->codec);
	unsigned int ctrl;
	unsigned int reg;

	if (w->shift % 2) {
		reg = ARIZONA_ADC_DIGITAL_VOLUME_1L + ((w->shift / 2) * 8);
		ctrl = reg - 1;
	} else {
		reg = ARIZONA_ADC_DIGITAL_VOLUME_1R + ((w->shift / 2) * 8);
		ctrl = reg - 5;
	}

	switch (event) {
	case SND_SOC_DAPM_PRE_PMU:
		priv->in_pending++;

		/* Check for analogue input */
		if ((snd_soc_read(w->codec, ctrl) & 0x0400) == 0)
			arizona_update_input(priv->arizona, true);

		break;
	case SND_SOC_DAPM_POST_PMU:
		priv->in_pending--;

		if (priv->in_pending == 0)
			arizona_update_input(priv->arizona, false);

		snd_soc_update_bits(w->codec, reg, ARIZONA_IN1L_MUTE, 0);

		/* If this is the last input pending then allow VU */
		if (priv->in_pending == 0) {
			msleep(1);
			arizona_in_set_vu(w->codec, 1);
		}
		break;
	case SND_SOC_DAPM_PRE_PMD:
		snd_soc_update_bits(w->codec, reg,
				    ARIZONA_IN1L_MUTE | ARIZONA_IN_VU,
				    ARIZONA_IN1L_MUTE | ARIZONA_IN_VU);
		break;
	case SND_SOC_DAPM_POST_PMD:
		/* Disable volume updates if no inputs are enabled */
		reg = snd_soc_read(w->codec, ARIZONA_INPUT_ENABLES);
		if (reg == 0)
			arizona_in_set_vu(w->codec, 0);
	}

	return 0;
}
EXPORT_SYMBOL_GPL(arizona_in_ev);

static const struct reg_default florida_no_dre_left_enable[] = {
	{ 0x3024, 0xE410 },
	{ 0x3025, 0x0056 },
	{ 0x301B, 0x0224 },
	{ 0x301F, 0x4263 },
	{ 0x3021, 0x5291 },
	{ 0x3030, 0xE410 },
	{ 0x3031, 0x3066 },
	{ 0x3032, 0xE410 },
	{ 0x3033, 0x3070 },
	{ 0x3034, 0xE410 },
	{ 0x3035, 0x3078 },
	{ 0x3036, 0xE410 },
	{ 0x3037, 0x3080 },
	{ 0x3038, 0xE410 },
	{ 0x3039, 0x3080 },
};

static const struct reg_default florida_dre_left_enable[] = {
	{ 0x3024, 0x0231 },
	{ 0x3025, 0x0B00 },
	{ 0x301B, 0x0227 },
	{ 0x301F, 0x4266 },
	{ 0x3021, 0x5294 },
	{ 0x3030, 0xE231 },
	{ 0x3031, 0x0266 },
	{ 0x3032, 0x8231 },
	{ 0x3033, 0x4B15 },
	{ 0x3034, 0x8231 },
	{ 0x3035, 0x0B15 },
	{ 0x3036, 0xE231 },
	{ 0x3037, 0x5294 },
	{ 0x3038, 0x0231 },
	{ 0x3039, 0x0B00 },
};

static const struct reg_default florida_no_dre_right_enable[] = {
	{ 0x3074, 0xE414 },
	{ 0x3075, 0x0056 },
	{ 0x306B, 0x0224 },
	{ 0x306F, 0x4263 },
	{ 0x3071, 0x5291 },
	{ 0x3080, 0xE414 },
	{ 0x3081, 0x3066 },
	{ 0x3082, 0xE414 },
	{ 0x3083, 0x3070 },
	{ 0x3084, 0xE414 },
	{ 0x3085, 0x3078 },
	{ 0x3086, 0xE414 },
	{ 0x3087, 0x3080 },
	{ 0x3088, 0xE414 },
	{ 0x3089, 0x3080 },
};

static const struct reg_default florida_dre_right_enable[] = {
	{ 0x3074, 0x0231 },
	{ 0x3075, 0x0B00 },
	{ 0x306B, 0x0227 },
	{ 0x306F, 0x4266 },
	{ 0x3071, 0x5294 },
	{ 0x3080, 0xE231 },
	{ 0x3081, 0x0266 },
	{ 0x3082, 0x8231 },
	{ 0x3083, 0x4B17 },
	{ 0x3084, 0x8231 },
	{ 0x3085, 0x0B17 },
	{ 0x3086, 0xE231 },
	{ 0x3087, 0x5294 },
	{ 0x3088, 0x0231 },
	{ 0x3089, 0x0B00 },
};

static int florida_hp_pre_enable(struct snd_soc_dapm_widget *w)
{
	struct arizona_priv *priv = snd_soc_codec_get_drvdata(w->codec);
	unsigned int val = snd_soc_read(w->codec, ARIZONA_DRE_ENABLE);

	switch (w->shift) {
	case ARIZONA_OUT1L_ENA_SHIFT:
		if (val & ARIZONA_DRE1L_ENA_MASK) {
			regmap_multi_reg_write(priv->arizona->regmap,
					       florida_dre_left_enable,
					       ARRAY_SIZE(florida_dre_left_enable));
		} else {
			regmap_multi_reg_write(priv->arizona->regmap,
					       florida_no_dre_left_enable,
					       ARRAY_SIZE(florida_no_dre_left_enable));
		}
		udelay(1000);
		break;
	case ARIZONA_OUT1R_ENA_SHIFT:
		if (val & ARIZONA_DRE1R_ENA_MASK) {
			regmap_multi_reg_write(priv->arizona->regmap,
					       florida_dre_right_enable,
					       ARRAY_SIZE(florida_dre_right_enable));
		} else {
			regmap_multi_reg_write(priv->arizona->regmap,
					       florida_no_dre_right_enable,
					       ARRAY_SIZE(florida_no_dre_right_enable));
		}
		udelay(1000);
		break;

	default:
		break;
	}

	return 0;
}

static int florida_hp_post_enable(struct snd_soc_dapm_widget *w)
{
	unsigned int val = snd_soc_read(w->codec, ARIZONA_DRE_ENABLE);

	switch (w->shift) {
	case ARIZONA_OUT1L_ENA_SHIFT:
		if (!(val & ARIZONA_DRE1L_ENA_MASK))
			msleep(10);
		break;
	case ARIZONA_OUT1R_ENA_SHIFT:
		if (!(val & ARIZONA_DRE1R_ENA_MASK))
			msleep(10);
		break;

	default:
		break;
	}

	return 0;
}

static int florida_hp_pre_disable(struct snd_soc_dapm_widget *w)
{
	unsigned int val = snd_soc_read(w->codec, ARIZONA_DRE_ENABLE);

	switch (w->shift) {
	case ARIZONA_OUT1L_ENA_SHIFT:
		if (!(val & ARIZONA_DRE1L_ENA_MASK)) {
			snd_soc_write(w->codec,
				      ARIZONA_WRITE_SEQUENCER_CTRL_0,
				      ARIZONA_WSEQ_ENA | ARIZONA_WSEQ_START |
				      0x138);
			msleep(10);
			snd_soc_update_bits(w->codec,
					    ARIZONA_OUTPUT_PATH_CONFIG_1L,
					    ARIZONA_OUT1L_PGA_VOL_MASK,
					    0x56);
		}
		break;
	case ARIZONA_OUT1R_ENA_SHIFT:
		if (!(val & ARIZONA_DRE1R_ENA_MASK)) {
			snd_soc_write(w->codec,
				      ARIZONA_WRITE_SEQUENCER_CTRL_0,
				      ARIZONA_WSEQ_ENA | ARIZONA_WSEQ_START |
				      0x13d);
			msleep(10);
			snd_soc_update_bits(w->codec,
					    ARIZONA_OUTPUT_PATH_CONFIG_1R,
					    ARIZONA_OUT1R_PGA_VOL_MASK,
					    0x56);
		}
		break;

	default:
		break;
	}

	return 0;
}

static int florida_hp_post_disable(struct snd_soc_dapm_widget *w)
{
	unsigned int val = snd_soc_read(w->codec, ARIZONA_DRE_ENABLE);

	switch (w->shift) {
	case ARIZONA_OUT1L_ENA_SHIFT:
		if (!(val & ARIZONA_DRE1L_ENA_MASK)) {
			msleep(17);
			snd_soc_update_bits(w->codec,
					    ARIZONA_OUTPUT_PATH_CONFIG_1L,
					    ARIZONA_OUT1L_PGA_VOL_MASK,
					    0x80);
		}
		break;
	case ARIZONA_OUT1R_ENA_SHIFT:
		if (!(val & ARIZONA_DRE1R_ENA_MASK)) {
			msleep(17);
			snd_soc_update_bits(w->codec,
					    ARIZONA_OUTPUT_PATH_CONFIG_1R,
					    ARIZONA_OUT1R_PGA_VOL_MASK,
					    0x80);
		}
		break;

	default:
		break;
	}

	return 0;
}

int arizona_out_ev(struct snd_soc_dapm_widget *w,
		   struct snd_kcontrol *kcontrol,
		   int event)
{
	struct arizona_priv *priv = snd_soc_codec_get_drvdata(w->codec);

	switch (event) {
	case SND_SOC_DAPM_POST_PMU:
		switch (w->shift) {
		case ARIZONA_OUT1L_ENA_SHIFT:
		case ARIZONA_OUT1R_ENA_SHIFT:
			msleep(17);

			switch (priv->arizona->type) {
			case WM5110:
				florida_hp_post_enable(w);
				break;
			default:
				break;
			}

			break;
		case ARIZONA_OUT2L_ENA_SHIFT:
		case ARIZONA_OUT2R_ENA_SHIFT:
		case ARIZONA_OUT3L_ENA_SHIFT:
		case ARIZONA_OUT3R_ENA_SHIFT:
			msleep(17);
			break;

		default:
			break;
		}
		break;

	case SND_SOC_DAPM_POST_PMD:
		switch (w->shift) {
		case ARIZONA_OUT1L_ENA_SHIFT:
		case ARIZONA_OUT1R_ENA_SHIFT:
		case ARIZONA_OUT2L_ENA_SHIFT:
		case ARIZONA_OUT2R_ENA_SHIFT:
		case ARIZONA_OUT3L_ENA_SHIFT:
		case ARIZONA_OUT3R_ENA_SHIFT:
			udelay(750);
			break;
		default:
			break;
		}
		break;
	}

	return 0;
}
EXPORT_SYMBOL_GPL(arizona_out_ev);

int arizona_hp_ev(struct snd_soc_dapm_widget *w,
		   struct snd_kcontrol *kcontrol,
		   int event)
{
	struct arizona_priv *priv = snd_soc_codec_get_drvdata(w->codec);
	unsigned int mask = 1 << w->shift;
	unsigned int val;

	switch (event) {
	case SND_SOC_DAPM_PRE_PMU:
		switch (priv->arizona->type) {
		case WM5110:
			florida_hp_pre_enable(w);
			break;
		default:
			break;
		}
		return 0;
	case SND_SOC_DAPM_POST_PMU:
		val = mask;
		break;
	case SND_SOC_DAPM_PRE_PMD:
		val = 0;
		switch (priv->arizona->type) {
		case WM5110:
			florida_hp_pre_disable(w);
			break;
		default:
			break;
		}
		break;
	case SND_SOC_DAPM_POST_PMD:
		switch (priv->arizona->type) {
		case WM5110:
			florida_hp_post_disable(w);
			break;
		default:
			break;
		}

		return arizona_out_ev(w, kcontrol, event);
	default:
		return -EINVAL;
	}

	/* Store the desired state for the HP outputs */
	priv->arizona->hp_ena &= ~mask;
	priv->arizona->hp_ena |= val;

	/* Force off if HPDET clamp is active */
	if (priv->arizona->hpdet_clamp ||
	    priv->arizona->hp_impedance <= priv->arizona->pdata.hpdet_short_circuit_imp)
		val = 0;

	snd_soc_update_bits(w->codec, ARIZONA_OUTPUT_ENABLES_1, mask, val);

	return arizona_out_ev(w, kcontrol, event);
}
EXPORT_SYMBOL_GPL(arizona_hp_ev);

int arizona_anc_ev(struct snd_soc_dapm_widget *w,
		   struct snd_kcontrol *kcontrol,
		   int event)
{
	unsigned int mask = 0x3 << w->shift;
	unsigned int val;

	switch (event) {
	case SND_SOC_DAPM_POST_PMU:
		val = 1 << w->shift;
		break;
	case SND_SOC_DAPM_PRE_PMD:
		val = 1 << (w->shift + 1);
	default:
		return 0;
	}

	snd_soc_update_bits(w->codec, ARIZONA_CLOCK_CONTROL, mask, val);

	return 0;
}
EXPORT_SYMBOL_GPL(arizona_anc_ev);

static unsigned int arizona_sysclk_48k_rates[] = {
	6144000,
	12288000,
	24576000,
	49152000,
	73728000,
	98304000,
	147456000,
};

static unsigned int arizona_sysclk_44k1_rates[] = {
	5644800,
	11289600,
	22579200,
	45158400,
	67737600,
	90316800,
	135475200,
};

static int arizona_set_opclk(struct snd_soc_codec *codec, unsigned int clk,
			     unsigned int freq)
{
	struct arizona_priv *priv = snd_soc_codec_get_drvdata(codec);
	unsigned int reg;
	unsigned int *rates;
	int ref, div, refclk;

	switch (clk) {
	case ARIZONA_CLK_OPCLK:
		reg = ARIZONA_OUTPUT_SYSTEM_CLOCK;
		refclk = priv->sysclk;
		break;
	case ARIZONA_CLK_ASYNC_OPCLK:
		reg = ARIZONA_OUTPUT_ASYNC_CLOCK;
		refclk = priv->asyncclk;
		break;
	default:
		return -EINVAL;
	}

	if (refclk % 8000)
		rates = arizona_sysclk_44k1_rates;
	else
		rates = arizona_sysclk_48k_rates;

	for (ref = 0; ref < ARRAY_SIZE(arizona_sysclk_48k_rates) &&
		     rates[ref] <= refclk; ref++) {
		div = 1;
		while (rates[ref] / div >= freq && div < 32) {
			if (rates[ref] / div == freq) {
				dev_dbg(codec->dev, "Configured %dHz OPCLK\n",
					freq);
				snd_soc_update_bits(codec, reg,
						    ARIZONA_OPCLK_DIV_MASK |
						    ARIZONA_OPCLK_SEL_MASK,
						    (div <<
						     ARIZONA_OPCLK_DIV_SHIFT) |
						    ref);
				return 0;
			}
			div++;
		}
	}

	dev_err(codec->dev, "Unable to generate %dHz OPCLK\n", freq);
	return -EINVAL;
}

static int arizona_get_sysclk_setting(unsigned int freq)
{
	switch (freq) {
	case 0:
	case 5644800:
	case 6144000:
		return 0;
	case 11289600:
	case 12288000:
		return ARIZONA_CLK_12MHZ << ARIZONA_SYSCLK_FREQ_SHIFT;
	case 22579200:
	case 24576000:
		return ARIZONA_CLK_24MHZ << ARIZONA_SYSCLK_FREQ_SHIFT;
	case 45158400:
	case 49152000:
		return ARIZONA_CLK_49MHZ << ARIZONA_SYSCLK_FREQ_SHIFT;
	case 67737600:
	case 73728000:
		return ARIZONA_CLK_73MHZ << ARIZONA_SYSCLK_FREQ_SHIFT;
	case 90316800:
	case 98304000:
		return ARIZONA_CLK_98MHZ << ARIZONA_SYSCLK_FREQ_SHIFT;
	case 135475200:
	case 147456000:
		return ARIZONA_CLK_147MHZ << ARIZONA_SYSCLK_FREQ_SHIFT;
	default:
		return -EINVAL;
	}
}

static int clearwater_get_sysclk_setting(unsigned int freq)
{
	switch (freq) {
	case 0:
	case 5644800:
	case 6144000:
		return 0;
	case 11289600:
	case 12288000:
		return ARIZONA_CLK_12MHZ << ARIZONA_SYSCLK_FREQ_SHIFT;
	case 22579200:
	case 24576000:
		return ARIZONA_CLK_24MHZ << ARIZONA_SYSCLK_FREQ_SHIFT;
	case 45158400:
	case 49152000:
		return ARIZONA_CLK_49MHZ << ARIZONA_SYSCLK_FREQ_SHIFT;
	case 90316800:
	case 98304000:
		return CLEARWATER_CLK_98MHZ << ARIZONA_SYSCLK_FREQ_SHIFT;
	default:
		return -EINVAL;
	}
}

static int clearwater_get_dspclk_setting(unsigned int freq)
{
	switch (freq) {
	case 0:
		return 0;
	/* For now we only support top speed for the DSP */
	case 135475200:
	case 147456000:
		return CLEARWATER_DSP_CLK_147MHZ << ARIZONA_SYSCLK_FREQ_SHIFT;
	default:
		return -EINVAL;
	}
}

int arizona_set_sysclk(struct snd_soc_codec *codec, int clk_id,
		       int source, unsigned int freq, int dir)
{
	struct arizona_priv *priv = snd_soc_codec_get_drvdata(codec);
	struct arizona *arizona = priv->arizona;
	int ret = 0;
	char *name;
	unsigned int reg;
	unsigned int mask = ARIZONA_SYSCLK_FREQ_MASK | ARIZONA_SYSCLK_SRC_MASK;
	unsigned int val = source << ARIZONA_SYSCLK_SRC_SHIFT;
	int clk_freq;
	unsigned int *clk;

	switch (arizona->type) {
	case WM8997:
	case WM8998:
	case WM1814:
	case WM5102:
	case WM8280:
	case WM5110:
	case WM1831:
	case CS47L24:
		switch (clk_id) {
		case ARIZONA_CLK_SYSCLK:
			name = "SYSCLK";
			reg = ARIZONA_SYSTEM_CLOCK_1;
			clk = &priv->sysclk;
			mask |= ARIZONA_SYSCLK_FRAC;
			clk_freq = arizona_get_sysclk_setting(freq);
			break;
		case ARIZONA_CLK_ASYNCCLK:
			name = "ASYNCCLK";
			reg = ARIZONA_ASYNC_CLOCK_1;
			clk = &priv->asyncclk;
			clk_freq = arizona_get_sysclk_setting(freq);
			break;
		case ARIZONA_CLK_OPCLK:
		case ARIZONA_CLK_ASYNC_OPCLK:
			return arizona_set_opclk(codec, clk_id, freq);
		default:
			return -EINVAL;
		}
		break;
	default:
		switch (clk_id) {
		case ARIZONA_CLK_SYSCLK:
			name = "SYSCLK";
			reg = ARIZONA_SYSTEM_CLOCK_1;
			clk = &priv->sysclk;
			clk_freq = clearwater_get_sysclk_setting(freq);
			mask |= ARIZONA_SYSCLK_FRAC;
			break;
		case ARIZONA_CLK_ASYNCCLK:
			name = "ASYNCCLK";
			reg = ARIZONA_ASYNC_CLOCK_1;
			clk = &priv->asyncclk;
			clk_freq = clearwater_get_sysclk_setting(freq);
			break;
		case ARIZONA_CLK_OPCLK:
		case ARIZONA_CLK_ASYNC_OPCLK:
			return arizona_set_opclk(codec, clk_id, freq);
		case ARIZONA_CLK_DSPCLK:
			name = "DSPCLK";
			reg = CLEARWATER_DSP_CLOCK_1;
			clk = &priv->dspclk;
			clk_freq = clearwater_get_dspclk_setting(freq);
			break;
		default:
			return -EINVAL;
		}
		break;
	}

	if (clk_freq < 0) {
		dev_err(arizona->dev, "Failed to get clk setting for %dHZ\n",
			freq);
		return ret;
	}

	val |= clk_freq;

	if (freq == 0) {
		dev_dbg(arizona->dev, "%s cleared\n", name);
		*clk = freq;
		return 0;
	}

	*clk = freq;

	if (freq % 6144000)
		val |= ARIZONA_SYSCLK_FRAC;

	dev_dbg(arizona->dev, "%s set to %uHz", name, freq);

	return regmap_update_bits(arizona->regmap, reg, mask, val);
}
EXPORT_SYMBOL_GPL(arizona_set_sysclk);

static int arizona_set_fmt(struct snd_soc_dai *dai, unsigned int fmt)
{
	struct snd_soc_codec *codec = dai->codec;
	int lrclk, bclk, mode, base;

	base = dai->driver->base;

	lrclk = 0;
	bclk = 0;

	switch (fmt & SND_SOC_DAIFMT_FORMAT_MASK) {
	case SND_SOC_DAIFMT_DSP_A:
		mode = ARIZONA_FMT_DSP_MODE_A;
		break;
	case SND_SOC_DAIFMT_DSP_B:
		if ((fmt & SND_SOC_DAIFMT_MASTER_MASK)
				!= SND_SOC_DAIFMT_CBM_CFM) {
			arizona_aif_err(dai, "DSP_B not valid in slave mode\n");
			return -EINVAL;
		}
		mode = ARIZONA_FMT_DSP_MODE_B;
		break;
	case SND_SOC_DAIFMT_I2S:
		mode = ARIZONA_FMT_I2S_MODE;
		break;
	case SND_SOC_DAIFMT_LEFT_J:
		if ((fmt & SND_SOC_DAIFMT_MASTER_MASK)
				!= SND_SOC_DAIFMT_CBM_CFM) {
			arizona_aif_err(dai, "LEFT_J not valid in slave mode\n");
			return -EINVAL;
		}
		mode = ARIZONA_FMT_LEFT_JUSTIFIED_MODE;
		break;
	default:
		arizona_aif_err(dai, "Unsupported DAI format %d\n",
				fmt & SND_SOC_DAIFMT_FORMAT_MASK);
		return -EINVAL;
	}

	switch (fmt & SND_SOC_DAIFMT_MASTER_MASK) {
	case SND_SOC_DAIFMT_CBS_CFS:
		break;
	case SND_SOC_DAIFMT_CBS_CFM:
		lrclk |= ARIZONA_AIF1TX_LRCLK_MSTR;
		break;
	case SND_SOC_DAIFMT_CBM_CFS:
		bclk |= ARIZONA_AIF1_BCLK_MSTR;
		break;
	case SND_SOC_DAIFMT_CBM_CFM:
		bclk |= ARIZONA_AIF1_BCLK_MSTR;
		lrclk |= ARIZONA_AIF1TX_LRCLK_MSTR;
		break;
	default:
		arizona_aif_err(dai, "Unsupported master mode %d\n",
				fmt & SND_SOC_DAIFMT_MASTER_MASK);
		return -EINVAL;
	}

	switch (fmt & SND_SOC_DAIFMT_INV_MASK) {
	case SND_SOC_DAIFMT_NB_NF:
		break;
	case SND_SOC_DAIFMT_IB_IF:
		bclk |= ARIZONA_AIF1_BCLK_INV;
		lrclk |= ARIZONA_AIF1TX_LRCLK_INV;
		break;
	case SND_SOC_DAIFMT_IB_NF:
		bclk |= ARIZONA_AIF1_BCLK_INV;
		break;
	case SND_SOC_DAIFMT_NB_IF:
		lrclk |= ARIZONA_AIF1TX_LRCLK_INV;
		break;
	default:
		return -EINVAL;
	}

	snd_soc_update_bits(codec, base + ARIZONA_AIF_BCLK_CTRL,
			    ARIZONA_AIF1_BCLK_INV | ARIZONA_AIF1_BCLK_MSTR,
			    bclk);
	snd_soc_update_bits(codec, base + ARIZONA_AIF_TX_PIN_CTRL,
			    ARIZONA_AIF1TX_LRCLK_INV |
			    ARIZONA_AIF1TX_LRCLK_MSTR, lrclk);
	snd_soc_update_bits(codec, base + ARIZONA_AIF_RX_PIN_CTRL,
			    ARIZONA_AIF1RX_LRCLK_INV |
			    ARIZONA_AIF1RX_LRCLK_MSTR, lrclk);
	snd_soc_update_bits(codec, base + ARIZONA_AIF_FORMAT,
			    ARIZONA_AIF1_FMT_MASK, mode);

	return 0;
}

static const int arizona_48k_bclk_rates[] = {
	-1,
	48000,
	64000,
	96000,
	128000,
	192000,
	256000,
	384000,
	512000,
	768000,
	1024000,
	1536000,
	2048000,
	3072000,
	4096000,
	6144000,
	8192000,
	12288000,
	24576000,
};

static const unsigned int arizona_48k_rates[] = {
	12000,
	24000,
	48000,
	96000,
	192000,
	384000,
	768000,
	4000,
	8000,
	16000,
	32000,
	64000,
	128000,
	256000,
	512000,
};

static const struct snd_pcm_hw_constraint_list arizona_48k_constraint = {
	.count	= ARRAY_SIZE(arizona_48k_rates),
	.list	= arizona_48k_rates,
};

static const int arizona_44k1_bclk_rates[] = {
	-1,
	44100,
	58800,
	88200,
	117600,
	177640,
	235200,
	352800,
	470400,
	705600,
	940800,
	1411200,
	1881600,
	2822400,
	3763200,
	5644800,
	7526400,
	11289600,
	22579200,
};

static const unsigned int arizona_44k1_rates[] = {
	11025,
	22050,
	44100,
	88200,
	176400,
	352800,
	705600,
};

static const struct snd_pcm_hw_constraint_list arizona_44k1_constraint = {
	.count	= ARRAY_SIZE(arizona_44k1_rates),
	.list	= arizona_44k1_rates,
};

static int arizona_sr_vals[] = {
	0,
	12000,
	24000,
	48000,
	96000,
	192000,
	384000,
	768000,
	0,
	11025,
	22050,
	44100,
	88200,
	176400,
	352800,
	705600,
	4000,
	8000,
	16000,
	32000,
	64000,
	128000,
	256000,
	512000,
};

int arizona_put_sample_rate_enum(struct snd_kcontrol *kcontrol,
				 struct snd_ctl_elem_value *ucontrol)
{
	struct snd_soc_codec *codec = snd_kcontrol_chip(kcontrol);
	struct arizona *arizona = dev_get_drvdata(codec->dev->parent);
	struct soc_enum *e = (struct soc_enum *)kcontrol->private_value;
	unsigned int val;
	unsigned int flag;
	int ret;

	ret = snd_soc_put_value_enum_double(kcontrol, ucontrol);
	if (ret == 0)
		return 0;	/* register value wasn't changed */

	val = e->values[ucontrol->value.enumerated.item[0]];

	switch (e->reg) {
	case ARIZONA_SAMPLE_RATE_2:
		flag = ARIZONA_DVFS_SR2_RQ;
		break;

	case ARIZONA_SAMPLE_RATE_3:
		flag = ARIZONA_DVFS_SR3_RQ;
		break;

	default:
		return ret;
	}

	if (arizona_sr_vals[val] >= 88200) {
		ret = arizona_dvfs_up(arizona, flag);
		if (ret != 0)
			dev_err(codec->dev, "Failed to raise DVFS %d\n", ret);
	} else {
		ret = arizona_dvfs_down(arizona, flag);
	}

	return ret;
}
EXPORT_SYMBOL_GPL(arizona_put_sample_rate_enum);

static int arizona_startup(struct snd_pcm_substream *substream,
			   struct snd_soc_dai *dai)
{
	struct snd_soc_codec *codec = dai->codec;
	struct arizona_priv *priv = snd_soc_codec_get_drvdata(codec);
	struct arizona_dai_priv *dai_priv = &priv->dai[dai->id - 1];
	const struct snd_pcm_hw_constraint_list *constraint;
	unsigned int base_rate;

	switch (dai_priv->clk) {
	case ARIZONA_CLK_SYSCLK:
	case ARIZONA_CLK_SYSCLK_2:
	case ARIZONA_CLK_SYSCLK_3:
		base_rate = priv->sysclk;
		break;
	case ARIZONA_CLK_ASYNCCLK:
	case ARIZONA_CLK_ASYNCCLK_2:
		base_rate = priv->asyncclk;
		break;
	default:
		return 0;
	}

	if (base_rate == 0)
		return 0;

	if (base_rate % 8000)
		constraint = &arizona_44k1_constraint;
	else
		constraint = &arizona_48k_constraint;

	return snd_pcm_hw_constraint_list(substream->runtime, 0,
					  SNDRV_PCM_HW_PARAM_RATE,
					  constraint);
}

static void arizona_wm5102_set_dac_comp(struct snd_soc_codec *codec,
					unsigned int rate)
{
	struct arizona_priv *priv = snd_soc_codec_get_drvdata(codec);
	struct arizona *arizona = priv->arizona;

	switch (arizona->type) {
	case WM5102:
		break;
	default:
		return;
	}

	mutex_lock(&arizona->reg_setting_lock);
	snd_soc_write(codec, 0x80, 0x3);
	if (rate >= 176400) {
		mutex_lock(&codec->mutex);
		snd_soc_write(codec, ARIZONA_DAC_COMP_1,
			      arizona->out_comp_coeff);
		snd_soc_write(codec, ARIZONA_DAC_COMP_2,
			      arizona->out_comp_enabled);
		mutex_unlock(&codec->mutex);
	} else {
		snd_soc_write(codec, ARIZONA_DAC_COMP_2, 0x0);
	}
	snd_soc_write(codec, 0x80, 0x0);
	mutex_unlock(&arizona->reg_setting_lock);
}

static int arizona_hw_params_rate(struct snd_pcm_substream *substream,
				  struct snd_pcm_hw_params *params,
				  struct snd_soc_dai *dai)
{
	struct snd_soc_codec *codec = dai->codec;
	struct arizona_priv *priv = snd_soc_codec_get_drvdata(codec);
	struct arizona_dai_priv *dai_priv = &priv->dai[dai->id - 1];
	int base = dai->driver->base;
	int i, sr_val, ret;

	/*
	 * We will need to be more flexible than this in future,
	 * currently we use a single sample rate for SYSCLK.
	 */
	for (i = 0; i < ARRAY_SIZE(arizona_sr_vals); i++)
		if (arizona_sr_vals[i] == params_rate(params))
			break;
	if (i == ARRAY_SIZE(arizona_sr_vals)) {
		arizona_aif_err(dai, "Unsupported sample rate %dHz\n",
				params_rate(params));
		return -EINVAL;
	}
	sr_val = i;

	switch (priv->arizona->type) {
	case WM5102:
	case WM8997:
	case WM8998:
	case WM1814:
		if (arizona_sr_vals[sr_val] >= 88200)
			ret = arizona_dvfs_up(priv->arizona,
					      ARIZONA_DVFS_SR1_RQ);
		else
			ret = arizona_dvfs_down(priv->arizona,
						ARIZONA_DVFS_SR1_RQ);

		if (ret != 0) {
			arizona_aif_err(dai, "Failed to change DVFS %d\n", ret);
			return ret;
		}
		break;

	default:
		break;
	}

	switch (dai_priv->clk) {
	case ARIZONA_CLK_SYSCLK:
		arizona_wm5102_set_dac_comp(codec, params_rate(params));

		snd_soc_update_bits(codec, ARIZONA_SAMPLE_RATE_1,
				    ARIZONA_SAMPLE_RATE_1_MASK, sr_val);
		if (base)
			snd_soc_update_bits(codec, base + ARIZONA_AIF_RATE_CTRL,
					    ARIZONA_AIF1_RATE_MASK,
					    0 << ARIZONA_AIF1_RATE_SHIFT);
		break;
	case ARIZONA_CLK_SYSCLK_2:
		arizona_wm5102_set_dac_comp(codec, params_rate(params));

		snd_soc_update_bits(codec, ARIZONA_SAMPLE_RATE_2,
				    ARIZONA_SAMPLE_RATE_2_MASK, sr_val);
		if (base)
			snd_soc_update_bits(codec, base + ARIZONA_AIF_RATE_CTRL,
					    ARIZONA_AIF1_RATE_MASK,
					    1 << ARIZONA_AIF1_RATE_SHIFT);
		break;
	case ARIZONA_CLK_SYSCLK_3:
		arizona_wm5102_set_dac_comp(codec, params_rate(params));

		snd_soc_update_bits(codec, ARIZONA_SAMPLE_RATE_3,
				    ARIZONA_SAMPLE_RATE_3_MASK, sr_val);
		if (base)
			snd_soc_update_bits(codec, base + ARIZONA_AIF_RATE_CTRL,
					    ARIZONA_AIF1_RATE_MASK,
					    2 << ARIZONA_AIF1_RATE_SHIFT);
		break;
	case ARIZONA_CLK_ASYNCCLK:
		snd_soc_update_bits(codec, ARIZONA_ASYNC_SAMPLE_RATE_1,
				    ARIZONA_ASYNC_SAMPLE_RATE_1_MASK, sr_val);
		if (base)
			snd_soc_update_bits(codec, base + ARIZONA_AIF_RATE_CTRL,
					    ARIZONA_AIF1_RATE_MASK,
					    8 << ARIZONA_AIF1_RATE_SHIFT);
		break;
	case ARIZONA_CLK_ASYNCCLK_2:
		snd_soc_update_bits(codec, ARIZONA_ASYNC_SAMPLE_RATE_2,
				    ARIZONA_ASYNC_SAMPLE_RATE_2_MASK, sr_val);
		if (base)
			snd_soc_update_bits(codec, base + ARIZONA_AIF_RATE_CTRL,
					    ARIZONA_AIF1_RATE_MASK,
					    9 << ARIZONA_AIF1_RATE_SHIFT);
		break;
	default:
		arizona_aif_err(dai, "Invalid clock %d\n", dai_priv->clk);
		return -EINVAL;
	}

	return 0;
}

static bool arizona_aif_cfg_changed(struct snd_soc_codec *codec,
				    int base, int bclk, int lrclk, int frame)
{
	int val;

	val = snd_soc_read(codec, base + ARIZONA_AIF_BCLK_CTRL);
	if (bclk != (val & ARIZONA_AIF1_BCLK_FREQ_MASK))
		return true;

	val = snd_soc_read(codec, base + ARIZONA_AIF_TX_BCLK_RATE);
	if (lrclk != (val & ARIZONA_AIF1TX_BCPF_MASK))
		return true;

	val = snd_soc_read(codec, base + ARIZONA_AIF_FRAME_CTRL_1);
	if (frame != (val & (ARIZONA_AIF1TX_WL_MASK |
			     ARIZONA_AIF1TX_SLOT_LEN_MASK)))
		return true;

	return false;
}

static int arizona_hw_params(struct snd_pcm_substream *substream,
			     struct snd_pcm_hw_params *params,
			     struct snd_soc_dai *dai)
{
	struct snd_soc_codec *codec = dai->codec;
	struct arizona_priv *priv = snd_soc_codec_get_drvdata(codec);
	struct arizona *arizona = priv->arizona;
	int base = dai->driver->base;
	const int *rates;
	int i, ret, val;
	int channels = params_channels(params);
	int chan_limit = arizona->pdata.max_channels_clocked[dai->id - 1];
	int tdm_width = arizona->tdm_width[dai->id - 1];
	int tdm_slots = arizona->tdm_slots[dai->id - 1];
	int bclk, lrclk, wl, frame, bclk_target;
	bool reconfig;
	unsigned int aif_tx_state = 0, aif_rx_state = 0;

	if (params_rate(params) % 8000)
		rates = &arizona_44k1_bclk_rates[0];
	else
		rates = &arizona_48k_bclk_rates[0];

	wl = snd_pcm_format_width(params_format(params));

	if (tdm_slots) {
		arizona_aif_dbg(dai, "Configuring for %d %d bit TDM slots\n",
				tdm_slots, tdm_width);
		bclk_target = tdm_slots * tdm_width * params_rate(params);
		channels = tdm_slots;
	} else {
		bclk_target = snd_soc_params_to_bclk(params);
		tdm_width = wl;
	}

	if (chan_limit && chan_limit < channels) {
		arizona_aif_dbg(dai, "Limiting to %d channels\n", chan_limit);
		bclk_target /= channels;
		bclk_target *= chan_limit;
	}

	/* Force multiple of 2 channels for I2S mode */
	val = snd_soc_read(codec, base + ARIZONA_AIF_FORMAT);
	val &= ARIZONA_AIF1_FMT_MASK;
	if ((channels & 1) && (val == ARIZONA_FMT_I2S_MODE)) {
		arizona_aif_dbg(dai, "Forcing stereo mode\n");
		bclk_target /= channels;
		bclk_target *= channels + 1;
	}

	for (i = 0; i < ARRAY_SIZE(arizona_44k1_bclk_rates); i++) {
		if (rates[i] >= bclk_target &&
		    rates[i] % params_rate(params) == 0) {
			bclk = i;
			break;
		}
	}
	if (i == ARRAY_SIZE(arizona_44k1_bclk_rates)) {
		arizona_aif_err(dai, "Unsupported sample rate %dHz\n",
				params_rate(params));
		return -EINVAL;
	}

	lrclk = rates[bclk] / params_rate(params);

	arizona_aif_dbg(dai, "BCLK %dHz LRCLK %dHz\n",
			rates[bclk], rates[bclk] / lrclk);

	frame = wl << ARIZONA_AIF1TX_WL_SHIFT | tdm_width;

	reconfig = arizona_aif_cfg_changed(codec, base, bclk, lrclk, frame);

	if (reconfig) {
		/* Save AIF TX/RX state */
		aif_tx_state = snd_soc_read(codec,
					    base + ARIZONA_AIF_TX_ENABLES);
		aif_rx_state = snd_soc_read(codec,
					    base + ARIZONA_AIF_RX_ENABLES);
		/* Disable AIF TX/RX before reconfiguring it */
		snd_soc_update_bits(codec,
				    base + ARIZONA_AIF_TX_ENABLES, 0xff, 0x0);
		snd_soc_update_bits(codec,
				    base + ARIZONA_AIF_RX_ENABLES, 0xff, 0x0);
	}

	ret = arizona_hw_params_rate(substream, params, dai);
	if (ret != 0)
		goto restore_aif;

	if (reconfig) {
		snd_soc_update_bits(codec, base + ARIZONA_AIF_BCLK_CTRL,
				    ARIZONA_AIF1_BCLK_FREQ_MASK, bclk);
		snd_soc_update_bits(codec, base + ARIZONA_AIF_TX_BCLK_RATE,
				    ARIZONA_AIF1TX_BCPF_MASK, lrclk);
		snd_soc_update_bits(codec, base + ARIZONA_AIF_RX_BCLK_RATE,
				    ARIZONA_AIF1RX_BCPF_MASK, lrclk);
		snd_soc_update_bits(codec, base + ARIZONA_AIF_FRAME_CTRL_1,
				    ARIZONA_AIF1TX_WL_MASK |
				    ARIZONA_AIF1TX_SLOT_LEN_MASK, frame);
		snd_soc_update_bits(codec, base + ARIZONA_AIF_FRAME_CTRL_2,
				    ARIZONA_AIF1RX_WL_MASK |
				    ARIZONA_AIF1RX_SLOT_LEN_MASK, frame);
	}

restore_aif:
	if (reconfig) {
		/* Restore AIF TX/RX state */
		snd_soc_update_bits(codec, base + ARIZONA_AIF_TX_ENABLES,
				    0xff, aif_tx_state);
		snd_soc_update_bits(codec, base + ARIZONA_AIF_RX_ENABLES,
				    0xff, aif_rx_state);
	}
	return ret;
}

static const char *arizona_dai_clk_str(int clk_id)
{
	switch (clk_id) {
	case ARIZONA_CLK_SYSCLK:
	case ARIZONA_CLK_SYSCLK_2:
	case ARIZONA_CLK_SYSCLK_3:
		return "SYSCLK";
	case ARIZONA_CLK_ASYNCCLK:
	case ARIZONA_CLK_ASYNCCLK_2:
		return "ASYNCCLK";
	default:
		return "Unknown clock";
	}
}

static int arizona_dai_set_sysclk(struct snd_soc_dai *dai,
				  int clk_id, unsigned int freq, int dir)
{
	struct snd_soc_codec *codec = dai->codec;
	struct arizona_priv *priv = snd_soc_codec_get_drvdata(codec);
	struct arizona_dai_priv *dai_priv = &priv->dai[dai->id - 1];
	struct snd_soc_dapm_route routes[2];

	switch (clk_id) {
	case ARIZONA_CLK_SYSCLK:
	case ARIZONA_CLK_SYSCLK_2:
	case ARIZONA_CLK_SYSCLK_3:
	case ARIZONA_CLK_ASYNCCLK:
	case ARIZONA_CLK_ASYNCCLK_2:
		break;
	default:
		return -EINVAL;
	}

	if (clk_id == dai_priv->clk)
		return 0;

	if (dai->active) {
		dev_err(codec->dev, "Can't change clock on active DAI %d\n",
			dai->id);
		return -EBUSY;
	}

	dev_dbg(codec->dev, "Setting AIF%d to %s\n", dai->id + 1,
		arizona_dai_clk_str(clk_id));

	memset(&routes, 0, sizeof(routes));
	routes[0].sink = dai->driver->capture.stream_name;
	routes[1].sink = dai->driver->playback.stream_name;

	switch (clk_id) {
	case ARIZONA_CLK_SYSCLK:
	case ARIZONA_CLK_SYSCLK_2:
	case ARIZONA_CLK_SYSCLK_3:
		routes[0].source = arizona_dai_clk_str(dai_priv->clk);
		routes[1].source = arizona_dai_clk_str(dai_priv->clk);
		snd_soc_dapm_del_routes(&codec->dapm, routes,
					ARRAY_SIZE(routes));
		break;
	default:
		break;
	}

	switch (clk_id) {
	case ARIZONA_CLK_ASYNCCLK:
	case ARIZONA_CLK_ASYNCCLK_2:
		routes[0].source = arizona_dai_clk_str(clk_id);
		routes[1].source = arizona_dai_clk_str(clk_id);
		snd_soc_dapm_add_routes(&codec->dapm, routes,
					ARRAY_SIZE(routes));
		break;
	default:
		break;
	}

	dai_priv->clk = clk_id;

	return snd_soc_dapm_sync(&codec->dapm);
}

static int arizona_set_tristate(struct snd_soc_dai *dai, int tristate)
{
	struct snd_soc_codec *codec = dai->codec;
	int base = dai->driver->base;
	unsigned int reg;

	if (tristate)
		reg = ARIZONA_AIF1_TRI;
	else
		reg = 0;

	return snd_soc_update_bits(codec, base + ARIZONA_AIF_RATE_CTRL,
				   ARIZONA_AIF1_TRI, reg);
}

static void arizona_set_channels_to_mask(struct snd_soc_dai *dai,
					 unsigned int base,
					 int channels, unsigned int mask)
{
	struct snd_soc_codec *codec = dai->codec;
	struct arizona_priv *priv = snd_soc_codec_get_drvdata(codec);
	struct arizona *arizona = priv->arizona;
	int slot, i;

	for (i = 0; i < channels; ++i) {
		slot = ffs(mask) - 1;
		if (slot < 0)
			return;

		regmap_write(arizona->regmap, base + i, slot);

		mask &= ~(1 << slot);
	}

	if (mask)
		arizona_aif_warn(dai, "Too many channels in TDM mask\n");
}

static int arizona_set_tdm_slot(struct snd_soc_dai *dai, unsigned int tx_mask,
				unsigned int rx_mask, int slots, int slot_width)
{
	struct snd_soc_codec *codec = dai->codec;
	struct arizona_priv *priv = snd_soc_codec_get_drvdata(codec);
	struct arizona *arizona = priv->arizona;
	int base = dai->driver->base;
	int rx_max_chan = dai->driver->playback.channels_max;
	int tx_max_chan = dai->driver->capture.channels_max;

	/* Only support TDM for the physical AIFs */
	if (dai->id > ARIZONA_MAX_AIF)
		return -ENOTSUPP;

	if (slots == 0) {
		tx_mask = (1 << tx_max_chan) - 1;
		rx_mask = (1 << rx_max_chan) - 1;
	}

	arizona_set_channels_to_mask(dai, base + ARIZONA_AIF_FRAME_CTRL_3,
				     tx_max_chan, tx_mask);
	arizona_set_channels_to_mask(dai, base + ARIZONA_AIF_FRAME_CTRL_11,
				     rx_max_chan, rx_mask);

	arizona->tdm_width[dai->id - 1] = slot_width;
	arizona->tdm_slots[dai->id - 1] = slots;

	return 0;
}

const struct snd_soc_dai_ops arizona_dai_ops = {
	.startup = arizona_startup,
	.set_fmt = arizona_set_fmt,
	.set_tdm_slot = arizona_set_tdm_slot,
	.hw_params = arizona_hw_params,
	.set_sysclk = arizona_dai_set_sysclk,
	.set_tristate = arizona_set_tristate,
};
EXPORT_SYMBOL_GPL(arizona_dai_ops);

const struct snd_soc_dai_ops arizona_simple_dai_ops = {
	.startup = arizona_startup,
	.hw_params = arizona_hw_params_rate,
	.set_sysclk = arizona_dai_set_sysclk,
};
EXPORT_SYMBOL_GPL(arizona_simple_dai_ops);

int arizona_init_dai(struct arizona_priv *priv, int id)
{
	struct arizona_dai_priv *dai_priv = &priv->dai[id];

	dai_priv->clk = ARIZONA_CLK_SYSCLK;

	return 0;
}
EXPORT_SYMBOL_GPL(arizona_init_dai);

static struct {
	unsigned int min;
	unsigned int max;
	u16 fratio;
	int ratio;
} fll_fratios[] = {
	{       0,    64000, 4, 16 },
	{   64000,   128000, 3,  8 },
	{  128000,   256000, 2,  4 },
	{  256000,  1000000, 1,  2 },
	{ 1000000, 13500000, 0,  1 },
};

static struct {
	unsigned int min;
	unsigned int max;
	u16 gain;
} fll_gains[] = {
	{       0,   256000, 0 },
	{  256000,  1000000, 2 },
	{ 1000000, 13500000, 4 },
};

struct arizona_fll_cfg {
	int n;
	int theta;
	int lambda;
	int refdiv;
	int outdiv;
	int fratio;
	int gain;
};

static int arizona_validate_fll(struct arizona_fll *fll,
				unsigned int Fref,
				unsigned int Fvco)
{
	if (fll->fvco && Fvco != fll->fvco) {
		arizona_fll_err(fll,
				"Can't change output on active FLL\n");
		return -EINVAL;
	}

	if (Fref / ARIZONA_FLL_MAX_REFDIV > ARIZONA_FLL_MAX_FREF) {
		arizona_fll_err(fll,
				"Can't scale %dMHz in to <=13.5MHz\n",
				Fref);
		return -EINVAL;
	}

	return 0;
}

static int arizona_find_fratio(unsigned int Fref, int *fratio)
{
	int i;

	/* Find an appropriate FLL_FRATIO */
	for (i = 0; i < ARRAY_SIZE(fll_fratios); i++) {
		if (fll_fratios[i].min <= Fref && Fref <= fll_fratios[i].max) {
			if (fratio)
				*fratio = fll_fratios[i].fratio;
			return fll_fratios[i].ratio;
		}
	}

	return -EINVAL;
}

static int arizona_calc_fratio(struct arizona_fll *fll,
			       struct arizona_fll_cfg *cfg,
			       unsigned int target,
			       unsigned int Fref, bool sync)
{
	int init_ratio, ratio;
	int refdiv, div;

	/* Fref must be <=13.5MHz, find initial refdiv */
	div = 1;
	cfg->refdiv = 0;
	while (Fref > ARIZONA_FLL_MAX_FREF) {
		div *= 2;
		Fref /= 2;
		cfg->refdiv++;

		if (div > ARIZONA_FLL_MAX_REFDIV)
			return -EINVAL;
	}

	/* Find an appropriate FLL_FRATIO */
	init_ratio = arizona_find_fratio(Fref, &cfg->fratio);
	if (init_ratio < 0) {
		arizona_fll_err(fll, "Unable to find FRATIO for Fref=%uHz\n",
				Fref);
		return init_ratio;
	}

	switch (fll->arizona->type) {
	case WM5102:
	case WM8997:
		return init_ratio;
	case WM8280:
	case WM5110:
		if (fll->arizona->rev < 3 || sync)
			return init_ratio;
		break;
	default:
		if (sync)
			return init_ratio;
	}

	cfg->fratio = init_ratio - 1;

	/* Adjust FRATIO/refdiv to avoid integer mode if possible */
	refdiv = cfg->refdiv;

	while (div <= ARIZONA_FLL_MAX_REFDIV) {
		for (ratio = init_ratio; ratio <= ARIZONA_FLL_MAX_FRATIO;
		     ratio++) {
			if ((ARIZONA_FLL_VCO_CORNER / 2) /
			    (fll->vco_mult * ratio) < Fref)
				break;

			if (target % (ratio * Fref)) {
				cfg->refdiv = refdiv;
				cfg->fratio = ratio - 1;
				return ratio;
			}
		}

		for (ratio = init_ratio - 1; ratio > 0; ratio--) {
			if (target % (ratio * Fref)) {
				cfg->refdiv = refdiv;
				cfg->fratio = ratio - 1;
				return ratio;
			}
		}

		div *= 2;
		Fref /= 2;
		refdiv++;
		init_ratio = arizona_find_fratio(Fref, NULL);
	}

	arizona_fll_warn(fll, "Falling back to integer mode operation\n");
	return cfg->fratio + 1;
}

static int arizona_calc_fll(struct arizona_fll *fll,
			    struct arizona_fll_cfg *cfg,
			    unsigned int Fref, bool sync)
{
	unsigned int target, gcd_fll;
	int i, ratio;

	arizona_fll_dbg(fll, "Fref=%u Fout=%u\n", Fref, fll->fout);

	target = fll->fvco;
	cfg->outdiv = fll->outdiv;

	arizona_fll_dbg(fll, "Fvco=%dHz\n", target);

	/* Find an appropriate FLL_FRATIO and refdiv */
	ratio = arizona_calc_fratio(fll, cfg, target, Fref, sync);
	if (ratio < 0)
		return ratio;

	/* Apply the division for our remaining calculations */
	Fref = Fref / (1 << cfg->refdiv);

	cfg->n = target / (ratio * Fref);

	if (target % (ratio * Fref)) {
		gcd_fll = gcd(target, ratio * Fref);
		arizona_fll_dbg(fll, "GCD=%u\n", gcd_fll);

		cfg->theta = (target - (cfg->n * ratio * Fref))
			/ gcd_fll;
		cfg->lambda = (ratio * Fref) / gcd_fll;
	} else {
		cfg->theta = 0;
		cfg->lambda = 0;
	}

	/* Round down to 16bit range with cost of accuracy lost.
	 * Denominator must be bigger than numerator so we only
	 * take care of it.
	 */
	while (cfg->lambda >= (1 << 16)) {
		cfg->theta >>= 1;
		cfg->lambda >>= 1;
	}

	for (i = 0; i < ARRAY_SIZE(fll_gains); i++) {
		if (fll_gains[i].min <= Fref && Fref <= fll_gains[i].max) {
			cfg->gain = fll_gains[i].gain;
			break;
		}
	}
	if (i == ARRAY_SIZE(fll_gains)) {
		arizona_fll_err(fll, "Unable to find gain for Fref=%uHz\n",
				Fref);
		return -EINVAL;
	}

	arizona_fll_dbg(fll, "N=%x THETA=%x LAMBDA=%x\n",
			cfg->n, cfg->theta, cfg->lambda);
	arizona_fll_dbg(fll, "FRATIO=%x(%d) OUTDIV=%x REFCLK_DIV=%x\n",
			cfg->fratio, cfg->fratio, cfg->outdiv, cfg->refdiv);
	arizona_fll_dbg(fll, "GAIN=%d\n", cfg->gain);

	return 0;

}

static bool arizona_apply_fll(struct arizona *arizona, unsigned int base,
			      struct arizona_fll_cfg *cfg, int source,
			      bool sync)
{
	bool change, fll_change;

	fll_change = false;
	regmap_update_bits_check(arizona->regmap, base + 3,
			   ARIZONA_FLL1_THETA_MASK, cfg->theta, &change);
	fll_change |= change;
	regmap_update_bits_check(arizona->regmap, base + 4,
			   ARIZONA_FLL1_LAMBDA_MASK, cfg->lambda, &change);
	fll_change |= change;
	regmap_update_bits_check(arizona->regmap, base + 5,
			   ARIZONA_FLL1_FRATIO_MASK,
			   cfg->fratio << ARIZONA_FLL1_FRATIO_SHIFT, &change);
	fll_change |= change;
	regmap_update_bits_check(arizona->regmap, base + 6,
			   ARIZONA_FLL1_CLK_REF_DIV_MASK |
			   ARIZONA_FLL1_CLK_REF_SRC_MASK,
			   cfg->refdiv << ARIZONA_FLL1_CLK_REF_DIV_SHIFT |
			   source << ARIZONA_FLL1_CLK_REF_SRC_SHIFT, &change);
	fll_change |= change;

	if (sync) {
		regmap_update_bits_check(arizona->regmap, base + 0x7,
				   ARIZONA_FLL1_GAIN_MASK,
				   cfg->gain << ARIZONA_FLL1_GAIN_SHIFT, &change);
		fll_change |= change;
	} else {
		regmap_update_bits(arizona->regmap, base + 0x5,
				   ARIZONA_FLL1_OUTDIV_MASK,
				   cfg->outdiv << ARIZONA_FLL1_OUTDIV_SHIFT);
		regmap_update_bits_check(arizona->regmap, base + 0x9,
				   ARIZONA_FLL1_GAIN_MASK,
				   cfg->gain << ARIZONA_FLL1_GAIN_SHIFT, &change);
		fll_change |= change;
	}

	regmap_update_bits_check(arizona->regmap, base + 2,
			   ARIZONA_FLL1_CTRL_UPD | ARIZONA_FLL1_N_MASK,
			   ARIZONA_FLL1_CTRL_UPD | cfg->n, &change);
	fll_change |= change;

	return fll_change;
}

static int arizona_is_enabled_fll(struct arizona_fll *fll)
{
	struct arizona *arizona = fll->arizona;
	unsigned int reg;
	int ret;

	ret = regmap_read(arizona->regmap, fll->base + 1, &reg);
	if (ret != 0) {
		arizona_fll_err(fll, "Failed to read current state: %d\n",
				ret);
		return ret;
	}

	return reg & ARIZONA_FLL1_ENA;
}

static int arizona_wait_for_fll(struct arizona_fll *fll, bool requested)
{
	struct arizona *arizona = fll->arizona;
	unsigned int reg, mask;
	unsigned int val = 0;
	bool status;
	int i;

	arizona_fll_dbg(fll, "Waiting for FLL...\n");

	switch (arizona->type) {
	case WM5102:
	case WM5110:
	case WM8997:
	case WM8280:
	case WM8998:
	case WM1814:
	case WM1831:
	case CS47L24:
		reg = ARIZONA_INTERRUPT_RAW_STATUS_5;
		mask = ARIZONA_FLL1_CLOCK_OK_STS;
		break;
	default:
		reg = CLEARWATER_IRQ1_RAW_STATUS_2;
		mask = CLEARWATER_FLL1_LOCK_STS1;
		break;
	}

	for (i = 0; i < 25; i++) {
		regmap_read(arizona->regmap, reg, &val);
		status = val & (mask << (fll->id - 1));
		if (status == requested)
			return 0;
		msleep(10);
	}

	arizona_fll_warn(fll, "Timed out waiting for lock\n");

	return -ETIMEDOUT;
}

static int arizona_enable_fll(struct arizona_fll *fll)
{
	struct arizona *arizona = fll->arizona;
	bool use_sync = false;
	int already_enabled = arizona_is_enabled_fll(fll);
	struct arizona_fll_cfg cfg;
	bool fll_change;

	if (already_enabled < 0)
		return already_enabled;

	arizona_fll_dbg(fll, "Enabling FLL, initially %s\n",
			already_enabled?"enabled":"disabled");

	if (already_enabled) {
		/* Facilitate smooth refclk across the transition */
		regmap_update_bits(fll->arizona->regmap, fll->base + 0x7,
				   ARIZONA_FLL1_GAIN_MASK, 0);
		regmap_update_bits(fll->arizona->regmap, fll->base + 1,
				   ARIZONA_FLL1_FREERUN, ARIZONA_FLL1_FREERUN);
	}

	/*
	 * If we have both REFCLK and SYNCCLK then enable both,
	 * otherwise apply the SYNCCLK settings to REFCLK.
	 */
	if (fll->ref_src >= 0 && fll->ref_freq &&
	    fll->ref_src != fll->sync_src) {
		arizona_calc_fll(fll, &cfg, fll->ref_freq, false);

		fll_change = arizona_apply_fll(arizona, fll->base, &cfg, fll->ref_src,
				  false);
		if (fll->sync_src >= 0) {
			arizona_calc_fll(fll, &cfg, fll->sync_freq, true);

			fll_change |= arizona_apply_fll(arizona, fll->base + 0x10, &cfg,
					  fll->sync_src, true);
			use_sync = true;
		}
	} else if (fll->sync_src >= 0) {
		arizona_calc_fll(fll, &cfg, fll->sync_freq, false);

		fll_change = arizona_apply_fll(arizona, fll->base, &cfg,
				  fll->sync_src, false);

		regmap_update_bits(arizona->regmap, fll->base + 0x11,
				   ARIZONA_FLL1_SYNC_ENA, 0);
	} else {
		arizona_fll_err(fll, "No clocks provided\n");
		return -EINVAL;
	}

	/*
	 * Increase the bandwidth if we're not using a low frequency
	 * sync source.
	 */
	if (use_sync && fll->sync_freq > 100000)
		regmap_update_bits(arizona->regmap, fll->base + 0x17,
				   ARIZONA_FLL1_SYNC_BW, 0);
	else
		regmap_update_bits(arizona->regmap, fll->base + 0x17,
				   ARIZONA_FLL1_SYNC_BW, ARIZONA_FLL1_SYNC_BW);

	if (!already_enabled)
		pm_runtime_get(arizona->dev);

	/* Clear any pending completions */
	try_wait_for_completion(&fll->ok);

	regmap_update_bits(arizona->regmap, fll->base + 1,
			   ARIZONA_FLL1_FREERUN, 0);
	regmap_update_bits(arizona->regmap, fll->base + 1,
			   ARIZONA_FLL1_ENA, ARIZONA_FLL1_ENA);
	if (use_sync)
		regmap_update_bits(arizona->regmap, fll->base + 0x11,
				   ARIZONA_FLL1_SYNC_ENA,
				   ARIZONA_FLL1_SYNC_ENA);

	if (already_enabled)
		regmap_update_bits(arizona->regmap, fll->base + 1,
				   ARIZONA_FLL1_FREERUN, 0);

	if (fll_change || !already_enabled)
		arizona_wait_for_fll(fll, true);

	return 0;
}

static void arizona_disable_fll(struct arizona_fll *fll)
{
	struct arizona *arizona = fll->arizona;
	bool change;

<<<<<<< HEAD
=======
	arizona_fll_dbg(fll, "Disabling FLL\n");

>>>>>>> 927f65a3
	regmap_update_bits(arizona->regmap, fll->base + 1,
			   ARIZONA_FLL1_FREERUN, ARIZONA_FLL1_FREERUN);
	regmap_update_bits_check(arizona->regmap, fll->base + 1,
				 ARIZONA_FLL1_ENA, 0, &change);
	regmap_update_bits(arizona->regmap, fll->base + 0x11,
			   ARIZONA_FLL1_SYNC_ENA, 0);
	regmap_update_bits(arizona->regmap, fll->base + 1,
			   ARIZONA_FLL1_FREERUN, 0);

	arizona_wait_for_fll(fll, false);

	if (change)
		pm_runtime_put_autosuspend(arizona->dev);
}

int arizona_set_fll_refclk(struct arizona_fll *fll, int source,
			   unsigned int Fref, unsigned int Fout)
{
	int ret = 0;

	if (fll->ref_src == source && fll->ref_freq == Fref)
		return 0;

	if (fll->fout && Fref > 0) {
		ret = arizona_validate_fll(fll, Fref, fll->fvco);
		if (ret != 0)
			return ret;
	}

	fll->ref_src = source;
	fll->ref_freq = Fref;

	if (fll->fout && Fref > 0) {
		ret = arizona_enable_fll(fll);
	}

	return ret;
}
EXPORT_SYMBOL_GPL(arizona_set_fll_refclk);

int arizona_set_fll(struct arizona_fll *fll, int source,
		    unsigned int Fref, unsigned int Fout)
{
	unsigned int Fvco = 0;
	int div = 0;
	int ret = 0;

	if (fll->sync_src == source &&
	    fll->sync_freq == Fref && fll->fout == Fout)
		return 0;

	if (Fout) {
		div = fll->min_outdiv;
		while (Fout * div < ARIZONA_FLL_MIN_FVCO * fll->vco_mult) {
			div++;
			if (div > fll->max_outdiv) {
				arizona_fll_err(fll,
						"No FLL_OUTDIV for Fout=%uHz\n",
						Fout);
				return -EINVAL;
			}
		}
		Fvco = Fout * div / fll->vco_mult;

		if (fll->ref_src >= 0) {
			ret = arizona_validate_fll(fll, fll->ref_freq, Fvco);
			if (ret != 0)
				return ret;
		}

		ret = arizona_validate_fll(fll, Fref, Fvco);
		if (ret != 0)
			return ret;
	}

	fll->sync_src = source;
	fll->sync_freq = Fref;
	fll->fvco = Fvco;
	fll->outdiv = div;
	fll->fout = Fout;

	if (Fout)
		ret = arizona_enable_fll(fll);
	else
		arizona_disable_fll(fll);

	return ret;
}
EXPORT_SYMBOL_GPL(arizona_set_fll);

int arizona_init_fll(struct arizona *arizona, int id, int base, int lock_irq,
		     int ok_irq, struct arizona_fll *fll)
{
	unsigned int val;

	init_completion(&fll->ok);

	fll->id = id;
	fll->base = base;
	fll->arizona = arizona;
	fll->sync_src = ARIZONA_FLL_SRC_NONE;

	if (!fll->min_outdiv)
		fll->min_outdiv = ARIZONA_FLL_MIN_OUTDIV;
	if (!fll->max_outdiv)
		fll->max_outdiv = ARIZONA_FLL_MAX_OUTDIV;

	/* Configure default refclk to 32kHz if we have one */
	regmap_read(arizona->regmap, ARIZONA_CLOCK_32K_1, &val);
	switch (val & ARIZONA_CLK_32K_SRC_MASK) {
	case ARIZONA_CLK_SRC_MCLK1:
	case ARIZONA_CLK_SRC_MCLK2:
		fll->ref_src = val & ARIZONA_CLK_32K_SRC_MASK;
		break;
	default:
		fll->ref_src = ARIZONA_FLL_SRC_NONE;
	}
	fll->ref_freq = 32768;

	snprintf(fll->lock_name, sizeof(fll->lock_name), "FLL%d lock", id);
	snprintf(fll->clock_ok_name, sizeof(fll->clock_ok_name),
		 "FLL%d clock OK", id);

	regmap_update_bits(arizona->regmap, fll->base + 1,
			   ARIZONA_FLL1_FREERUN, 0);

	return 0;
}
EXPORT_SYMBOL_GPL(arizona_init_fll);

/**
 * arizona_set_output_mode - Set the mode of the specified output
 *
 * @codec: Device to configure
 * @output: Output number
 * @diff: True to set the output to differential mode
 *
 * Some systems use external analogue switches to connect more
 * analogue devices to the CODEC than are supported by the device.  In
 * some systems this requires changing the switched output from single
 * ended to differential mode dynamically at runtime, an operation
 * supported using this function.
 *
 * Most systems have a single static configuration and should use
 * platform data instead.
 */
int arizona_set_output_mode(struct snd_soc_codec *codec, int output, bool diff)
{
	unsigned int reg, val;

	if (output < 1 || output > 6)
		return -EINVAL;

	reg = ARIZONA_OUTPUT_PATH_CONFIG_1L + (output - 1) * 8;

	if (diff)
		val = ARIZONA_OUT1_MONO;
	else
		val = 0;

	return snd_soc_update_bits(codec, reg, ARIZONA_OUT1_MONO, val);
}
EXPORT_SYMBOL_GPL(arizona_set_output_mode);

int arizona_set_hpdet_cb(struct snd_soc_codec *codec,
			 void (*hpdet_cb)(unsigned int measurement))
{
	struct arizona *arizona = dev_get_drvdata(codec->dev->parent);

	arizona->pdata.hpdet_cb = hpdet_cb;

	return 0;
}
EXPORT_SYMBOL_GPL(arizona_set_hpdet_cb);

int arizona_set_micd_cb(struct snd_soc_codec *codec,
			 void (*micd_cb)(bool mic))
{
	struct arizona *arizona = dev_get_drvdata(codec->dev->parent);

	arizona->pdata.micd_cb = micd_cb;

	return 0;
}
EXPORT_SYMBOL_GPL(arizona_set_micd_cb);

int arizona_set_ez2ctrl_cb(struct snd_soc_codec *codec,
			   void (*ez2ctrl_trigger)(void))
{
	struct arizona *arizona = dev_get_drvdata(codec->dev->parent);

	arizona->pdata.ez2ctrl_trigger = ez2ctrl_trigger;

	return 0;
}
EXPORT_SYMBOL_GPL(arizona_set_ez2ctrl_cb);

int arizona_set_custom_jd(struct snd_soc_codec *codec,
			   const struct arizona_jd_state *custom_jd)
{
	struct arizona *arizona = dev_get_drvdata(codec->dev->parent);

	arizona->pdata.custom_jd = custom_jd;

	return 0;
}
EXPORT_SYMBOL_GPL(arizona_set_custom_jd);

struct regmap *arizona_get_regmap_dsp(struct snd_soc_codec *codec)
{
	struct arizona *arizona = dev_get_drvdata(codec->dev->parent);

	switch (arizona->type) {
	case WM5102:
	case WM5110:
	case WM8997:
	case WM8280:
	case WM8998:
	case WM1814:
	case WM1831:
	case CS47L24:
		return arizona->regmap;
	default:
		return arizona->regmap_32bit;
	}
}
EXPORT_SYMBOL_GPL(arizona_get_regmap_dsp);

int arizona_enable_force_bypass(struct snd_soc_codec *codec)
{
	struct arizona *arizona = dev_get_drvdata(codec->dev->parent);
	unsigned int val;

	regmap_read(arizona->regmap, ARIZONA_MIC_CHARGE_PUMP_1, &val);
	arizona->bypass_cache = !(val & ARIZONA_CPMIC_BYPASS);
	if (arizona->bypass_cache) {
		mutex_lock(&arizona->dapm->card->dapm_mutex);
		snd_soc_dapm_disable_pin(arizona->dapm, "MICSUPP");
		mutex_unlock(&arizona->dapm->card->dapm_mutex);

		snd_soc_dapm_sync(arizona->dapm);

		regmap_update_bits(arizona->regmap, ARIZONA_MIC_CHARGE_PUMP_1,
				   ARIZONA_CPMIC_BYPASS, ARIZONA_CPMIC_BYPASS);
	}

	regmap_update_bits(arizona->regmap, ARIZONA_MIC_BIAS_CTRL_1,
			   ARIZONA_MICB1_BYPASS, ARIZONA_MICB1_BYPASS);
	regmap_update_bits(arizona->regmap, ARIZONA_MIC_BIAS_CTRL_2,
			   ARIZONA_MICB2_BYPASS, ARIZONA_MICB2_BYPASS);
	regmap_update_bits(arizona->regmap, ARIZONA_MIC_BIAS_CTRL_3,
			   ARIZONA_MICB3_BYPASS, ARIZONA_MICB3_BYPASS);
	regmap_update_bits(arizona->regmap, ARIZONA_MIC_BIAS_CTRL_4,
			   ARIZONA_MICB4_BYPASS, ARIZONA_MICB4_BYPASS);

	return 0;
}
EXPORT_SYMBOL_GPL(arizona_enable_force_bypass);

int arizona_disable_force_bypass(struct snd_soc_codec *codec)
{
	struct arizona *arizona = dev_get_drvdata(codec->dev->parent);
	struct arizona_micbias *micbias = arizona->pdata.micbias;

	if (arizona->bypass_cache) {
		mutex_lock(&arizona->dapm->card->dapm_mutex);
		snd_soc_dapm_force_enable_pin(arizona->dapm, "MICSUPP");
		mutex_unlock(&arizona->dapm->card->dapm_mutex);

		snd_soc_dapm_sync(arizona->dapm);

		regmap_update_bits(arizona->regmap, ARIZONA_MIC_CHARGE_PUMP_1,
				   ARIZONA_CPMIC_BYPASS, 0);
	}

	if (!micbias[0].bypass && micbias[0].mV)
		regmap_update_bits(arizona->regmap, ARIZONA_MIC_BIAS_CTRL_1,
				   ARIZONA_MICB1_BYPASS, 0);
	if (!micbias[1].bypass && micbias[1].mV)
		regmap_update_bits(arizona->regmap, ARIZONA_MIC_BIAS_CTRL_2,
				   ARIZONA_MICB2_BYPASS, 0);
	if (!micbias[2].bypass && micbias[2].mV)
		regmap_update_bits(arizona->regmap, ARIZONA_MIC_BIAS_CTRL_3,
				   ARIZONA_MICB3_BYPASS, 0);
	if (!micbias[3].bypass && micbias[3].mV)
		regmap_update_bits(arizona->regmap, ARIZONA_MIC_BIAS_CTRL_4,
				   ARIZONA_MICB4_BYPASS, 0);

	return 0;
}
EXPORT_SYMBOL_GPL(arizona_disable_force_bypass);

static bool arizona_filter_unstable(bool mode, s16 a, s16 b)
{
	a = be16_to_cpu(a);
	b = be16_to_cpu(b);

	if (!mode) {
		return abs(a) >= 4096;
	} else {
		if (abs(b) >= 4096)
			return true;

		return (abs((a << 16) / (4096 - b)) >= 4096 << 4);
	}
}

int arizona_eq_coeff_put(struct snd_kcontrol *kcontrol,
			 struct snd_ctl_elem_value *ucontrol)
{
	struct snd_soc_codec *codec = snd_kcontrol_chip(kcontrol);
	struct arizona *arizona = dev_get_drvdata(codec->dev->parent);
	struct soc_bytes *params = (void *)kcontrol->private_value;
	unsigned int val;
	__be16 *data;
	int len;
	int ret;

	len = params->num_regs * regmap_get_val_bytes(arizona->regmap);

	data = kmemdup(ucontrol->value.bytes.data, len,
		       GFP_KERNEL | GFP_DMA);
	if (!data)
		return -ENOMEM;

	data[0] &= cpu_to_be16(ARIZONA_EQ1_B1_MODE);

	if (arizona_filter_unstable(!!data[0], data[1], data[2]) ||
	    arizona_filter_unstable(true, data[4], data[5]) ||
	    arizona_filter_unstable(true, data[8], data[9]) ||
	    arizona_filter_unstable(true, data[12], data[13]) ||
	    arizona_filter_unstable(false, data[16], data[17])) {
		dev_err(arizona->dev, "Rejecting unstable EQ coefficients\n");
		ret = -EINVAL;
		goto out;
	}

	ret = regmap_read(arizona->regmap, params->base, &val);
	if (ret != 0)
		goto out;

	val &= ~ARIZONA_EQ1_B1_MODE;
	data[0] |= cpu_to_be16(val);

	ret = regmap_raw_write(arizona->regmap, params->base, data, len);

out:
	kfree(data);
	return ret;
}
EXPORT_SYMBOL_GPL(arizona_eq_coeff_put);

MODULE_DESCRIPTION("ASoC Wolfson Arizona class device support");
MODULE_AUTHOR("Mark Brown <broonie@opensource.wolfsonmicro.com>");
MODULE_LICENSE("GPL");<|MERGE_RESOLUTION|>--- conflicted
+++ resolved
@@ -3233,11 +3233,8 @@
 	struct arizona *arizona = fll->arizona;
 	bool change;
 
-<<<<<<< HEAD
-=======
 	arizona_fll_dbg(fll, "Disabling FLL\n");
 
->>>>>>> 927f65a3
 	regmap_update_bits(arizona->regmap, fll->base + 1,
 			   ARIZONA_FLL1_FREERUN, ARIZONA_FLL1_FREERUN);
 	regmap_update_bits_check(arizona->regmap, fll->base + 1,
