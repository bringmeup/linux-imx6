/*
 * imx-wm8962.c
 *
 * Copyright (C) 2012 Freescale Semiconductor, Inc. All Rights Reserved.
 */

/*
 * The code contained herein is licensed under the GNU General Public
 * License. You may obtain a copy of the GNU General Public License
 * Version 2 or later at the following locations:
 *
 * http://www.opensource.org/licenses/gpl-license.html
 * http://www.gnu.org/copyleft/gpl.html
 */

#include <linux/module.h>
#include <linux/moduleparam.h>
#include <linux/init.h>
#include <linux/delay.h>
#include <linux/pm.h>
#include <linux/bitops.h>
#include <linux/platform_device.h>
#include <linux/i2c.h>
#include <linux/err.h>
#include <linux/irq.h>
#include <linux/io.h>
#include <linux/fsl_devices.h>
#include <linux/slab.h>
#include <linux/clk.h>
#include <linux/switch.h>

#include <sound/core.h>
#include <sound/pcm.h>
#include <sound/pcm_params.h>
#include <sound/soc.h>
#include <sound/soc-dapm.h>
#include <sound/initval.h>
#include <sound/jack.h>
#include <mach/dma.h>
#include <mach/clock.h>
#include <mach/audmux.h>
#include <mach/gpio.h>
#include <asm/mach-types.h>

#include "imx-ssi.h"
#include "../codecs/wm8962.h"

struct imx_priv {
	int sysclk;         /*mclk from the outside*/
	int codec_sysclk;
	int dai_hifi;
	int hp_irq;
	int hp_status;
	int amic_irq;
	int amic_status;
	struct platform_device *pdev;
	struct switch_dev sdev;
};
unsigned int sample_format = SNDRV_PCM_FMTBIT_S16_LE;
static struct imx_priv card_priv;
static struct snd_soc_card snd_soc_card_imx;
static struct snd_soc_codec *gcodec;

static int imx_hifi_startup(struct snd_pcm_substream *substream)
{
	struct snd_soc_pcm_runtime *rtd = substream->private_data;
	struct snd_soc_dai *codec_dai = rtd->codec_dai;
	struct imx_priv *priv = &card_priv;
	struct mxc_audio_platform_data *plat = priv->pdev->dev.platform_data;

	if (!codec_dai->active)
		plat->clock_enable(1);

	return 0;
}

static void imx_hifi_shutdown(struct snd_pcm_substream *substream)
{
	struct snd_soc_pcm_runtime *rtd = substream->private_data;
	struct snd_soc_dai *codec_dai = rtd->codec_dai;
	struct imx_priv *priv = &card_priv;
	struct mxc_audio_platform_data *plat = priv->pdev->dev.platform_data;

	if (!codec_dai->active)
		plat->clock_enable(0);

	return;
}

static int imx_hifi_hw_params(struct snd_pcm_substream *substream,
				     struct snd_pcm_hw_params *params)
{
	struct snd_soc_pcm_runtime *rtd = substream->private_data;
	struct snd_soc_dai *cpu_dai = rtd->cpu_dai;
	struct snd_soc_dai *codec_dai = rtd->codec_dai;
	struct imx_priv *priv = &card_priv;
	unsigned int channels = params_channels(params);
	unsigned int sample_rate = 44100;
	int ret = 0;
	u32 dai_format;
	unsigned int pll_out;

	dai_format = SND_SOC_DAIFMT_I2S | SND_SOC_DAIFMT_NB_NF |
		SND_SOC_DAIFMT_CBM_CFM;

	/* set codec DAI configuration */
	ret = snd_soc_dai_set_fmt(codec_dai, dai_format);
	if (ret < 0)
		return ret;

	/* set i.MX active slot mask */
	snd_soc_dai_set_tdm_slot(cpu_dai,
				 channels == 1 ? 0xfffffffe : 0xfffffffc,
				 channels == 1 ? 0xfffffffe : 0xfffffffc,
				 2, 32);

	dai_format = SND_SOC_DAIFMT_I2S | SND_SOC_DAIFMT_NB_IF |
		SND_SOC_DAIFMT_CBM_CFM;

	/* set cpu DAI configuration */
	ret = snd_soc_dai_set_fmt(cpu_dai, dai_format);
	if (ret < 0)
		return ret;

	sample_rate = params_rate(params);
	sample_format = params_format(params);

	if (sample_format == SNDRV_PCM_FORMAT_S24_LE)
		pll_out = sample_rate * 192;
	else
		pll_out = sample_rate * 256;

	ret = snd_soc_dai_set_pll(codec_dai, WM8962_FLL_OSC,
				  WM8962_FLL_OSC, priv->sysclk,
				  pll_out);
	if (ret < 0)
		pr_err("Failed to start FLL: %d\n", ret);

	ret = snd_soc_dai_set_sysclk(codec_dai,
					 WM8962_SYSCLK_FLL,
					 pll_out,
					 SND_SOC_CLOCK_IN);
	if (ret < 0) {
		pr_err("Failed to set SYSCLK: %d\n", ret);
		return ret;
	}

	return 0;
}

static const struct snd_kcontrol_new controls[] = {
	SOC_DAPM_PIN_SWITCH("Ext Spk"),
};

/* imx card dapm widgets */
static const struct snd_soc_dapm_widget imx_dapm_widgets[] = {
	SND_SOC_DAPM_HP("Headphone Jack", NULL),
	SND_SOC_DAPM_SPK("Ext Spk", NULL),
	SND_SOC_DAPM_MIC("AMIC", NULL),
	SND_SOC_DAPM_MIC("DMIC", NULL),
};

/* imx machine connections to the codec pins */
static const struct snd_soc_dapm_route audio_map[] = {
	{ "Headphone Jack", NULL, "HPOUTL" },
	{ "Headphone Jack", NULL, "HPOUTR" },

	{ "Ext Spk", NULL, "SPKOUTL" },
	{ "Ext Spk", NULL, "SPKOUTR" },

	{ "MICBIAS", NULL, "AMIC" },
	{ "IN3R", NULL, "MICBIAS" },

	{ "DMIC", NULL, "MICBIAS" },
	{ "DMICDAT", NULL, "DMIC" },

};

static void headphone_detect_handler(struct work_struct *wor)
{
	struct imx_priv *priv = &card_priv;
	struct platform_device *pdev = priv->pdev;
	struct mxc_audio_platform_data *plat = pdev->dev.platform_data;
	char *envp[3];
	char *buf;

	/*sysfs_notify(&pdev->dev.kobj, NULL, "headphone");*/
	priv->hp_status = gpio_get_value(plat->hp_gpio);

	/* setup a message for userspace headphone in */
	buf = kmalloc(32, GFP_ATOMIC);
	if (!buf) {
		pr_err("%s kmalloc failed\n", __func__);
		return;
	}

	if (priv->hp_status != plat->hp_active_low) {
		switch_set_state(&priv->sdev, 2);
		snprintf(buf, 32, "STATE=%d", 2);
	} else {
		switch_set_state(&priv->sdev, 0);
		snprintf(buf, 32, "STATE=%d", 0);
	}
	envp[0] = "NAME=headphone";
	envp[1] = buf;
	envp[2] = NULL;
	kobject_uevent_env(&pdev->dev.kobj, KOBJ_CHANGE, envp);
	kfree(buf);

	enable_irq(priv->hp_irq);

	return;
}

static DECLARE_DELAYED_WORK(hp_event, headphone_detect_handler);

static irqreturn_t imx_headphone_detect_handler(int irq, void *data)
{
	disable_irq_nosync(irq);
	schedule_delayed_work(&hp_event, msecs_to_jiffies(200));
	return IRQ_HANDLED;
}

static ssize_t show_headphone(struct device_driver *dev, char *buf)
{
	struct imx_priv *priv = &card_priv;
	struct platform_device *pdev = priv->pdev;
	struct mxc_audio_platform_data *plat = pdev->dev.platform_data;

	if (plat->hp_gpio == -1)
		return 0;

	/* determine whether hp is plugged in */
	priv->hp_status = gpio_get_value(plat->hp_gpio);

	if (priv->hp_status != plat->hp_active_low)
		strcpy(buf, "headphone\n");
	else
		strcpy(buf, "speaker\n");

	return strlen(buf);
}

static DRIVER_ATTR(headphone, S_IRUGO | S_IWUSR, show_headphone, NULL);

static void amic_detect_handler(struct work_struct *work)
{
	struct imx_priv *priv = &card_priv;
	struct platform_device *pdev = priv->pdev;
	struct mxc_audio_platform_data *plat = pdev->dev.platform_data;
	char *envp[3];
	char *buf;

	/* sysfs_notify(&pdev->dev.kobj, NULL, "amic"); */
	priv->amic_status = gpio_get_value(plat->mic_gpio);

	/* if amic is inserted, disable dmic */
	if (priv->amic_status != plat->mic_active_low)
		snd_soc_dapm_nc_pin(&gcodec->dapm, "DMIC");
	else
		snd_soc_dapm_enable_pin(&gcodec->dapm, "DMIC");

	/* setup a message for userspace headphone in */
	buf = kmalloc(32, GFP_ATOMIC);
	if (!buf) {
		pr_err("%s kmalloc failed\n", __func__);
		return;
	}

	if (priv->amic_status == 0)
		snprintf(buf, 32, "STATE=%d", 2);
	else
		snprintf(buf, 32, "STATE=%d", 0);

	envp[0] = "NAME=amic";
	envp[1] = buf;
	envp[2] = NULL;
	kobject_uevent_env(&pdev->dev.kobj, KOBJ_CHANGE, envp);
	kfree(buf);

	enable_irq(priv->amic_irq);
}

static DECLARE_DELAYED_WORK(amic_event, amic_detect_handler);

static irqreturn_t imx_amic_detect_handler(int irq, void *data)
{
	disable_irq_nosync(irq);
	schedule_delayed_work(&amic_event, msecs_to_jiffies(200));
	return IRQ_HANDLED;
}

static ssize_t show_amic(struct device_driver *dev, char *buf)
{
	struct imx_priv *priv = &card_priv;
	struct platform_device *pdev = priv->pdev;
	struct mxc_audio_platform_data *plat = pdev->dev.platform_data;

	/* determine whether amic is plugged in */
	priv->amic_status = gpio_get_value(plat->mic_gpio);

	if (priv->amic_status != plat->mic_active_low)
		strcpy(buf, "amic\n");
	else
		strcpy(buf, "dmic\n");

	return strlen(buf);
}

static DRIVER_ATTR(amic, S_IRUGO | S_IWUSR, show_amic, NULL);

static int imx_wm8962_init(struct snd_soc_pcm_runtime *rtd)
{
	struct snd_soc_codec *codec = rtd->codec;
	struct imx_priv *priv = &card_priv;
	struct platform_device *pdev = priv->pdev;
	struct mxc_audio_platform_data *plat = pdev->dev.platform_data;
	int ret = 0;

	gcodec = rtd->codec;

	/* Add imx specific widgets */
	snd_soc_dapm_new_controls(&codec->dapm, imx_dapm_widgets,
				  ARRAY_SIZE(imx_dapm_widgets));

	/* Set up imx specific audio path audio_map */
	snd_soc_dapm_add_routes(&codec->dapm, audio_map, ARRAY_SIZE(audio_map));

	snd_soc_dapm_enable_pin(&codec->dapm, "Headphone Jack");
	snd_soc_dapm_enable_pin(&codec->dapm, "AMIC");

	snd_soc_dapm_sync(&codec->dapm);

	if (plat->hp_gpio != -1) {
		priv->hp_irq = gpio_to_irq(plat->hp_gpio);

		ret = request_irq(priv->hp_irq,
					imx_headphone_detect_handler,
					IRQ_TYPE_EDGE_BOTH, pdev->name, priv);

		if (ret < 0) {
			ret = -EINVAL;
			return ret;
		}

		ret = driver_create_file(pdev->dev.driver,
						&driver_attr_headphone);
		if (ret < 0) {
			ret = -EINVAL;
			return ret;
		}
	}

	if (plat->mic_gpio != -1) {
		priv->amic_irq = gpio_to_irq(plat->mic_gpio);

		ret = request_irq(priv->amic_irq,
					imx_amic_detect_handler,
					IRQ_TYPE_EDGE_BOTH, pdev->name, priv);

		if (ret < 0) {
			ret = -EINVAL;
			return ret;
		}

		ret = driver_create_file(pdev->dev.driver, &driver_attr_amic);
		if (ret < 0) {
			ret = -EINVAL;
			return ret;
		}

		priv->amic_status = gpio_get_value(plat->mic_gpio);

		/* if amic is inserted, disable DMIC */
		if (priv->amic_status != plat->mic_active_low)
			snd_soc_dapm_nc_pin(&codec->dapm, "DMIC");
		else
			snd_soc_dapm_enable_pin(&codec->dapm, "DMIC");
	} else if (!snd_soc_dapm_get_pin_status(&codec->dapm, "DMICDAT"))
		snd_soc_dapm_nc_pin(&codec->dapm, "DMIC");

	return 0;
}

static struct snd_soc_ops imx_hifi_ops = {
	.startup = imx_hifi_startup,
	.shutdown = imx_hifi_shutdown,
	.hw_params = imx_hifi_hw_params,
};

static struct snd_soc_dai_link imx_dai[] = {
	{
		.name = "HiFi",
		.stream_name = "HiFi",
		.codec_dai_name	= "wm8962",
		.codec_name	= "wm8962.0-001a",
		.cpu_dai_name	= "imx-ssi.1",
		.platform_name	= "imx-pcm-audio.1",
		.init		= imx_wm8962_init,
		.ops		= &imx_hifi_ops,
	},
};

static struct snd_soc_card snd_soc_card_imx = {
	.name		= "wm8962-audio",
	.dai_link	= imx_dai,
	.num_links	= ARRAY_SIZE(imx_dai),
};

static int imx_audmux_config(int slave, int master)
{
	unsigned int ptcr, pdcr;
	slave = slave - 1;
	master = master - 1;

	ptcr = MXC_AUDMUX_V2_PTCR_SYN |
		MXC_AUDMUX_V2_PTCR_TFSDIR |
		MXC_AUDMUX_V2_PTCR_TFSEL(master) |
		MXC_AUDMUX_V2_PTCR_TCLKDIR |
		MXC_AUDMUX_V2_PTCR_TCSEL(master);
	pdcr = MXC_AUDMUX_V2_PDCR_RXDSEL(master);
	mxc_audmux_v2_configure_port(slave, ptcr, pdcr);

	ptcr = MXC_AUDMUX_V2_PTCR_SYN;
	pdcr = MXC_AUDMUX_V2_PDCR_RXDSEL(slave);
	mxc_audmux_v2_configure_port(master, ptcr, pdcr);

	return 0;
}

/*
 * This function will register the snd_soc_pcm_link drivers.
 */
static int __devinit imx_wm8962_probe(struct platform_device *pdev)
{

	struct mxc_audio_platform_data *plat = pdev->dev.platform_data;
	struct imx_priv *priv = &card_priv;
	int ret = 0;

	priv->pdev = pdev;

	imx_audmux_config(plat->src_port, plat->ext_port);

	if (plat->init && plat->init()) {
		ret = -EINVAL;
		return ret;
	}

	priv->sysclk = plat->sysclk;

	priv->sdev.name = "h2w";
	ret = switch_dev_register(&priv->sdev);
	if (ret < 0) {
		ret = -EINVAL;
		return ret;
	}

	if (plat->hp_gpio != -1) {
		priv->hp_status = gpio_get_value(plat->hp_gpio);
		if (priv->hp_status != plat->hp_active_low)
			switch_set_state(&priv->sdev, 2);
		else
			switch_set_state(&priv->sdev, 0);
	}
	return ret;
}

static int __devexit imx_wm8962_remove(struct platform_device *pdev)
{
	struct mxc_audio_platform_data *plat = pdev->dev.platform_data;
	struct imx_priv *priv = &card_priv;
<<<<<<< HEAD

	plat->clock_enable(0);
=======
>>>>>>> fa610478

	if (plat->finit)
		plat->finit();

<<<<<<< HEAD
	switch_dev_unregister(&priv->sdev);
=======
	if (priv->hp_irq)
		free_irq(priv->hp_irq, priv);
	if (priv->amic_irq)
		free_irq(priv->amic_irq, priv);

>>>>>>> fa610478
	return 0;
}

static struct platform_driver imx_wm8962_driver = {
	.probe = imx_wm8962_probe,
	.remove = imx_wm8962_remove,
	.driver = {
		   .name = "imx-wm8962",
		   .owner = THIS_MODULE,
		   },
};

static struct platform_device *imx_snd_device;

static int __init imx_asoc_init(void)
{
	int ret;

	ret = platform_driver_register(&imx_wm8962_driver);
	if (ret < 0)
		goto exit;

	if (machine_is_mx6q_sabresd())
		imx_dai[0].codec_name = "wm8962.0-001a";
	else if (machine_is_mx6sl_arm2() | machine_is_mx6sl_evk())
		imx_dai[0].codec_name = "wm8962.1-001a";

	imx_snd_device = platform_device_alloc("soc-audio", 5);
	if (!imx_snd_device)
		goto err_device_alloc;

	platform_set_drvdata(imx_snd_device, &snd_soc_card_imx);

	ret = platform_device_add(imx_snd_device);

	if (0 == ret)
		goto exit;

	platform_device_put(imx_snd_device);

err_device_alloc:
	platform_driver_unregister(&imx_wm8962_driver);
exit:
	return ret;
}

static void __exit imx_asoc_exit(void)
{
	platform_driver_unregister(&imx_wm8962_driver);
	platform_device_unregister(imx_snd_device);
}

module_init(imx_asoc_init);
module_exit(imx_asoc_exit);

/* Module information */
MODULE_DESCRIPTION("ALSA SoC imx wm8962");
MODULE_LICENSE("GPL");<|MERGE_RESOLUTION|>--- conflicted
+++ resolved
@@ -470,24 +470,19 @@
 {
 	struct mxc_audio_platform_data *plat = pdev->dev.platform_data;
 	struct imx_priv *priv = &card_priv;
-<<<<<<< HEAD
 
 	plat->clock_enable(0);
-=======
->>>>>>> fa610478
 
 	if (plat->finit)
 		plat->finit();
 
-<<<<<<< HEAD
 	switch_dev_unregister(&priv->sdev);
-=======
+
 	if (priv->hp_irq)
 		free_irq(priv->hp_irq, priv);
 	if (priv->amic_irq)
 		free_irq(priv->amic_irq, priv);
 
->>>>>>> fa610478
 	return 0;
 }
 
