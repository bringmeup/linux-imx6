--- conflicted
+++ resolved
@@ -27,10 +27,7 @@
 #include <linux/fsl_devices.h>
 #include <linux/slab.h>
 #include <linux/clk.h>
-<<<<<<< HEAD
 #include <linux/switch.h>
-=======
->>>>>>> 85b80e70
 #include <linux/kthread.h>
 #include <sound/core.h>
 #include <sound/pcm.h>
@@ -320,7 +317,6 @@
 
 };
 
-<<<<<<< HEAD
 static void headphone_detect_handler(struct work_struct *wor)
 {
 	struct imx_priv *priv = &card_priv;
@@ -383,8 +379,6 @@
 	return IRQ_HANDLED;
 }
 
-=======
->>>>>>> 85b80e70
 static ssize_t show_headphone(struct device_driver *dev, char *buf)
 {
 	struct imx_priv *priv = &card_priv;
@@ -417,113 +411,32 @@
 	priv->amic_status = gpio_get_value(plat->hp_gpio);
 
 	if (priv->amic_status != plat->mic_active_low)
-<<<<<<< HEAD
-		snd_soc_dapm_nc_pin(&gcodec->dapm, "DMIC");
-	else
-		snd_soc_dapm_enable_pin(&gcodec->dapm, "DMIC");
-
-	snd_soc_dapm_sync(&gcodec->dapm);
-
-	/* setup a message for userspace headphone in */
-	buf = kmalloc(32, GFP_ATOMIC);
-	if (!buf) {
-		pr_err("%s kmalloc failed\n", __func__);
-		return;
-	}
-
-	if (priv->amic_status == 0)
-		snprintf(buf, 32, "STATE=%d", 2);
-=======
-		strcpy(buf, "amic\n");
->>>>>>> 85b80e70
-	else
-		strcpy(buf, "dmic\n");
-
-<<<<<<< HEAD
-	if ((suspend_mic_flag == 1) && (mic_irq == 0)) {
-		suspend_mic_flag = 0;
-		return;
-	}
-	mic_irq = 0;
-	enable_irq(priv->amic_irq);
-=======
-	return strlen(buf);
->>>>>>> 85b80e70
-}
-
-static DRIVER_ATTR(amic, S_IRUGO | S_IWUSR, show_amic, NULL);
-
-<<<<<<< HEAD
-static irqreturn_t imx_amic_detect_handler(int irq, void *data)
-{
-	if (suspend_mic_flag == 1)
-		return IRQ_HANDLED;
-
-	mic_irq = 1;
-	disable_irq_nosync(irq);
-	schedule_delayed_work(&amic_event, msecs_to_jiffies(200));
-	return IRQ_HANDLED;
-}
-=======
-static DECLARE_DELAYED_WORK(resume_hp_event, imx_resume_event);
->>>>>>> 85b80e70
-
-int imx_hifi_trigger(struct snd_pcm_substream *substream, int cmd)
-{
-	struct imx_priv *priv = &card_priv;
-	struct platform_device *pdev = priv->pdev;
-	struct mxc_audio_platform_data *plat = pdev->dev.platform_data;
-
-<<<<<<< HEAD
-	/* determine whether amic is plugged in */
-	priv->amic_status = gpio_get_value(plat->mic_gpio);
-
-	if (priv->amic_status != plat->mic_active_low)
 		strcpy(buf, "amic\n");
 	else
 		strcpy(buf, "dmic\n");
-=======
+
+	return strlen(buf);
+}
+
+static DRIVER_ATTR(amic, S_IRUGO | S_IWUSR, show_amic, NULL);
+
+static DECLARE_DELAYED_WORK(resume_hp_event, imx_resume_event);
+
+int imx_hifi_trigger(struct snd_pcm_substream *substream, int cmd)
+{
+	struct imx_priv *priv = &card_priv;
+	struct platform_device *pdev = priv->pdev;
+	struct mxc_audio_platform_data *plat = pdev->dev.platform_data;
+
 	if (SNDRV_PCM_TRIGGER_RESUME == cmd) {
 		if ((plat->hp_gpio != -1) || (plat->mic_gpio != -1))
 			schedule_delayed_work(&resume_hp_event,
 				msecs_to_jiffies(200));
 	}
->>>>>>> 85b80e70
-
-	return 0;
-}
-
-<<<<<<< HEAD
-static DRIVER_ATTR(amic, S_IRUGO | S_IWUSR, show_amic, NULL);
-
-static DECLARE_DELAYED_WORK(resume_hp_event, headphone_detect_handler);
-static DECLARE_DELAYED_WORK(resume_mic_event, amic_detect_handler);
-
-
-int imx_hifi_trigger(struct snd_pcm_substream *substream, int cmd)
-{
-	struct imx_priv *priv = &card_priv;
-	struct platform_device *pdev = priv->pdev;
-	struct mxc_audio_platform_data *plat = pdev->dev.platform_data;
-
-	if (SNDRV_PCM_TRIGGER_SUSPEND == cmd) {
-		suspend_hp_flag = 1;
-		suspend_mic_flag = 1;
-	}
-	if (SNDRV_PCM_TRIGGER_RESUME == cmd) {
-		if (plat->hp_gpio != -1)
-			schedule_delayed_work(&resume_hp_event,
-							msecs_to_jiffies(200));
-		if (plat->mic_gpio != -1)
-			schedule_delayed_work(&resume_mic_event,
-							msecs_to_jiffies(200));
-	}
-
-	return 0;
-}
-
-=======
->>>>>>> 85b80e70
+
+	return 0;
+}
+
 static int imx_wm8962_init(struct snd_soc_pcm_runtime *rtd)
 {
 	struct snd_soc_codec *codec = rtd->codec;
