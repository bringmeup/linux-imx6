/*
 * imx-wm8962.c
 *
 * Copyright (C) 2012 Freescale Semiconductor, Inc. All Rights Reserved.
 */

/*
 * The code contained herein is licensed under the GNU General Public
 * License. You may obtain a copy of the GNU General Public License
 * Version 2 or later at the following locations:
 *
 * http://www.opensource.org/licenses/gpl-license.html
 * http://www.gnu.org/copyleft/gpl.html
 */

#include <linux/module.h>
#include <linux/moduleparam.h>
#include <linux/init.h>
#include <linux/delay.h>
#include <linux/pm.h>
#include <linux/bitops.h>
#include <linux/platform_device.h>
#include <linux/i2c.h>
#include <linux/err.h>
#include <linux/irq.h>
#include <linux/io.h>
#include <linux/fsl_devices.h>
#include <linux/slab.h>
#include <linux/clk.h>
#include <sound/core.h>
#include <sound/pcm.h>
#include <sound/pcm_params.h>
#include <sound/soc.h>
#include <sound/soc-dapm.h>
#include <sound/initval.h>
#include <sound/jack.h>
#include <mach/dma.h>
#include <mach/clock.h>
#include <mach/audmux.h>
#include <mach/gpio.h>
#include <asm/mach-types.h>

#include "imx-ssi.h"
#include "../codecs/wm8962.h"

struct imx_priv {
	int sysclk;         /*mclk from the outside*/
	int codec_sysclk;
	int dai_hifi;
	int hp_irq;
	int hp_status;
	int amic_irq;
	int amic_status;
	struct platform_device *pdev;
};
unsigned int sample_format = SNDRV_PCM_FMTBIT_S16_LE;
static struct imx_priv card_priv;
static struct snd_soc_card snd_soc_card_imx;
static struct snd_soc_codec *gcodec;

static int imx_hifi_startup(struct snd_pcm_substream *substream)
{
	struct snd_soc_pcm_runtime *rtd = substream->private_data;
	struct snd_soc_dai *codec_dai = rtd->codec_dai;
	struct imx_priv *priv = &card_priv;
	struct mxc_audio_platform_data *plat = priv->pdev->dev.platform_data;

	if (!codec_dai->active)
		plat->clock_enable(1);

	return 0;
}

static void imx_hifi_shutdown(struct snd_pcm_substream *substream)
{
	struct snd_soc_pcm_runtime *rtd = substream->private_data;
	struct snd_soc_dai *codec_dai = rtd->codec_dai;
	struct imx_priv *priv = &card_priv;
	struct mxc_audio_platform_data *plat = priv->pdev->dev.platform_data;

	if (!codec_dai->active)
		plat->clock_enable(0);

	return;
}

static int imx_hifi_hw_params(struct snd_pcm_substream *substream,
				     struct snd_pcm_hw_params *params)
{
	struct snd_soc_pcm_runtime *rtd = substream->private_data;
	struct snd_soc_codec *codec = rtd->codec;
	struct snd_soc_dai *cpu_dai = rtd->cpu_dai;
	struct snd_soc_dai *codec_dai = rtd->codec_dai;
	struct imx_priv *priv = &card_priv;
	unsigned int channels = params_channels(params);
	unsigned int sample_rate = 44100;
	int ret = 0;
	u32 dai_format;
	unsigned int pll_out;

	if (codec->dapm.bias_level != SND_SOC_BIAS_OFF)
		return 0;

	dai_format = SND_SOC_DAIFMT_I2S | SND_SOC_DAIFMT_NB_NF |
		SND_SOC_DAIFMT_CBM_CFM;

	/* set codec DAI configuration */
	ret = snd_soc_dai_set_fmt(codec_dai, dai_format);
	if (ret < 0)
		return ret;

	/* set i.MX active slot mask */
	snd_soc_dai_set_tdm_slot(cpu_dai,
				 channels == 1 ? 0xfffffffe : 0xfffffffc,
				 channels == 1 ? 0xfffffffe : 0xfffffffc,
				 2, 32);

	/* set cpu DAI configuration */
	ret = snd_soc_dai_set_fmt(cpu_dai, dai_format);
	if (ret < 0)
		return ret;

	sample_rate = params_rate(params);
	sample_format = params_format(params);

	if (sample_format == SNDRV_PCM_FORMAT_S24_LE)
		pll_out = sample_rate * 192;
	else
		pll_out = sample_rate * 256;

	ret = snd_soc_dai_set_pll(codec_dai, WM8962_FLL_MCLK,
				  WM8962_FLL_MCLK, priv->sysclk,
				  pll_out);
	if (ret < 0)
		pr_err("Failed to start FLL: %d\n", ret);

	ret = snd_soc_dai_set_sysclk(codec_dai,
					 WM8962_SYSCLK_FLL,
					 pll_out,
					 SND_SOC_CLOCK_IN);
	if (ret < 0) {
		pr_err("Failed to set SYSCLK: %d\n", ret);
		return ret;
	}

	return 0;
}

static const struct snd_kcontrol_new controls[] = {
	SOC_DAPM_PIN_SWITCH("Ext Spk"),
};

/* imx card dapm widgets */
static const struct snd_soc_dapm_widget imx_dapm_widgets[] = {
	SND_SOC_DAPM_HP("Headphone Jack", NULL),
	SND_SOC_DAPM_SPK("Ext Spk", NULL),
	SND_SOC_DAPM_MIC("AMIC", NULL),
	SND_SOC_DAPM_MIC("DMIC", NULL),
};

/* imx machine connections to the codec pins */
static const struct snd_soc_dapm_route audio_map[] = {
	{ "Headphone Jack", NULL, "HPOUTL" },
	{ "Headphone Jack", NULL, "HPOUTR" },

	{ "Ext Spk", NULL, "SPKOUTL" },
	{ "Ext Spk", NULL, "SPKOUTR" },

	{ "MICBIAS", NULL, "AMIC" },
	{ "IN3R", NULL, "MICBIAS" },

	{ "DMIC", NULL, "MICBIAS" },
	{ "DMICDAT", NULL, "DMIC" },

};

static void headphone_detect_handler(struct work_struct *wor)
{
	struct imx_priv *priv = &card_priv;
	struct platform_device *pdev = priv->pdev;
	struct mxc_audio_platform_data *plat = pdev->dev.platform_data;
	char *envp[3];
	char *buf;

	/*sysfs_notify(&pdev->dev.kobj, NULL, "headphone");*/
	priv->hp_status = gpio_get_value(plat->hp_gpio);

	/* setup a message for userspace headphone in */
	buf = kmalloc(32, GFP_ATOMIC);
	if (!buf) {
		pr_err("%s kmalloc failed\n", __func__);
		return;
	}

	if (priv->hp_status != plat->hp_active_low)
		snprintf(buf, 32, "STATE=%d", 2);
	else
		snprintf(buf, 32, "STATE=%d", 0);

	envp[0] = "NAME=headphone";
	envp[1] = buf;
	envp[2] = NULL;
	kobject_uevent_env(&pdev->dev.kobj, KOBJ_CHANGE, envp);
	kfree(buf);

	enable_irq(priv->hp_irq);

	return;
}

static DECLARE_DELAYED_WORK(hp_event, headphone_detect_handler);

static irqreturn_t imx_headphone_detect_handler(int irq, void *data)
{
	disable_irq_nosync(irq);
	schedule_delayed_work(&hp_event, msecs_to_jiffies(200));
	return IRQ_HANDLED;
}

static ssize_t show_headphone(struct device_driver *dev, char *buf)
{
	struct imx_priv *priv = &card_priv;
	struct platform_device *pdev = priv->pdev;
	struct mxc_audio_platform_data *plat = pdev->dev.platform_data;

	/* determine whether hp is plugged in */
	priv->hp_status = gpio_get_value(plat->hp_gpio);

	if (priv->hp_status != plat->hp_active_low)
		strcpy(buf, "headphone\n");
	else
		strcpy(buf, "speaker\n");

	return strlen(buf);
}

static DRIVER_ATTR(headphone, S_IRUGO | S_IWUSR, show_headphone, NULL);

static void amic_detect_handler(struct work_struct *work)
{
	struct imx_priv *priv = &card_priv;
	struct platform_device *pdev = priv->pdev;
	struct mxc_audio_platform_data *plat = pdev->dev.platform_data;
	char *envp[3];
	char *buf;

	/* sysfs_notify(&pdev->dev.kobj, NULL, "amic"); */
	priv->amic_status = gpio_get_value(plat->mic_gpio);

	/* if amic is inserted, disable dmic */
	if (priv->amic_status != plat->mic_active_low)
		snd_soc_dapm_nc_pin(&gcodec->dapm, "DMIC");
	else
		snd_soc_dapm_enable_pin(&gcodec->dapm, "DMIC");

	/* setup a message for userspace headphone in */
	buf = kmalloc(32, GFP_ATOMIC);
	if (!buf) {
		pr_err("%s kmalloc failed\n", __func__);
		return;
	}

	if (priv->amic_status == 0)
		snprintf(buf, 32, "STATE=%d", 2);
	else
		snprintf(buf, 32, "STATE=%d", 0);

	envp[0] = "NAME=amic";
	envp[1] = buf;
	envp[2] = NULL;
	kobject_uevent_env(&pdev->dev.kobj, KOBJ_CHANGE, envp);
	kfree(buf);

	enable_irq(priv->amic_irq);
}

static DECLARE_DELAYED_WORK(amic_event, amic_detect_handler);

static irqreturn_t imx_amic_detect_handler(int irq, void *data)
{
	disable_irq_nosync(irq);
	schedule_delayed_work(&amic_event, msecs_to_jiffies(200));
	return IRQ_HANDLED;
}

static ssize_t show_amic(struct device_driver *dev, char *buf)
{
	struct imx_priv *priv = &card_priv;
	struct platform_device *pdev = priv->pdev;
	struct mxc_audio_platform_data *plat = pdev->dev.platform_data;

	/* determine whether amic is plugged in */
	priv->amic_status = gpio_get_value(plat->hp_gpio);

	if (priv->amic_status != plat->mic_active_low)
		strcpy(buf, "amic\n");
	else
		strcpy(buf, "dmic\n");

	return strlen(buf);
}

static DRIVER_ATTR(amic, S_IRUGO | S_IWUSR, show_amic, NULL);

static int imx_wm8962_init(struct snd_soc_pcm_runtime *rtd)
{
	struct snd_soc_codec *codec = rtd->codec;
	struct imx_priv *priv = &card_priv;
	struct platform_device *pdev = priv->pdev;
	struct mxc_audio_platform_data *plat = pdev->dev.platform_data;
	int ret = 0;

	gcodec = rtd->codec;

	/* Add imx specific widgets */
	snd_soc_dapm_new_controls(&codec->dapm, imx_dapm_widgets,
				  ARRAY_SIZE(imx_dapm_widgets));

	/* Set up imx specific audio path audio_map */
	snd_soc_dapm_add_routes(&codec->dapm, audio_map, ARRAY_SIZE(audio_map));

	snd_soc_dapm_enable_pin(&codec->dapm, "Headphone Jack");
	snd_soc_dapm_enable_pin(&codec->dapm, "AMIC");

	snd_soc_dapm_sync(&codec->dapm);

	if (plat->hp_gpio != -1) {
			priv->hp_irq = gpio_to_irq(plat->hp_gpio);

			ret = request_irq(priv->hp_irq,
						imx_headphone_detect_handler,
						IRQ_TYPE_EDGE_BOTH, pdev->name, priv);

			if (ret < 0) {
				ret = -EINVAL;
				return ret;
			}

			ret = driver_create_file(pdev->dev.driver,
							&driver_attr_headphone);
			if (ret < 0) {
				ret = -EINVAL;
				return ret;
			}
		}

	if (plat->mic_gpio != -1) {
		priv->amic_irq = gpio_to_irq(plat->mic_gpio);

		ret = request_irq(priv->amic_irq,
					imx_amic_detect_handler,
					IRQ_TYPE_EDGE_BOTH, pdev->name, priv);

		if (ret < 0) {
			ret = -EINVAL;
			return ret;
		}

		ret = driver_create_file(pdev->dev.driver, &driver_attr_amic);
		if (ret < 0) {
			ret = -EINVAL;
			return ret;
		}

		priv->amic_status = gpio_get_value(plat->mic_gpio);

		/* if amic is inserted, disable DMIC */
		if (priv->amic_status != plat->mic_active_low)
			snd_soc_dapm_nc_pin(&codec->dapm, "DMIC");
		else
			snd_soc_dapm_enable_pin(&codec->dapm, "DMIC");
<<<<<<< HEAD
	}
=======
	} else if (!snd_soc_dapm_get_pin_status(&codec->dapm, "DMICDAT"))
		snd_soc_dapm_nc_pin(&codec->dapm, "DMIC");
>>>>>>> 79f31695

	return 0;
}

static struct snd_soc_ops imx_hifi_ops = {
	.startup = imx_hifi_startup,
	.shutdown = imx_hifi_shutdown,
	.hw_params = imx_hifi_hw_params,
};

static struct snd_soc_dai_link imx_dai[] = {
	{
		.name = "HiFi",
		.stream_name = "HiFi",
		.codec_dai_name	= "wm8962",
		.codec_name	= "wm8962.0-001a",
		.cpu_dai_name	= "imx-ssi.1",
		.platform_name	= "imx-pcm-audio.1",
		.init		= imx_wm8962_init,
		.ops		= &imx_hifi_ops,
	},
};

static struct snd_soc_card snd_soc_card_imx = {
	.name		= "wm8962-audio",
	.dai_link	= imx_dai,
	.num_links	= ARRAY_SIZE(imx_dai),
};

static int imx_audmux_config(int slave, int master)
{
	unsigned int ptcr, pdcr;
	slave = slave - 1;
	master = master - 1;

	ptcr = MXC_AUDMUX_V2_PTCR_SYN |
		MXC_AUDMUX_V2_PTCR_TFSDIR |
		MXC_AUDMUX_V2_PTCR_TFSEL(master) |
		MXC_AUDMUX_V2_PTCR_TCLKDIR |
		MXC_AUDMUX_V2_PTCR_TCSEL(master);
	pdcr = MXC_AUDMUX_V2_PDCR_RXDSEL(master);
	mxc_audmux_v2_configure_port(slave, ptcr, pdcr);

	ptcr = MXC_AUDMUX_V2_PTCR_SYN;
	pdcr = MXC_AUDMUX_V2_PDCR_RXDSEL(slave);
	mxc_audmux_v2_configure_port(master, ptcr, pdcr);

	return 0;
}

/*
 * This function will register the snd_soc_pcm_link drivers.
 */
static int __devinit imx_wm8962_probe(struct platform_device *pdev)
{

	struct mxc_audio_platform_data *plat = pdev->dev.platform_data;
	struct imx_priv *priv = &card_priv;
	int ret = 0;

	priv->pdev = pdev;

	imx_audmux_config(plat->src_port, plat->ext_port);

	if (plat->init && plat->init()) {
		ret = -EINVAL;
		return ret;
	}

	priv->sysclk = plat->sysclk;

	return ret;
}

static int __devexit imx_wm8962_remove(struct platform_device *pdev)
{
	struct mxc_audio_platform_data *plat = pdev->dev.platform_data;

	plat->clock_enable(0);

	if (plat->finit)
		plat->finit();

	return 0;
}

static struct platform_driver imx_wm8962_driver = {
	.probe = imx_wm8962_probe,
	.remove = imx_wm8962_remove,
	.driver = {
		   .name = "imx-wm8962",
		   .owner = THIS_MODULE,
		   },
};

static struct platform_device *imx_snd_device;

static int __init imx_asoc_init(void)
{
	int ret;

	ret = platform_driver_register(&imx_wm8962_driver);
	if (ret < 0)
		goto exit;

	if (machine_is_mx6q_sabresd())
		imx_dai[0].codec_name = "wm8962.0-001a";
	else if (machine_is_mx6sl_arm2())
		imx_dai[0].codec_name = "wm8962.1-001a";

	imx_snd_device = platform_device_alloc("soc-audio", 5);
	if (!imx_snd_device)
		goto err_device_alloc;

	platform_set_drvdata(imx_snd_device, &snd_soc_card_imx);

	ret = platform_device_add(imx_snd_device);

	if (0 == ret)
		goto exit;

	platform_device_put(imx_snd_device);

err_device_alloc:
	platform_driver_unregister(&imx_wm8962_driver);
exit:
	return ret;
}

static void __exit imx_asoc_exit(void)
{
	platform_driver_unregister(&imx_wm8962_driver);
	platform_device_unregister(imx_snd_device);
}

module_init(imx_asoc_init);
module_exit(imx_asoc_exit);

/* Module information */
MODULE_DESCRIPTION("ALSA SoC imx wm8962");
MODULE_LICENSE("GPL");<|MERGE_RESOLUTION|>--- conflicted
+++ resolved
@@ -369,12 +369,8 @@
 			snd_soc_dapm_nc_pin(&codec->dapm, "DMIC");
 		else
 			snd_soc_dapm_enable_pin(&codec->dapm, "DMIC");
-<<<<<<< HEAD
-	}
-=======
 	} else if (!snd_soc_dapm_get_pin_status(&codec->dapm, "DMICDAT"))
 		snd_soc_dapm_nc_pin(&codec->dapm, "DMIC");
->>>>>>> 79f31695
 
 	return 0;
 }
