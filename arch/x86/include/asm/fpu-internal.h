/*
 * Copyright (C) 1994 Linus Torvalds
 *
 * Pentium III FXSR, SSE support
 * General FPU state handling cleanups
 *	Gareth Hughes <gareth@valinux.com>, May 2000
 * x86-64 work by Andi Kleen 2002
 */

#ifndef _FPU_INTERNAL_H
#define _FPU_INTERNAL_H

#include <linux/kernel_stat.h>
#include <linux/regset.h>
#include <linux/compat.h>
#include <linux/slab.h>
#include <asm/asm.h>
#include <asm/cpufeature.h>
#include <asm/processor.h>
#include <asm/sigcontext.h>
#include <asm/user.h>
#include <asm/uaccess.h>
#include <asm/xsave.h>

#ifdef CONFIG_X86_64
# include <asm/sigcontext32.h>
# include <asm/user32.h>
int ia32_setup_rt_frame(int sig, struct k_sigaction *ka, siginfo_t *info,
			compat_sigset_t *set, struct pt_regs *regs);
int ia32_setup_frame(int sig, struct k_sigaction *ka,
		     compat_sigset_t *set, struct pt_regs *regs);
#else
# define user_i387_ia32_struct	user_i387_struct
# define user32_fxsr_struct	user_fxsr_struct
# define ia32_setup_frame	__setup_frame
# define ia32_setup_rt_frame	__setup_rt_frame
#endif

extern unsigned int mxcsr_feature_mask;
extern void fpu_init(void);
extern void eager_fpu_init(void);

DECLARE_PER_CPU(struct task_struct *, fpu_owner_task);

extern void convert_from_fxsr(struct user_i387_ia32_struct *env,
			      struct task_struct *tsk);
extern void convert_to_fxsr(struct task_struct *tsk,
			    const struct user_i387_ia32_struct *env);

extern user_regset_active_fn fpregs_active, xfpregs_active;
extern user_regset_get_fn fpregs_get, xfpregs_get, fpregs_soft_get,
				xstateregs_get;
extern user_regset_set_fn fpregs_set, xfpregs_set, fpregs_soft_set,
				 xstateregs_set;

/*
 * xstateregs_active == fpregs_active. Please refer to the comment
 * at the definition of fpregs_active.
 */
#define xstateregs_active	fpregs_active

#ifdef CONFIG_MATH_EMULATION
# define HAVE_HWFP		(boot_cpu_data.hard_math)
extern void finit_soft_fpu(struct i387_soft_struct *soft);
#else
# define HAVE_HWFP		1
static inline void finit_soft_fpu(struct i387_soft_struct *soft) {}
#endif

static inline int is_ia32_compat_frame(void)
{
	return config_enabled(CONFIG_IA32_EMULATION) &&
	       test_thread_flag(TIF_IA32);
}

static inline int is_ia32_frame(void)
{
	return config_enabled(CONFIG_X86_32) || is_ia32_compat_frame();
}

static inline int is_x32_frame(void)
{
	return config_enabled(CONFIG_X86_X32_ABI) && test_thread_flag(TIF_X32);
}

#define X87_FSW_ES (1 << 7)	/* Exception Summary */

static __always_inline __pure bool use_eager_fpu(void)
{
	return static_cpu_has(X86_FEATURE_EAGER_FPU);
}

static __always_inline __pure bool use_xsaveopt(void)
{
	return static_cpu_has(X86_FEATURE_XSAVEOPT);
}

static __always_inline __pure bool use_xsave(void)
{
	return static_cpu_has(X86_FEATURE_XSAVE);
}

static __always_inline __pure bool use_fxsr(void)
{
        return static_cpu_has(X86_FEATURE_FXSR);
}

static inline void fx_finit(struct i387_fxsave_struct *fx)
{
	memset(fx, 0, xstate_size);
	fx->cwd = 0x37f;
	fx->mxcsr = MXCSR_DEFAULT;
}

extern void __sanitize_i387_state(struct task_struct *);

static inline void sanitize_i387_state(struct task_struct *tsk)
{
	if (!use_xsaveopt())
		return;
	__sanitize_i387_state(tsk);
}

#define check_insn(insn, output, input...)				\
({									\
	int err;							\
	asm volatile("1:" #insn "\n\t"					\
		     "2:\n"						\
		     ".section .fixup,\"ax\"\n"				\
		     "3:  movl $-1,%[err]\n"				\
		     "    jmp  2b\n"					\
		     ".previous\n"					\
		     _ASM_EXTABLE(1b, 3b)				\
		     : [err] "=r" (err), output				\
		     : "0"(0), input);					\
	err;								\
})

static inline int fsave_user(struct i387_fsave_struct __user *fx)
{
	return check_insn(fnsave %[fx]; fwait,  [fx] "=m" (*fx), "m" (*fx));
}

static inline int fxsave_user(struct i387_fxsave_struct __user *fx)
{
	if (config_enabled(CONFIG_X86_32))
		return check_insn(fxsave %[fx], [fx] "=m" (*fx), "m" (*fx));
	else if (config_enabled(CONFIG_AS_FXSAVEQ))
		return check_insn(fxsaveq %[fx], [fx] "=m" (*fx), "m" (*fx));

<<<<<<< HEAD
	/*
	 * Clear the bytes not touched by the fxsave and reserved
	 * for the SW usage.
	 */
	err = __clear_user(&fx->sw_reserved,
			   sizeof(struct _fpx_sw_bytes));
	if (unlikely(err))
		return -EFAULT;

	/* See comment in fxsave() below. */
#ifdef CONFIG_AS_FXSAVEQ
	asm volatile(ASM_STAC "\n"
		     "1:  fxsaveq %[fx]\n\t"
		     "2: " ASM_CLAC "\n"
		     ".section .fixup,\"ax\"\n"
		     "3:  movl $-1,%[err]\n"
		     "    jmp  2b\n"
		     ".previous\n"
		     _ASM_EXTABLE(1b, 3b)
		     : [err] "=r" (err), [fx] "=m" (*fx)
		     : "0" (0));
#else
	asm volatile(ASM_STAC "\n"
		     "1:  rex64/fxsave (%[fx])\n\t"
		     "2: " ASM_CLAC "\n"
		     ".section .fixup,\"ax\"\n"
		     "3:  movl $-1,%[err]\n"
		     "    jmp  2b\n"
		     ".previous\n"
		     _ASM_EXTABLE(1b, 3b)
		     : [err] "=r" (err), "=m" (*fx)
		     : [fx] "R" (fx), "0" (0));
#endif
	if (unlikely(err) &&
	    __clear_user(fx, sizeof(struct i387_fxsave_struct)))
		err = -EFAULT;
	/* No need to clear here because the caller clears USED_MATH */
	return err;
=======
	/* See comment in fpu_fxsave() below. */
	return check_insn(rex64/fxsave (%[fx]), "=m" (*fx), [fx] "R" (fx));
>>>>>>> b1a74bf8
}

static inline int fxrstor_checking(struct i387_fxsave_struct *fx)
{
	if (config_enabled(CONFIG_X86_32))
		return check_insn(fxrstor %[fx], "=m" (*fx), [fx] "m" (*fx));
	else if (config_enabled(CONFIG_AS_FXSAVEQ))
		return check_insn(fxrstorq %[fx], "=m" (*fx), [fx] "m" (*fx));

	/* See comment in fpu_fxsave() below. */
	return check_insn(rex64/fxrstor (%[fx]), "=m" (*fx), [fx] "R" (fx),
			  "m" (*fx));
}

static inline int frstor_checking(struct i387_fsave_struct *fx)
{
	return check_insn(frstor %[fx], "=m" (*fx), [fx] "m" (*fx));
}

static inline void fpu_fxsave(struct fpu *fpu)
{
	if (config_enabled(CONFIG_X86_32))
		asm volatile( "fxsave %[fx]" : [fx] "=m" (fpu->state->fxsave));
	else if (config_enabled(CONFIG_AS_FXSAVEQ))
		asm volatile("fxsaveq %0" : "=m" (fpu->state->fxsave));
	else {
		/* Using "rex64; fxsave %0" is broken because, if the memory
		 * operand uses any extended registers for addressing, a second
		 * REX prefix will be generated (to the assembler, rex64
		 * followed by semicolon is a separate instruction), and hence
		 * the 64-bitness is lost.
		 *
		 * Using "fxsaveq %0" would be the ideal choice, but is only
		 * supported starting with gas 2.16.
		 *
		 * Using, as a workaround, the properly prefixed form below
		 * isn't accepted by any binutils version so far released,
		 * complaining that the same type of prefix is used twice if
		 * an extended register is needed for addressing (fix submitted
		 * to mainline 2005-11-21).
		 *
		 *  asm volatile("rex64/fxsave %0" : "=m" (fpu->state->fxsave));
		 *
		 * This, however, we can work around by forcing the compiler to
		 * select an addressing mode that doesn't require extended
		 * registers.
		 */
		asm volatile( "rex64/fxsave (%[fx])"
			     : "=m" (fpu->state->fxsave)
			     : [fx] "R" (&fpu->state->fxsave));
	}
}

/*
 * These must be called with preempt disabled. Returns
 * 'true' if the FPU state is still intact.
 */
static inline int fpu_save_init(struct fpu *fpu)
{
	if (use_xsave()) {
		fpu_xsave(fpu);

		/*
		 * xsave header may indicate the init state of the FP.
		 */
		if (!(fpu->state->xsave.xsave_hdr.xstate_bv & XSTATE_FP))
			return 1;
	} else if (use_fxsr()) {
		fpu_fxsave(fpu);
	} else {
		asm volatile("fnsave %[fx]; fwait"
			     : [fx] "=m" (fpu->state->fsave));
		return 0;
	}

	/*
	 * If exceptions are pending, we need to clear them so
	 * that we don't randomly get exceptions later.
	 *
	 * FIXME! Is this perhaps only true for the old-style
	 * irq13 case? Maybe we could leave the x87 state
	 * intact otherwise?
	 */
	if (unlikely(fpu->state->fxsave.swd & X87_FSW_ES)) {
		asm volatile("fnclex");
		return 0;
	}
	return 1;
}

static inline int __save_init_fpu(struct task_struct *tsk)
{
	return fpu_save_init(&tsk->thread.fpu);
}

static inline int fpu_restore_checking(struct fpu *fpu)
{
	if (use_xsave())
		return fpu_xrstor_checking(&fpu->state->xsave);
	else if (use_fxsr())
		return fxrstor_checking(&fpu->state->fxsave);
	else
		return frstor_checking(&fpu->state->fsave);
}

static inline int restore_fpu_checking(struct task_struct *tsk)
{
	/* AMD K7/K8 CPUs don't save/restore FDP/FIP/FOP unless an exception
	   is pending.  Clear the x87 state here by setting it to fixed
	   values. "m" is a random variable that should be in L1 */
	alternative_input(
		ASM_NOP8 ASM_NOP2,
		"emms\n\t"		/* clear stack tags */
		"fildl %P[addr]",	/* set F?P to defined value */
		X86_FEATURE_FXSAVE_LEAK,
		[addr] "m" (tsk->thread.fpu.has_fpu));

	return fpu_restore_checking(&tsk->thread.fpu);
}

/*
 * Software FPU state helpers. Careful: these need to
 * be preemption protection *and* they need to be
 * properly paired with the CR0.TS changes!
 */
static inline int __thread_has_fpu(struct task_struct *tsk)
{
	return tsk->thread.fpu.has_fpu;
}

/* Must be paired with an 'stts' after! */
static inline void __thread_clear_has_fpu(struct task_struct *tsk)
{
	tsk->thread.fpu.has_fpu = 0;
	this_cpu_write(fpu_owner_task, NULL);
}

/* Must be paired with a 'clts' before! */
static inline void __thread_set_has_fpu(struct task_struct *tsk)
{
	tsk->thread.fpu.has_fpu = 1;
	this_cpu_write(fpu_owner_task, tsk);
}

/*
 * Encapsulate the CR0.TS handling together with the
 * software flag.
 *
 * These generally need preemption protection to work,
 * do try to avoid using these on their own.
 */
static inline void __thread_fpu_end(struct task_struct *tsk)
{
	__thread_clear_has_fpu(tsk);
	if (!use_eager_fpu())
		stts();
}

static inline void __thread_fpu_begin(struct task_struct *tsk)
{
	if (!use_eager_fpu())
		clts();
	__thread_set_has_fpu(tsk);
}

static inline void __drop_fpu(struct task_struct *tsk)
{
	if (__thread_has_fpu(tsk)) {
		/* Ignore delayed exceptions from user space */
		asm volatile("1: fwait\n"
			     "2:\n"
			     _ASM_EXTABLE(1b, 2b));
		__thread_fpu_end(tsk);
	}
}

static inline void drop_fpu(struct task_struct *tsk)
{
	/*
	 * Forget coprocessor state..
	 */
	preempt_disable();
	tsk->fpu_counter = 0;
	__drop_fpu(tsk);
	clear_used_math();
	preempt_enable();
}

static inline void drop_init_fpu(struct task_struct *tsk)
{
	if (!use_eager_fpu())
		drop_fpu(tsk);
	else {
		if (use_xsave())
			xrstor_state(init_xstate_buf, -1);
		else
			fxrstor_checking(&init_xstate_buf->i387);
	}
}

/*
 * FPU state switching for scheduling.
 *
 * This is a two-stage process:
 *
 *  - switch_fpu_prepare() saves the old state and
 *    sets the new state of the CR0.TS bit. This is
 *    done within the context of the old process.
 *
 *  - switch_fpu_finish() restores the new state as
 *    necessary.
 */
typedef struct { int preload; } fpu_switch_t;

/*
 * FIXME! We could do a totally lazy restore, but we need to
 * add a per-cpu "this was the task that last touched the FPU
 * on this CPU" variable, and the task needs to have a "I last
 * touched the FPU on this CPU" and check them.
 *
 * We don't do that yet, so "fpu_lazy_restore()" always returns
 * false, but some day..
 */
static inline int fpu_lazy_restore(struct task_struct *new, unsigned int cpu)
{
	return new == this_cpu_read_stable(fpu_owner_task) &&
		cpu == new->thread.fpu.last_cpu;
}

static inline fpu_switch_t switch_fpu_prepare(struct task_struct *old, struct task_struct *new, int cpu)
{
	fpu_switch_t fpu;

	/*
	 * If the task has used the math, pre-load the FPU on xsave processors
	 * or if the past 5 consecutive context-switches used math.
	 */
	fpu.preload = tsk_used_math(new) && (use_eager_fpu() ||
					     new->fpu_counter > 5);
	if (__thread_has_fpu(old)) {
		if (!__save_init_fpu(old))
			cpu = ~0;
		old->thread.fpu.last_cpu = cpu;
		old->thread.fpu.has_fpu = 0;	/* But leave fpu_owner_task! */

		/* Don't change CR0.TS if we just switch! */
		if (fpu.preload) {
			new->fpu_counter++;
			__thread_set_has_fpu(new);
			prefetch(new->thread.fpu.state);
		} else if (!use_eager_fpu())
			stts();
	} else {
		old->fpu_counter = 0;
		old->thread.fpu.last_cpu = ~0;
		if (fpu.preload) {
			new->fpu_counter++;
			if (!use_eager_fpu() && fpu_lazy_restore(new, cpu))
				fpu.preload = 0;
			else
				prefetch(new->thread.fpu.state);
			__thread_fpu_begin(new);
		}
	}
	return fpu;
}

/*
 * By the time this gets called, we've already cleared CR0.TS and
 * given the process the FPU if we are going to preload the FPU
 * state - all we need to do is to conditionally restore the register
 * state itself.
 */
static inline void switch_fpu_finish(struct task_struct *new, fpu_switch_t fpu)
{
	if (fpu.preload) {
		if (unlikely(restore_fpu_checking(new)))
			drop_init_fpu(new);
	}
}

/*
 * Signal frame handlers...
 */
extern int save_xstate_sig(void __user *buf, void __user *fx, int size);
extern int __restore_xstate_sig(void __user *buf, void __user *fx, int size);

static inline int xstate_sigframe_size(void)
{
	return use_xsave() ? xstate_size + FP_XSTATE_MAGIC2_SIZE : xstate_size;
}

static inline int restore_xstate_sig(void __user *buf, int ia32_frame)
{
	void __user *buf_fx = buf;
	int size = xstate_sigframe_size();

	if (ia32_frame && use_fxsr()) {
		buf_fx = buf + sizeof(struct i387_fsave_struct);
		size += sizeof(struct i387_fsave_struct);
	}

	return __restore_xstate_sig(buf, buf_fx, size);
}

/*
 * Need to be preemption-safe.
 *
 * NOTE! user_fpu_begin() must be used only immediately before restoring
 * it. This function does not do any save/restore on their own.
 */
static inline void user_fpu_begin(void)
{
	preempt_disable();
	if (!user_has_fpu())
		__thread_fpu_begin(current);
	preempt_enable();
}

static inline void __save_fpu(struct task_struct *tsk)
{
	if (use_xsave())
		xsave_state(&tsk->thread.fpu.state->xsave, -1);
	else
		fpu_fxsave(&tsk->thread.fpu);
}

/*
 * These disable preemption on their own and are safe
 */
static inline void save_init_fpu(struct task_struct *tsk)
{
	WARN_ON_ONCE(!__thread_has_fpu(tsk));

	if (use_eager_fpu()) {
		__save_fpu(tsk);
		return;
	}

	preempt_disable();
	__save_init_fpu(tsk);
	__thread_fpu_end(tsk);
	preempt_enable();
}

/*
 * i387 state interaction
 */
static inline unsigned short get_fpu_cwd(struct task_struct *tsk)
{
	if (cpu_has_fxsr) {
		return tsk->thread.fpu.state->fxsave.cwd;
	} else {
		return (unsigned short)tsk->thread.fpu.state->fsave.cwd;
	}
}

static inline unsigned short get_fpu_swd(struct task_struct *tsk)
{
	if (cpu_has_fxsr) {
		return tsk->thread.fpu.state->fxsave.swd;
	} else {
		return (unsigned short)tsk->thread.fpu.state->fsave.swd;
	}
}

static inline unsigned short get_fpu_mxcsr(struct task_struct *tsk)
{
	if (cpu_has_xmm) {
		return tsk->thread.fpu.state->fxsave.mxcsr;
	} else {
		return MXCSR_DEFAULT;
	}
}

static bool fpu_allocated(struct fpu *fpu)
{
	return fpu->state != NULL;
}

static inline int fpu_alloc(struct fpu *fpu)
{
	if (fpu_allocated(fpu))
		return 0;
	fpu->state = kmem_cache_alloc(task_xstate_cachep, GFP_KERNEL);
	if (!fpu->state)
		return -ENOMEM;
	WARN_ON((unsigned long)fpu->state & 15);
	return 0;
}

static inline void fpu_free(struct fpu *fpu)
{
	if (fpu->state) {
		kmem_cache_free(task_xstate_cachep, fpu->state);
		fpu->state = NULL;
	}
}

static inline void fpu_copy(struct task_struct *dst, struct task_struct *src)
{
	if (use_eager_fpu()) {
		memset(&dst->thread.fpu.state->xsave, 0, xstate_size);
		__save_fpu(dst);
	} else {
		struct fpu *dfpu = &dst->thread.fpu;
		struct fpu *sfpu = &src->thread.fpu;

		unlazy_fpu(src);
		memcpy(dfpu->state, sfpu->state, xstate_size);
	}
}

static inline unsigned long
alloc_mathframe(unsigned long sp, int ia32_frame, unsigned long *buf_fx,
		unsigned long *size)
{
	unsigned long frame_size = xstate_sigframe_size();

	*buf_fx = sp = round_down(sp - frame_size, 64);
	if (ia32_frame && use_fxsr()) {
		frame_size += sizeof(struct i387_fsave_struct);
		sp -= sizeof(struct i387_fsave_struct);
	}

	*size = frame_size;
	return sp;
}

#endif<|MERGE_RESOLUTION|>--- conflicted
+++ resolved
@@ -21,6 +21,7 @@
 #include <asm/user.h>
 #include <asm/uaccess.h>
 #include <asm/xsave.h>
+#include <asm/smap.h>
 
 #ifdef CONFIG_X86_64
 # include <asm/sigcontext32.h>
@@ -120,6 +121,22 @@
 		return;
 	__sanitize_i387_state(tsk);
 }
+
+#define user_insn(insn, output, input...)				\
+({									\
+	int err;							\
+	asm volatile(ASM_STAC "\n"					\
+		     "1:" #insn "\n\t"					\
+		     "2: " ASM_CLAC "\n"				\
+		     ".section .fixup,\"ax\"\n"				\
+		     "3:  movl $-1,%[err]\n"				\
+		     "    jmp  2b\n"					\
+		     ".previous\n"					\
+		     _ASM_EXTABLE(1b, 3b)				\
+		     : [err] "=r" (err), output				\
+		     : "0"(0), input);					\
+	err;								\
+})
 
 #define check_insn(insn, output, input...)				\
 ({									\
@@ -138,59 +155,18 @@
 
 static inline int fsave_user(struct i387_fsave_struct __user *fx)
 {
-	return check_insn(fnsave %[fx]; fwait,  [fx] "=m" (*fx), "m" (*fx));
+	return user_insn(fnsave %[fx]; fwait,  [fx] "=m" (*fx), "m" (*fx));
 }
 
 static inline int fxsave_user(struct i387_fxsave_struct __user *fx)
 {
 	if (config_enabled(CONFIG_X86_32))
-		return check_insn(fxsave %[fx], [fx] "=m" (*fx), "m" (*fx));
+		return user_insn(fxsave %[fx], [fx] "=m" (*fx), "m" (*fx));
 	else if (config_enabled(CONFIG_AS_FXSAVEQ))
-		return check_insn(fxsaveq %[fx], [fx] "=m" (*fx), "m" (*fx));
-
-<<<<<<< HEAD
-	/*
-	 * Clear the bytes not touched by the fxsave and reserved
-	 * for the SW usage.
-	 */
-	err = __clear_user(&fx->sw_reserved,
-			   sizeof(struct _fpx_sw_bytes));
-	if (unlikely(err))
-		return -EFAULT;
-
-	/* See comment in fxsave() below. */
-#ifdef CONFIG_AS_FXSAVEQ
-	asm volatile(ASM_STAC "\n"
-		     "1:  fxsaveq %[fx]\n\t"
-		     "2: " ASM_CLAC "\n"
-		     ".section .fixup,\"ax\"\n"
-		     "3:  movl $-1,%[err]\n"
-		     "    jmp  2b\n"
-		     ".previous\n"
-		     _ASM_EXTABLE(1b, 3b)
-		     : [err] "=r" (err), [fx] "=m" (*fx)
-		     : "0" (0));
-#else
-	asm volatile(ASM_STAC "\n"
-		     "1:  rex64/fxsave (%[fx])\n\t"
-		     "2: " ASM_CLAC "\n"
-		     ".section .fixup,\"ax\"\n"
-		     "3:  movl $-1,%[err]\n"
-		     "    jmp  2b\n"
-		     ".previous\n"
-		     _ASM_EXTABLE(1b, 3b)
-		     : [err] "=r" (err), "=m" (*fx)
-		     : [fx] "R" (fx), "0" (0));
-#endif
-	if (unlikely(err) &&
-	    __clear_user(fx, sizeof(struct i387_fxsave_struct)))
-		err = -EFAULT;
-	/* No need to clear here because the caller clears USED_MATH */
-	return err;
-=======
+		return user_insn(fxsaveq %[fx], [fx] "=m" (*fx), "m" (*fx));
+
 	/* See comment in fpu_fxsave() below. */
-	return check_insn(rex64/fxsave (%[fx]), "=m" (*fx), [fx] "R" (fx));
->>>>>>> b1a74bf8
+	return user_insn(rex64/fxsave (%[fx]), "=m" (*fx), [fx] "R" (fx));
 }
 
 static inline int fxrstor_checking(struct i387_fxsave_struct *fx)
