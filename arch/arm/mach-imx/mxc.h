--- conflicted
+++ resolved
@@ -38,10 +38,7 @@
 #define MXC_CPU_IMX6DL		0x61
 #define MXC_CPU_IMX6SX		0x62
 #define MXC_CPU_IMX6Q		0x63
-<<<<<<< HEAD
-=======
 #define MXC_CPU_IMX6UL		0x64
->>>>>>> e4b66791
 #define MXC_CPU_IMX7D		0x72
 #define MXC_ARCH_CA7		0xc07
 
@@ -182,14 +179,11 @@
 	return __mxc_cpu_type == MXC_CPU_IMX6SX;
 }
 
-<<<<<<< HEAD
-=======
 static inline bool cpu_is_imx6ul(void)
 {
 	return __mxc_cpu_type == MXC_CPU_IMX6UL;
 }
 
->>>>>>> e4b66791
 static inline bool cpu_is_imx6q(void)
 {
 	return __mxc_cpu_type == MXC_CPU_IMX6Q;
@@ -197,16 +191,11 @@
 
 static inline bool cpu_is_imx6(void)
 {
-<<<<<<< HEAD
-	return (__mxc_cpu_type == MXC_CPU_IMX6Q)  || (__mxc_cpu_type == MXC_CPU_IMX6SL) ||
-		(__mxc_cpu_type == MXC_CPU_IMX6DL)|| (__mxc_cpu_type == MXC_CPU_IMX6SX) ;
-=======
 	return __mxc_cpu_type == MXC_CPU_IMX6Q ||
 		__mxc_cpu_type == MXC_CPU_IMX6DL ||
 		__mxc_cpu_type == MXC_CPU_IMX6SL ||
 		__mxc_cpu_type == MXC_CPU_IMX6SX ||
 		__mxc_cpu_type == MXC_CPU_IMX6UL;
->>>>>>> e4b66791
 }
 
 static inline bool cpu_is_imx7d(void)
