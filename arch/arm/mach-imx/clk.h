#ifndef __MACH_IMX_CLK_H
#define __MACH_IMX_CLK_H

#include <linux/spinlock.h>
#include <linux/clk-provider.h>

extern spinlock_t imx_ccm_lock;

extern void imx_cscmr1_fixup(u32 *val);

struct clk *imx_clk_pllv1(const char *name, const char *parent,
		void __iomem *base);

struct clk *imx_clk_pllv2(const char *name, const char *parent,
		void __iomem *base);

enum imx_pllv3_type {
	IMX_PLLV3_GENERIC,
	IMX_PLLV3_SYS,
	IMX_PLLV3_USB,
	IMX_PLLV3_AV,
	IMX_PLLV3_ENET,
	IMX_PLLV3_MLB,
};

struct clk *imx_clk_pllv3(enum imx_pllv3_type type, const char *name,
		const char *parent_name, void __iomem *base,
		u32 div_mask, bool always_on);

struct clk *clk_register_gate2(struct device *dev, const char *name,
		const char *parent_name, unsigned long flags,
		void __iomem *reg, u8 bit_idx,
		u8 clk_gate_flags, spinlock_t *lock,
		unsigned int *share_count);

struct clk * imx_obtain_fixed_clock(
			const char *name, unsigned long rate);

static inline struct clk *imx_clk_gate2(const char *name, const char *parent,
		void __iomem *reg, u8 shift)
{
	return clk_register_gate2(NULL, name, parent, CLK_SET_RATE_PARENT, reg,
			shift, 0, &imx_ccm_lock, NULL);
}

static inline struct clk *imx_clk_gate2_shared(const char *name,
		const char *parent, void __iomem *reg, u8 shift,
		unsigned int *share_count)
{
	return clk_register_gate2(NULL, name, parent, CLK_SET_RATE_PARENT, reg,
			shift, 0, &imx_ccm_lock, share_count);
}

static inline void imx_clk_prepare_enable(struct clk *clk)
{
	int ret = clk_prepare_enable(clk);

	if (ret)
		pr_err("failed to prepare and enable clk %s: %d\n",
			__clk_get_name(clk), ret);
}

static inline void imx_clk_set_parent(struct clk *clk, struct clk *parent)
{
	int ret = clk_set_parent(clk, parent);

	if (ret)
		pr_err("failed to set parent of clk %s to %s: %d\n",
			__clk_get_name(clk), __clk_get_name(parent), ret);
}

static inline void imx_clk_set_rate(struct clk *clk, unsigned long rate)
{
	int ret = clk_set_rate(clk, rate);

	if (ret)
		pr_err("failed to set rate of clk %s to %ld: %d\n",
			__clk_get_name(clk), rate, ret);
}

struct clk *imx_clk_pfd(const char *name, const char *parent_name,
		void __iomem *reg, u8 idx);

struct clk *imx_clk_busy_divider(const char *name, const char *parent_name,
				 void __iomem *reg, u8 shift, u8 width,
				 void __iomem *busy_reg, u8 busy_shift);

struct clk *imx_clk_busy_mux(const char *name, void __iomem *reg, u8 shift,
			     u8 width, void __iomem *busy_reg, u8 busy_shift,
			     const char **parent_names, int num_parents);

struct clk *imx_clk_fixup_divider(const char *name, const char *parent,
				  void __iomem *reg, u8 shift, u8 width,
				  void (*fixup)(u32 *val));

struct clk *imx_clk_fixup_mux(const char *name, void __iomem *reg,
			      u8 shift, u8 width, const char **parents,
			      int num_parents, void (*fixup)(u32 *val));

static inline struct clk *imx_clk_fixed(const char *name, int rate)
{
	return clk_register_fixed_rate(NULL, name, NULL, CLK_IS_ROOT, rate);
}

static inline struct clk *imx_clk_divider(const char *name, const char *parent,
		void __iomem *reg, u8 shift, u8 width)
{
	return clk_register_divider(NULL, name, parent, CLK_SET_RATE_PARENT,
			reg, shift, width, 0, &imx_ccm_lock);
}

static inline struct clk *imx_clk_divider_flags(const char *name,
		const char *parent, void __iomem *reg, u8 shift, u8 width,
		unsigned long flags)
{
	return clk_register_divider(NULL, name, parent, flags,
			reg, shift, width, 0, &imx_ccm_lock);
}

static inline struct clk *imx_clk_gate(const char *name, const char *parent,
		void __iomem *reg, u8 shift)
{
	return clk_register_gate(NULL, name, parent, CLK_SET_RATE_PARENT, reg,
			shift, 0, &imx_ccm_lock);
}

static inline struct clk *imx_clk_mux(const char *name, void __iomem *reg,
		u8 shift, u8 width, const char **parents, int num_parents)
{
	return clk_register_mux(NULL, name, parents, num_parents,
			CLK_SET_RATE_NO_REPARENT | CLK_SET_PARENT_GATE,
			reg, shift, width, 0, &imx_ccm_lock);
}

static inline struct clk *imx_clk_mux_bus(const char *name, void __iomem *reg,
		u8 shift, u8 width, const char **parents, int num_parents)
{
	return clk_register_mux(NULL, name, parents, num_parents,
			CLK_SET_RATE_NO_REPARENT,
			reg, shift, width, 0, &imx_ccm_lock);
}

static inline struct clk *imx_clk_mux_flags(const char *name,
		void __iomem *reg, u8 shift, u8 width, const char **parents,
		int num_parents, unsigned long flags)
{
	return clk_register_mux(NULL, name, parents, num_parents,
<<<<<<< HEAD
			flags, reg, shift, width, 0,
			&imx_ccm_lock);
=======
			flags | CLK_SET_RATE_NO_REPARENT | CLK_SET_PARENT_GATE,
			reg, shift, width, 0, &imx_ccm_lock);
}

static inline struct clk *imx_clk_mux_glitchless(const char *name,
		void __iomem *reg, u8 shift, u8 width, const char **parents,
		int num_parents)
{
	return clk_register_mux(NULL, name, parents, num_parents,
			CLK_SET_RATE_NO_REPARENT, reg, shift,
			width, 0, &imx_ccm_lock);
>>>>>>> 768873ba
}

static inline struct clk *imx_clk_fixed_factor(const char *name,
		const char *parent, unsigned int mult, unsigned int div)
{
	return clk_register_fixed_factor(NULL, name, parent,
			CLK_SET_RATE_PARENT, mult, div);
}

#endif<|MERGE_RESOLUTION|>--- conflicted
+++ resolved
@@ -145,10 +145,6 @@
 		int num_parents, unsigned long flags)
 {
 	return clk_register_mux(NULL, name, parents, num_parents,
-<<<<<<< HEAD
-			flags, reg, shift, width, 0,
-			&imx_ccm_lock);
-=======
 			flags | CLK_SET_RATE_NO_REPARENT | CLK_SET_PARENT_GATE,
 			reg, shift, width, 0, &imx_ccm_lock);
 }
@@ -160,7 +156,6 @@
 	return clk_register_mux(NULL, name, parents, num_parents,
 			CLK_SET_RATE_NO_REPARENT, reg, shift,
 			width, 0, &imx_ccm_lock);
->>>>>>> 768873ba
 }
 
 static inline struct clk *imx_clk_fixed_factor(const char *name,
