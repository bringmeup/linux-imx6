config ARM
	bool
	default y
	select ARCH_BINFMT_ELF_RANDOMIZE_PIE
	select ARCH_HAS_ATOMIC64_DEC_IF_POSITIVE
	select ARCH_HAS_TICK_BROADCAST if GENERIC_CLOCKEVENTS_BROADCAST
	select ARCH_HAVE_CUSTOM_GPIO_H
	select ARCH_MIGHT_HAVE_PC_PARPORT
	select ARCH_USE_CMPXCHG_LOCKREF
	select ARCH_WANT_IPC_PARSE_VERSION
	select BUILDTIME_EXTABLE_SORT if MMU
	select CLONE_BACKWARDS
	select CPU_PM if (SUSPEND || CPU_IDLE)
	select DCACHE_WORD_ACCESS if (CPU_V6 || CPU_V6K || CPU_V7) && !CPU_BIG_ENDIAN && MMU
	select GENERIC_ATOMIC64 if (CPU_V7M || CPU_V6 || !CPU_32v6K || !AEABI)
	select GENERIC_CLOCKEVENTS_BROADCAST if SMP
	select GENERIC_IDLE_POLL_SETUP
	select GENERIC_IRQ_PROBE
	select GENERIC_IRQ_SHOW
	select GENERIC_PCI_IOMAP
	select GENERIC_SCHED_CLOCK
	select GENERIC_SMP_IDLE_THREAD
	select GENERIC_STRNCPY_FROM_USER
	select GENERIC_STRNLEN_USER
	select HARDIRQS_SW_RESEND
	select HAVE_ARCH_JUMP_LABEL if !XIP_KERNEL
	select HAVE_ARCH_KGDB
	select HAVE_ARCH_SECCOMP_FILTER
	select HAVE_ARCH_TRACEHOOK
	select HAVE_BPF_JIT
	select HAVE_CONTEXT_TRACKING
	select HAVE_C_RECORDMCOUNT
	select HAVE_DEBUG_KMEMLEAK
	select HAVE_DMA_API_DEBUG
	select HAVE_DMA_ATTRS
	select HAVE_DMA_CONTIGUOUS if MMU
	select HAVE_DYNAMIC_FTRACE if (!XIP_KERNEL)
	select HAVE_FTRACE_MCOUNT_RECORD if (!XIP_KERNEL)
	select HAVE_FUNCTION_GRAPH_TRACER if (!THUMB2_KERNEL)
	select HAVE_FUNCTION_TRACER if (!XIP_KERNEL)
	select HAVE_GENERIC_DMA_COHERENT
	select HAVE_HW_BREAKPOINT if (PERF_EVENTS && (CPU_V6 || CPU_V6K || CPU_V7))
	select HAVE_IDE if PCI || ISA || PCMCIA
	select HAVE_IRQ_TIME_ACCOUNTING
	select HAVE_KERNEL_GZIP
	select HAVE_KERNEL_LZ4
	select HAVE_KERNEL_LZMA
	select HAVE_KERNEL_LZO
	select HAVE_KERNEL_XZ
	select HAVE_KPROBES if !XIP_KERNEL
	select HAVE_KRETPROBES if (HAVE_KPROBES)
	select HAVE_MEMBLOCK
	select HAVE_MOD_ARCH_SPECIFIC if ARM_UNWIND
	select HAVE_OPROFILE if (HAVE_PERF_EVENTS)
	select HAVE_PERF_EVENTS
	select HAVE_PERF_REGS
	select HAVE_PERF_USER_STACK_DUMP
	select HAVE_REGS_AND_STACK_ACCESS_API
	select HAVE_SYSCALL_TRACEPOINTS
	select HAVE_UID16
	select HAVE_VIRT_CPU_ACCOUNTING_GEN
	select IRQ_FORCED_THREADING
	select KTIME_SCALAR
	select MODULES_USE_ELF_REL
	select OLD_SIGACTION
	select OLD_SIGSUSPEND3
	select PERF_USE_VMALLOC
	select RTC_LIB
	select SYS_SUPPORTS_APM_EMULATION
	# Above selects are sorted alphabetically; please add new ones
	# according to that.  Thanks.
	help
	  The ARM series is a line of low-power-consumption RISC chip designs
	  licensed by ARM Ltd and targeted at embedded applications and
	  handhelds such as the Compaq IPAQ.  ARM-based PCs are no longer
	  manufactured, but legacy ARM-based PC hardware remains popular in
	  Europe.  There is an ARM Linux project with a web page at
	  <http://www.arm.linux.org.uk/>.

config ARM_HAS_SG_CHAIN
	bool

config NEED_SG_DMA_LENGTH
	bool

config ARM_DMA_USE_IOMMU
	bool
	select ARM_HAS_SG_CHAIN
	select NEED_SG_DMA_LENGTH

if ARM_DMA_USE_IOMMU

config ARM_DMA_IOMMU_ALIGNMENT
	int "Maximum PAGE_SIZE order of alignment for DMA IOMMU buffers"
	range 4 9
	default 8
	help
	  DMA mapping framework by default aligns all buffers to the smallest
	  PAGE_SIZE order which is greater than or equal to the requested buffer
	  size. This works well for buffers up to a few hundreds kilobytes, but
	  for larger buffers it just a waste of address space. Drivers which has
	  relatively small addressing window (like 64Mib) might run out of
	  virtual space with just a few allocations.

	  With this parameter you can specify the maximum PAGE_SIZE order for
	  DMA IOMMU buffers. Larger buffers will be aligned only to this
	  specified order. The order is expressed as a power of two multiplied
	  by the PAGE_SIZE.

endif

config HAVE_PWM
	bool

config MIGHT_HAVE_PCI
	bool

config SYS_SUPPORTS_APM_EMULATION
	bool

config HAVE_TCM
	bool
	select GENERIC_ALLOCATOR

config HAVE_PROC_CPU
	bool

config NO_IOPORT
	bool

config EISA
	bool
	---help---
	  The Extended Industry Standard Architecture (EISA) bus was
	  developed as an open alternative to the IBM MicroChannel bus.

	  The EISA bus provided some of the features of the IBM MicroChannel
	  bus while maintaining backward compatibility with cards made for
	  the older ISA bus.  The EISA bus saw limited use between 1988 and
	  1995 when it was made obsolete by the PCI bus.

	  Say Y here if you are building a kernel for an EISA-based machine.

	  Otherwise, say N.

config SBUS
	bool

config STACKTRACE_SUPPORT
	bool
	default y

config HAVE_LATENCYTOP_SUPPORT
	bool
	depends on !SMP
	default y

config LOCKDEP_SUPPORT
	bool
	default y

config TRACE_IRQFLAGS_SUPPORT
	bool
	default y

config RWSEM_GENERIC_SPINLOCK
	bool
	default y

config RWSEM_XCHGADD_ALGORITHM
	bool

config ARCH_HAS_ILOG2_U32
	bool

config ARCH_HAS_ILOG2_U64
	bool

config ARCH_HAS_CPUFREQ
	bool
	help
	  Internal node to signify that the ARCH has CPUFREQ support
	  and that the relevant menu configurations are displayed for
	  it.

config ARCH_HAS_BANDGAP
	bool

config GENERIC_HWEIGHT
	bool
	default y

config GENERIC_CALIBRATE_DELAY
	bool
	default y

config ARCH_MAY_HAVE_PC_FDC
	bool

config ZONE_DMA
	bool

config NEED_DMA_MAP_STATE
       def_bool y

config ARCH_HAS_DMA_SET_COHERENT_MASK
	bool

config GENERIC_ISA_DMA
	bool

config FIQ
	bool

config NEED_RET_TO_USER
	bool

config ARCH_MTD_XIP
	bool

config VECTORS_BASE
	hex
	default 0xffff0000 if MMU || CPU_HIGH_VECTOR
	default DRAM_BASE if REMAP_VECTORS_TO_RAM
	default 0x00000000
	help
	  The base address of exception vectors.  This must be two pages
	  in size.

config ARM_PATCH_PHYS_VIRT
	bool "Patch physical to virtual translations at runtime" if EMBEDDED
	default y
	depends on !XIP_KERNEL && MMU
	depends on !ARCH_REALVIEW || !SPARSEMEM
	help
	  Patch phys-to-virt and virt-to-phys translation functions at
	  boot and module load time according to the position of the
	  kernel in system memory.

	  This can only be used with non-XIP MMU kernels where the base
	  of physical memory is at a 16MB boundary.

	  Only disable this option if you know that you do not require
	  this feature (eg, building a kernel for a single machine) and
	  you need to shrink the kernel to the minimal size.

config NEED_MACH_GPIO_H
	bool
	help
	  Select this when mach/gpio.h is required to provide special
	  definitions for this platform. The need for mach/gpio.h should
	  be avoided when possible.

config NEED_MACH_IO_H
	bool
	help
	  Select this when mach/io.h is required to provide special
	  definitions for this platform.  The need for mach/io.h should
	  be avoided when possible.

config NEED_MACH_MEMORY_H
	bool
	help
	  Select this when mach/memory.h is required to provide special
	  definitions for this platform.  The need for mach/memory.h should
	  be avoided when possible.

config NEED_MACH_TIMEX_H
	bool
	help
	  Select this when mach/timex.h is required to provide special
	  definitions for this platform. This should be avoided when possible.

config PHYS_OFFSET
	hex "Physical address of main memory" if MMU
	depends on !ARM_PATCH_PHYS_VIRT && !NEED_MACH_MEMORY_H
	default DRAM_BASE if !MMU
	help
	  Please provide the physical address corresponding to the
	  location of main memory in your system.

config GENERIC_BUG
	def_bool y
	depends on BUG

source "init/Kconfig"

source "kernel/Kconfig.freezer"

menu "System Type"

config MMU
	bool "MMU-based Paged Memory Management Support"
	default y
	help
	  Select if you want MMU-based virtualised addressing space
	  support by paged memory management. If unsure, say 'Y'.

#
# The "ARM system type" choice list is ordered alphabetically by option
# text.  Please add new entries in the option alphabetic order.
#
choice
	prompt "ARM system type"
	default ARCH_VERSATILE if !MMU
	default ARCH_MULTIPLATFORM if MMU

config ARCH_MULTIPLATFORM
	bool "Allow multiple platforms to be selected"
	depends on MMU
	select ARM_PATCH_PHYS_VIRT
	select AUTO_ZRELADDR
	select COMMON_CLK
	select MULTI_IRQ_HANDLER
	select SPARSE_IRQ
	select USE_OF

config ARCH_INTEGRATOR
	bool "ARM Ltd. Integrator family"
	select ARCH_HAS_CPUFREQ
	select ARM_AMBA
	select COMMON_CLK
	select COMMON_CLK_VERSATILE
	select GENERIC_CLOCKEVENTS
	select HAVE_TCM
	select ICST
	select MULTI_IRQ_HANDLER
	select NEED_MACH_MEMORY_H
	select PLAT_VERSATILE
	select SPARSE_IRQ
	select USE_OF
	select VERSATILE_FPGA_IRQ
	help
	  Support for ARM's Integrator platform.

config ARCH_REALVIEW
	bool "ARM Ltd. RealView family"
	select ARCH_WANT_OPTIONAL_GPIOLIB
	select ARM_AMBA
	select ARM_TIMER_SP804
	select COMMON_CLK
	select COMMON_CLK_VERSATILE
	select GENERIC_CLOCKEVENTS
	select GPIO_PL061 if GPIOLIB
	select ICST
	select NEED_MACH_MEMORY_H
	select PLAT_VERSATILE
	select PLAT_VERSATILE_CLCD
	help
	  This enables support for ARM Ltd RealView boards.

config ARCH_VERSATILE
	bool "ARM Ltd. Versatile family"
	select ARCH_WANT_OPTIONAL_GPIOLIB
	select ARM_AMBA
	select ARM_TIMER_SP804
	select ARM_VIC
	select CLKDEV_LOOKUP
	select GENERIC_CLOCKEVENTS
	select HAVE_MACH_CLKDEV
	select ICST
	select PLAT_VERSATILE
	select PLAT_VERSATILE_CLCD
	select PLAT_VERSATILE_CLOCK
	select VERSATILE_FPGA_IRQ
	help
	  This enables support for ARM Ltd Versatile board.

config ARCH_AT91
	bool "Atmel AT91"
	select ARCH_REQUIRE_GPIOLIB
	select CLKDEV_LOOKUP
	select IRQ_DOMAIN
	select NEED_MACH_GPIO_H
	select NEED_MACH_IO_H if PCCARD
	select NEED_MACH_TIMEX_H
	select PINCTRL
	select PINCTRL_AT91 if USE_OF
	help
	  This enables support for systems based on Atmel
	  AT91RM9200 and AT91SAM9* processors.

config ARCH_CLPS711X
	bool "Cirrus Logic CLPS711x/EP721x/EP731x-based"
	select ARCH_REQUIRE_GPIOLIB
	select AUTO_ZRELADDR
	select CLKSRC_MMIO
	select COMMON_CLK
	select CPU_ARM720T
	select GENERIC_CLOCKEVENTS
	select MFD_SYSCON
	select MULTI_IRQ_HANDLER
	select SPARSE_IRQ
	help
	  Support for Cirrus Logic 711x/721x/731x based boards.

config ARCH_GEMINI
	bool "Cortina Systems Gemini"
	select ARCH_REQUIRE_GPIOLIB
	select CLKSRC_MMIO
	select CPU_FA526
<<<<<<< HEAD
	select GENERIC_CLOCKEVENTS
	select NEED_MACH_GPIO_H
=======
>>>>>>> afb3690c
	help
	  Support for the Cortina Systems Gemini family SoCs

config ARCH_EBSA110
	bool "EBSA-110"
	select ARCH_USES_GETTIMEOFFSET
	select CPU_SA110
	select ISA
	select NEED_MACH_IO_H
	select NEED_MACH_MEMORY_H
	select NO_IOPORT
	help
	  This is an evaluation board for the StrongARM processor available
	  from Digital. It has limited hardware on-board, including an
	  Ethernet interface, two PCMCIA sockets, two serial ports and a
	  parallel port.

config ARCH_EFM32
	bool "Energy Micro efm32"
	depends on !MMU
	select ARCH_REQUIRE_GPIOLIB
	select ARM_NVIC
	select CLKSRC_MMIO
	select CLKSRC_OF
	select COMMON_CLK
	select CPU_V7M
	select GENERIC_CLOCKEVENTS
	select NO_DMA
	select NO_IOPORT
	select SPARSE_IRQ
	select USE_OF
	help
	  Support for Energy Micro's (now Silicon Labs) efm32 processors.

config ARCH_EP93XX
	bool "EP93xx-based"
	select ARCH_HAS_HOLES_MEMORYMODEL
	select ARCH_REQUIRE_GPIOLIB
	select ARCH_USES_GETTIMEOFFSET
	select ARM_AMBA
	select ARM_VIC
	select CLKDEV_LOOKUP
	select CPU_ARM920T
	select NEED_MACH_MEMORY_H
	help
	  This enables support for the Cirrus EP93xx series of CPUs.

config ARCH_FOOTBRIDGE
	bool "FootBridge"
	select CPU_SA110
	select FOOTBRIDGE
	select GENERIC_CLOCKEVENTS
	select HAVE_IDE
	select NEED_MACH_IO_H if !MMU
	select NEED_MACH_MEMORY_H
	help
	  Support for systems based on the DC21285 companion chip
	  ("FootBridge"), such as the Simtec CATS and the Rebel NetWinder.

config ARCH_NETX
	bool "Hilscher NetX based"
	select ARM_VIC
	select CLKSRC_MMIO
	select CPU_ARM926T
	select GENERIC_CLOCKEVENTS
	help
	  This enables support for systems based on the Hilscher NetX Soc

config ARCH_IOP13XX
	bool "IOP13xx-based"
	depends on MMU
	select CPU_XSC3
	select NEED_MACH_MEMORY_H
	select NEED_RET_TO_USER
	select PCI
	select PLAT_IOP
	select VMSPLIT_1G
	help
	  Support for Intel's IOP13XX (XScale) family of processors.

config ARCH_IOP32X
	bool "IOP32x-based"
	depends on MMU
	select ARCH_REQUIRE_GPIOLIB
	select CPU_XSCALE
	select GPIO_IOP
	select NEED_RET_TO_USER
	select PCI
	select PLAT_IOP
	help
	  Support for Intel's 80219 and IOP32X (XScale) family of
	  processors.

config ARCH_IOP33X
	bool "IOP33x-based"
	depends on MMU
	select ARCH_REQUIRE_GPIOLIB
	select CPU_XSCALE
	select GPIO_IOP
	select NEED_RET_TO_USER
	select PCI
	select PLAT_IOP
	help
	  Support for Intel's IOP33X (XScale) family of processors.

config ARCH_IXP4XX
	bool "IXP4xx-based"
	depends on MMU
	select ARCH_HAS_DMA_SET_COHERENT_MASK
	select ARCH_SUPPORTS_BIG_ENDIAN
	select ARCH_REQUIRE_GPIOLIB
	select CLKSRC_MMIO
	select CPU_XSCALE
	select DMABOUNCE if PCI
	select GENERIC_CLOCKEVENTS
	select MIGHT_HAVE_PCI
	select NEED_MACH_IO_H
	select NEED_MACH_TIMEX_H
	select USB_EHCI_BIG_ENDIAN_DESC
	select USB_EHCI_BIG_ENDIAN_MMIO
	help
	  Support for Intel's IXP4XX (XScale) family of processors.

config ARCH_DOVE
	bool "Marvell Dove"
	select ARCH_REQUIRE_GPIOLIB
	select CPU_PJ4
	select GENERIC_CLOCKEVENTS
	select MIGHT_HAVE_PCI
	select MVEBU_MBUS
	select PINCTRL
	select PINCTRL_DOVE
	select PLAT_ORION_LEGACY
	select USB_ARCH_HAS_EHCI
	help
	  Support for the Marvell Dove SoC 88AP510

config ARCH_KIRKWOOD
	bool "Marvell Kirkwood"
	select ARCH_HAS_CPUFREQ
	select ARCH_REQUIRE_GPIOLIB
	select CPU_FEROCEON
	select GENERIC_CLOCKEVENTS
	select MVEBU_MBUS
	select PCI
	select PCI_QUIRKS
	select PINCTRL
	select PINCTRL_KIRKWOOD
	select PLAT_ORION_LEGACY
	help
	  Support for the following Marvell Kirkwood series SoCs:
	  88F6180, 88F6192 and 88F6281.

config ARCH_MV78XX0
	bool "Marvell MV78xx0"
	select ARCH_REQUIRE_GPIOLIB
	select CPU_FEROCEON
	select GENERIC_CLOCKEVENTS
	select MVEBU_MBUS
	select PCI
	select PLAT_ORION_LEGACY
	help
	  Support for the following Marvell MV78xx0 series SoCs:
	  MV781x0, MV782x0.

config ARCH_ORION5X
	bool "Marvell Orion"
	depends on MMU
	select ARCH_REQUIRE_GPIOLIB
	select CPU_FEROCEON
	select GENERIC_CLOCKEVENTS
	select MVEBU_MBUS
	select PCI
	select PLAT_ORION_LEGACY
	help
	  Support for the following Marvell Orion 5x series SoCs:
	  Orion-1 (5181), Orion-VoIP (5181L), Orion-NAS (5182),
	  Orion-2 (5281), Orion-1-90 (6183).

config ARCH_MMP
	bool "Marvell PXA168/910/MMP2"
	depends on MMU
	select ARCH_REQUIRE_GPIOLIB
	select CLKDEV_LOOKUP
	select GENERIC_ALLOCATOR
	select GENERIC_CLOCKEVENTS
	select GPIO_PXA
	select IRQ_DOMAIN
	select MULTI_IRQ_HANDLER
	select PINCTRL
	select PLAT_PXA
	select SPARSE_IRQ
	help
	  Support for Marvell's PXA168/PXA910(MMP) and MMP2 processor line.

config ARCH_KS8695
	bool "Micrel/Kendin KS8695"
	select ARCH_REQUIRE_GPIOLIB
	select CLKSRC_MMIO
	select CPU_ARM922T
	select GENERIC_CLOCKEVENTS
	select NEED_MACH_MEMORY_H
	select NEED_MACH_TIMEX_H
	help
	  Support for Micrel/Kendin KS8695 "Centaur" (ARM922T) based
	  System-on-Chip devices.

config ARCH_W90X900
	bool "Nuvoton W90X900 CPU"
	select ARCH_REQUIRE_GPIOLIB
	select CLKDEV_LOOKUP
	select CLKSRC_MMIO
	select CPU_ARM926T
	select GENERIC_CLOCKEVENTS
	help
	  Support for Nuvoton (Winbond logic dept.) ARM9 processor,
	  At present, the w90x900 has been renamed nuc900, regarding
	  the ARM series product line, you can login the following
	  link address to know more.

	  <http://www.nuvoton.com/hq/enu/ProductAndSales/ProductLines/
		ConsumerElectronicsIC/ARMMicrocontroller/ARMMicrocontroller>

config ARCH_LPC32XX
	bool "NXP LPC32XX"
	select ARCH_REQUIRE_GPIOLIB
	select ARM_AMBA
	select CLKDEV_LOOKUP
	select CLKSRC_MMIO
	select CPU_ARM926T
	select GENERIC_CLOCKEVENTS
	select HAVE_IDE
	select HAVE_PWM
	select USB_ARCH_HAS_OHCI
	select USE_OF
	help
	  Support for the NXP LPC32XX family of processors

config ARCH_PXA
	bool "PXA2xx/PXA3xx-based"
	depends on MMU
	select ARCH_HAS_CPUFREQ
	select ARCH_MTD_XIP
	select ARCH_REQUIRE_GPIOLIB
	select ARM_CPU_SUSPEND if PM
	select AUTO_ZRELADDR
	select CLKDEV_LOOKUP
	select CLKSRC_MMIO
	select GENERIC_CLOCKEVENTS
	select GPIO_PXA
	select HAVE_IDE
	select MULTI_IRQ_HANDLER
	select PLAT_PXA
	select SPARSE_IRQ
	help
	  Support for Intel/Marvell's PXA2xx/PXA3xx processor line.

config ARCH_MSM
	bool "Qualcomm MSM"
	select ARCH_REQUIRE_GPIOLIB
	select CLKSRC_OF if OF
	select COMMON_CLK
	select GENERIC_CLOCKEVENTS
	help
	  Support for Qualcomm MSM/QSD based systems.  This runs on the
	  apps processor of the MSM/QSD and depends on a shared memory
	  interface to the modem processor which runs the baseband
	  stack and controls some vital subsystems
	  (clock and power control, etc).

config ARCH_SHMOBILE
	bool "Renesas SH-Mobile / R-Mobile"
	select ARM_PATCH_PHYS_VIRT
	select CLKDEV_LOOKUP
	select GENERIC_CLOCKEVENTS
	select HAVE_ARM_SCU if SMP
	select HAVE_ARM_TWD if SMP
	select HAVE_MACH_CLKDEV
	select HAVE_SMP
	select MIGHT_HAVE_CACHE_L2X0
	select MULTI_IRQ_HANDLER
	select NO_IOPORT
	select PINCTRL
	select PM_GENERIC_DOMAINS if PM
	select SPARSE_IRQ
	help
	  Support for Renesas's SH-Mobile and R-Mobile ARM platforms.

config ARCH_RPC
	bool "RiscPC"
	select ARCH_ACORN
	select ARCH_MAY_HAVE_PC_FDC
	select ARCH_SPARSEMEM_ENABLE
	select ARCH_USES_GETTIMEOFFSET
	select FIQ
	select HAVE_IDE
	select HAVE_PATA_PLATFORM
	select ISA_DMA_API
	select NEED_MACH_IO_H
	select NEED_MACH_MEMORY_H
	select NO_IOPORT
	select VIRT_TO_BUS
	help
	  On the Acorn Risc-PC, Linux can support the internal IDE disk and
	  CD-ROM interface, serial and parallel port, and the floppy drive.

config ARCH_SA1100
	bool "SA1100-based"
	select ARCH_HAS_CPUFREQ
	select ARCH_MTD_XIP
	select ARCH_REQUIRE_GPIOLIB
	select ARCH_SPARSEMEM_ENABLE
	select CLKDEV_LOOKUP
	select CLKSRC_MMIO
	select CPU_FREQ
	select CPU_SA1100
	select GENERIC_CLOCKEVENTS
	select HAVE_IDE
	select ISA
	select NEED_MACH_MEMORY_H
	select SPARSE_IRQ
	help
	  Support for StrongARM 11x0 based boards.

config ARCH_S3C24XX
	bool "Samsung S3C24XX SoCs"
	select ARCH_HAS_CPUFREQ
	select ARCH_REQUIRE_GPIOLIB
	select CLKDEV_LOOKUP
	select CLKSRC_SAMSUNG_PWM
	select GENERIC_CLOCKEVENTS
	select GPIO_SAMSUNG
	select HAVE_S3C2410_I2C if I2C
	select HAVE_S3C2410_WATCHDOG if WATCHDOG
	select HAVE_S3C_RTC if RTC_CLASS
	select MULTI_IRQ_HANDLER
	select NEED_MACH_GPIO_H
	select NEED_MACH_IO_H
	select SAMSUNG_ATAGS
	help
	  Samsung S3C2410, S3C2412, S3C2413, S3C2416, S3C2440, S3C2442, S3C2443
	  and S3C2450 SoCs based systems, such as the Simtec Electronics BAST
	  (<http://www.simtec.co.uk/products/EB110ITX/>), the IPAQ 1940 or the
	  Samsung SMDK2410 development board (and derivatives).

config ARCH_S3C64XX
	bool "Samsung S3C64XX"
	select ARCH_HAS_CPUFREQ
	select ARCH_REQUIRE_GPIOLIB
	select ARM_VIC
	select CLKDEV_LOOKUP
	select CLKSRC_SAMSUNG_PWM
	select COMMON_CLK
	select CPU_V6K
	select GENERIC_CLOCKEVENTS
	select GPIO_SAMSUNG
	select HAVE_S3C2410_I2C if I2C
	select HAVE_S3C2410_WATCHDOG if WATCHDOG
	select HAVE_TCM
	select NEED_MACH_GPIO_H
	select NO_IOPORT
	select PLAT_SAMSUNG
	select PM_GENERIC_DOMAINS
	select S3C_DEV_NAND
	select S3C_GPIO_TRACK
	select SAMSUNG_ATAGS
	select SAMSUNG_GPIOLIB_4BIT
	select SAMSUNG_WAKEMASK
	select SAMSUNG_WDT_RESET
	select USB_ARCH_HAS_OHCI
	help
	  Samsung S3C64XX series based systems

config ARCH_S5P64X0
	bool "Samsung S5P6440 S5P6450"
	select CLKDEV_LOOKUP
	select CLKSRC_SAMSUNG_PWM
	select CPU_V6
	select GENERIC_CLOCKEVENTS
	select GPIO_SAMSUNG
	select HAVE_S3C2410_I2C if I2C
	select HAVE_S3C2410_WATCHDOG if WATCHDOG
	select HAVE_S3C_RTC if RTC_CLASS
	select NEED_MACH_GPIO_H
	select SAMSUNG_ATAGS
	select SAMSUNG_WDT_RESET
	help
	  Samsung S5P64X0 CPU based systems, such as the Samsung SMDK6440,
	  SMDK6450.

config ARCH_S5PC100
	bool "Samsung S5PC100"
	select ARCH_REQUIRE_GPIOLIB
	select CLKDEV_LOOKUP
	select CLKSRC_SAMSUNG_PWM
	select CPU_V7
	select GENERIC_CLOCKEVENTS
	select GPIO_SAMSUNG
	select HAVE_S3C2410_I2C if I2C
	select HAVE_S3C2410_WATCHDOG if WATCHDOG
	select HAVE_S3C_RTC if RTC_CLASS
	select NEED_MACH_GPIO_H
	select SAMSUNG_ATAGS
	select SAMSUNG_WDT_RESET
	help
	  Samsung S5PC100 series based systems

config ARCH_S5PV210
	bool "Samsung S5PV210/S5PC110"
	select ARCH_HAS_CPUFREQ
	select ARCH_HAS_HOLES_MEMORYMODEL
	select ARCH_SPARSEMEM_ENABLE
	select CLKDEV_LOOKUP
	select CLKSRC_SAMSUNG_PWM
	select CPU_V7
	select GENERIC_CLOCKEVENTS
	select GPIO_SAMSUNG
	select HAVE_S3C2410_I2C if I2C
	select HAVE_S3C2410_WATCHDOG if WATCHDOG
	select HAVE_S3C_RTC if RTC_CLASS
	select NEED_MACH_GPIO_H
	select NEED_MACH_MEMORY_H
	select SAMSUNG_ATAGS
	help
	  Samsung S5PV210/S5PC110 series based systems

config ARCH_EXYNOS
	bool "Samsung EXYNOS"
	select ARCH_HAS_CPUFREQ
	select ARCH_HAS_HOLES_MEMORYMODEL
	select ARCH_REQUIRE_GPIOLIB
	select ARCH_SPARSEMEM_ENABLE
	select ARM_GIC
	select COMMON_CLK
	select CPU_V7
	select GENERIC_CLOCKEVENTS
	select HAVE_S3C2410_I2C if I2C
	select HAVE_S3C2410_WATCHDOG if WATCHDOG
	select HAVE_S3C_RTC if RTC_CLASS
	select NEED_MACH_MEMORY_H
	select SPARSE_IRQ
	select USE_OF
	help
	  Support for SAMSUNG's EXYNOS SoCs (EXYNOS4/5)

config ARCH_DAVINCI
	bool "TI DaVinci"
	select ARCH_HAS_HOLES_MEMORYMODEL
	select ARCH_REQUIRE_GPIOLIB
	select CLKDEV_LOOKUP
	select GENERIC_ALLOCATOR
	select GENERIC_CLOCKEVENTS
	select GENERIC_IRQ_CHIP
	select HAVE_IDE
	select TI_PRIV_EDMA
	select USE_OF
	select ZONE_DMA
	help
	  Support for TI's DaVinci platform.

config ARCH_OMAP1
	bool "TI OMAP1"
	depends on MMU
	select ARCH_HAS_CPUFREQ
	select ARCH_HAS_HOLES_MEMORYMODEL
	select ARCH_OMAP
	select ARCH_REQUIRE_GPIOLIB
	select CLKDEV_LOOKUP
	select CLKSRC_MMIO
	select GENERIC_CLOCKEVENTS
	select GENERIC_IRQ_CHIP
	select HAVE_IDE
	select IRQ_DOMAIN
	select NEED_MACH_IO_H if PCCARD
	select NEED_MACH_MEMORY_H
	help
	  Support for older TI OMAP1 (omap7xx, omap15xx or omap16xx)

endchoice

menu "Multiple platform selection"
	depends on ARCH_MULTIPLATFORM

comment "CPU Core family selection"

config ARCH_MULTI_V4T
	bool "ARMv4T based platforms (ARM720T, ARM920T, ...)"
	depends on !ARCH_MULTI_V6_V7
	select ARCH_MULTI_V4_V5
	select CPU_ARM920T if !(CPU_ARM7TDMI || CPU_ARM720T || \
		CPU_ARM740T || CPU_ARM9TDMI || CPU_ARM922T || \
		CPU_ARM925T || CPU_ARM940T)

config ARCH_MULTI_V5
	bool "ARMv5 based platforms (ARM926T, XSCALE, PJ1, ...)"
	depends on !ARCH_MULTI_V6_V7
	select ARCH_MULTI_V4_V5
	select CPU_ARM926T if (!CPU_ARM946E || CPU_ARM1020 || \
		CPU_ARM1020E || CPU_ARM1022 || CPU_ARM1026 || \
		CPU_XSCALE || CPU_XSC3 || CPU_MOHAWK || CPU_FEROCEON)

config ARCH_MULTI_V4_V5
	bool

config ARCH_MULTI_V6
	bool "ARMv6 based platforms (ARM11)"
	select ARCH_MULTI_V6_V7
	select CPU_V6

config ARCH_MULTI_V7
	bool "ARMv7 based platforms (Cortex-A, PJ4, Scorpion, Krait)"
	default y
	select ARCH_MULTI_V6_V7
	select CPU_V7

config ARCH_MULTI_V6_V7
	bool

config ARCH_MULTI_CPU_AUTO
	def_bool !(ARCH_MULTI_V4 || ARCH_MULTI_V4T || ARCH_MULTI_V6_V7)
	select ARCH_MULTI_V5

endmenu

#
# This is sorted alphabetically by mach-* pathname.  However, plat-*
# Kconfigs may be included either alphabetically (according to the
# plat- suffix) or along side the corresponding mach-* source.
#
source "arch/arm/mach-mvebu/Kconfig"

source "arch/arm/mach-at91/Kconfig"

source "arch/arm/mach-bcm/Kconfig"

source "arch/arm/mach-bcm2835/Kconfig"

source "arch/arm/mach-clps711x/Kconfig"

source "arch/arm/mach-cns3xxx/Kconfig"

source "arch/arm/mach-davinci/Kconfig"

source "arch/arm/mach-dove/Kconfig"

source "arch/arm/mach-ep93xx/Kconfig"

source "arch/arm/mach-footbridge/Kconfig"

source "arch/arm/mach-gemini/Kconfig"

source "arch/arm/mach-highbank/Kconfig"

source "arch/arm/mach-integrator/Kconfig"

source "arch/arm/mach-iop32x/Kconfig"

source "arch/arm/mach-iop33x/Kconfig"

source "arch/arm/mach-iop13xx/Kconfig"

source "arch/arm/mach-ixp4xx/Kconfig"

source "arch/arm/mach-keystone/Kconfig"

source "arch/arm/mach-kirkwood/Kconfig"

source "arch/arm/mach-ks8695/Kconfig"

source "arch/arm/mach-msm/Kconfig"

source "arch/arm/mach-mv78xx0/Kconfig"

source "arch/arm/mach-imx/Kconfig"

source "arch/arm/mach-mxs/Kconfig"

source "arch/arm/mach-netx/Kconfig"

source "arch/arm/mach-nomadik/Kconfig"

source "arch/arm/mach-nspire/Kconfig"

source "arch/arm/plat-omap/Kconfig"

source "arch/arm/mach-omap1/Kconfig"

source "arch/arm/mach-omap2/Kconfig"

source "arch/arm/mach-orion5x/Kconfig"

source "arch/arm/mach-picoxcell/Kconfig"

source "arch/arm/mach-pxa/Kconfig"
source "arch/arm/plat-pxa/Kconfig"

source "arch/arm/mach-mmp/Kconfig"

source "arch/arm/mach-realview/Kconfig"

source "arch/arm/mach-rockchip/Kconfig"

source "arch/arm/mach-sa1100/Kconfig"

source "arch/arm/plat-samsung/Kconfig"

source "arch/arm/mach-socfpga/Kconfig"

source "arch/arm/mach-spear/Kconfig"

source "arch/arm/mach-sti/Kconfig"

source "arch/arm/mach-s3c24xx/Kconfig"

source "arch/arm/mach-s3c64xx/Kconfig"

source "arch/arm/mach-s5p64x0/Kconfig"

source "arch/arm/mach-s5pc100/Kconfig"

source "arch/arm/mach-s5pv210/Kconfig"

source "arch/arm/mach-exynos/Kconfig"

source "arch/arm/mach-shmobile/Kconfig"

source "arch/arm/mach-sunxi/Kconfig"

source "arch/arm/mach-prima2/Kconfig"

source "arch/arm/mach-tegra/Kconfig"

source "arch/arm/mach-u300/Kconfig"

source "arch/arm/mach-ux500/Kconfig"

source "arch/arm/mach-versatile/Kconfig"

source "arch/arm/mach-vexpress/Kconfig"
source "arch/arm/plat-versatile/Kconfig"

source "arch/arm/mach-virt/Kconfig"

source "arch/arm/mach-vt8500/Kconfig"

source "arch/arm/mach-w90x900/Kconfig"

source "arch/arm/mach-zynq/Kconfig"

# Definitions to make life easier
config ARCH_ACORN
	bool

config PLAT_IOP
	bool
	select GENERIC_CLOCKEVENTS

config PLAT_ORION
	bool
	select CLKSRC_MMIO
	select COMMON_CLK
	select GENERIC_IRQ_CHIP
	select IRQ_DOMAIN

config PLAT_ORION_LEGACY
	bool
	select PLAT_ORION

config PLAT_PXA
	bool

config PLAT_VERSATILE
	bool

config ARM_TIMER_SP804
	bool
	select CLKSRC_MMIO
	select CLKSRC_OF if OF

source arch/arm/mm/Kconfig

config ARM_NR_BANKS
	int
	default 16 if ARCH_EP93XX
	default 8

config IWMMXT
	bool "Enable iWMMXt support" if !CPU_PJ4
	depends on CPU_XSCALE || CPU_XSC3 || CPU_MOHAWK || CPU_PJ4
	default y if PXA27x || PXA3xx || ARCH_MMP || CPU_PJ4
	help
	  Enable support for iWMMXt context switching at run time if
	  running on a CPU that supports it.

config MULTI_IRQ_HANDLER
	bool
	help
	  Allow each machine to specify it's own IRQ handler at run time.

if !MMU
source "arch/arm/Kconfig-nommu"
endif

config PJ4B_ERRATA_4742
	bool "PJ4B Errata 4742: IDLE Wake Up Commands can Cause the CPU Core to Cease Operation"
	depends on CPU_PJ4B && MACH_ARMADA_370
	default y
	help
	  When coming out of either a Wait for Interrupt (WFI) or a Wait for
	  Event (WFE) IDLE states, a specific timing sensitivity exists between
	  the retiring WFI/WFE instructions and the newly issued subsequent
	  instructions.  This sensitivity can result in a CPU hang scenario.
	  Workaround:
	  The software must insert either a Data Synchronization Barrier (DSB)
	  or Data Memory Barrier (DMB) command immediately after the WFI/WFE
	  instruction

config ARM_ERRATA_326103
	bool "ARM errata: FSR write bit incorrect on a SWP to read-only memory"
	depends on CPU_V6
	help
	  Executing a SWP instruction to read-only memory does not set bit 11
	  of the FSR on the ARM 1136 prior to r1p0. This causes the kernel to
	  treat the access as a read, preventing a COW from occurring and
	  causing the faulting task to livelock.

config ARM_ERRATA_411920
	bool "ARM errata: Invalidation of the Instruction Cache operation can fail"
	depends on CPU_V6 || CPU_V6K
	help
	  Invalidation of the Instruction Cache operation can
	  fail. This erratum is present in 1136 (before r1p4), 1156 and 1176.
	  It does not affect the MPCore. This option enables the ARM Ltd.
	  recommended workaround.

config ARM_ERRATA_430973
	bool "ARM errata: Stale prediction on replaced interworking branch"
	depends on CPU_V7
	help
	  This option enables the workaround for the 430973 Cortex-A8
	  (r1p0..r1p2) erratum. If a code sequence containing an ARM/Thumb
	  interworking branch is replaced with another code sequence at the
	  same virtual address, whether due to self-modifying code or virtual
	  to physical address re-mapping, Cortex-A8 does not recover from the
	  stale interworking branch prediction. This results in Cortex-A8
	  executing the new code sequence in the incorrect ARM or Thumb state.
	  The workaround enables the BTB/BTAC operations by setting ACTLR.IBE
	  and also flushes the branch target cache at every context switch.
	  Note that setting specific bits in the ACTLR register may not be
	  available in non-secure mode.

config ARM_ERRATA_458693
	bool "ARM errata: Processor deadlock when a false hazard is created"
	depends on CPU_V7
	depends on !ARCH_MULTIPLATFORM
	help
	  This option enables the workaround for the 458693 Cortex-A8 (r2p0)
	  erratum. For very specific sequences of memory operations, it is
	  possible for a hazard condition intended for a cache line to instead
	  be incorrectly associated with a different cache line. This false
	  hazard might then cause a processor deadlock. The workaround enables
	  the L1 caching of the NEON accesses and disables the PLD instruction
	  in the ACTLR register. Note that setting specific bits in the ACTLR
	  register may not be available in non-secure mode.

config ARM_ERRATA_460075
	bool "ARM errata: Data written to the L2 cache can be overwritten with stale data"
	depends on CPU_V7
	depends on !ARCH_MULTIPLATFORM
	help
	  This option enables the workaround for the 460075 Cortex-A8 (r2p0)
	  erratum. Any asynchronous access to the L2 cache may encounter a
	  situation in which recent store transactions to the L2 cache are lost
	  and overwritten with stale memory contents from external memory. The
	  workaround disables the write-allocate mode for the L2 cache via the
	  ACTLR register. Note that setting specific bits in the ACTLR register
	  may not be available in non-secure mode.

config ARM_ERRATA_742230
	bool "ARM errata: DMB operation may be faulty"
	depends on CPU_V7 && SMP
	depends on !ARCH_MULTIPLATFORM
	help
	  This option enables the workaround for the 742230 Cortex-A9
	  (r1p0..r2p2) erratum. Under rare circumstances, a DMB instruction
	  between two write operations may not ensure the correct visibility
	  ordering of the two writes. This workaround sets a specific bit in
	  the diagnostic register of the Cortex-A9 which causes the DMB
	  instruction to behave as a DSB, ensuring the correct behaviour of
	  the two writes.

config ARM_ERRATA_742231
	bool "ARM errata: Incorrect hazard handling in the SCU may lead to data corruption"
	depends on CPU_V7 && SMP
	depends on !ARCH_MULTIPLATFORM
	help
	  This option enables the workaround for the 742231 Cortex-A9
	  (r2p0..r2p2) erratum. Under certain conditions, specific to the
	  Cortex-A9 MPCore micro-architecture, two CPUs working in SMP mode,
	  accessing some data located in the same cache line, may get corrupted
	  data due to bad handling of the address hazard when the line gets
	  replaced from one of the CPUs at the same time as another CPU is
	  accessing it. This workaround sets specific bits in the diagnostic
	  register of the Cortex-A9 which reduces the linefill issuing
	  capabilities of the processor.

config PL310_ERRATA_588369
	bool "PL310 errata: Clean & Invalidate maintenance operations do not invalidate clean lines"
	depends on CACHE_L2X0
	help
	   The PL310 L2 cache controller implements three types of Clean &
	   Invalidate maintenance operations: by Physical Address
	   (offset 0x7F0), by Index/Way (0x7F8) and by Way (0x7FC).
	   They are architecturally defined to behave as the execution of a
	   clean operation followed immediately by an invalidate operation,
	   both performing to the same memory location. This functionality
	   is not correctly implemented in PL310 as clean lines are not
	   invalidated as a result of these operations.

config ARM_ERRATA_643719
	bool "ARM errata: LoUIS bit field in CLIDR register is incorrect"
	depends on CPU_V7 && SMP
	help
	  This option enables the workaround for the 643719 Cortex-A9 (prior to
	  r1p0) erratum. On affected cores the LoUIS bit field of the CLIDR
	  register returns zero when it should return one. The workaround
	  corrects this value, ensuring cache maintenance operations which use
	  it behave as intended and avoiding data corruption.

config ARM_ERRATA_720789
	bool "ARM errata: TLBIASIDIS and TLBIMVAIS operations can broadcast a faulty ASID"
	depends on CPU_V7
	help
	  This option enables the workaround for the 720789 Cortex-A9 (prior to
	  r2p0) erratum. A faulty ASID can be sent to the other CPUs for the
	  broadcasted CP15 TLB maintenance operations TLBIASIDIS and TLBIMVAIS.
	  As a consequence of this erratum, some TLB entries which should be
	  invalidated are not, resulting in an incoherency in the system page
	  tables. The workaround changes the TLB flushing routines to invalidate
	  entries regardless of the ASID.

config PL310_ERRATA_727915
	bool "PL310 errata: Background Clean & Invalidate by Way operation can cause data corruption"
	depends on CACHE_L2X0
	help
	  PL310 implements the Clean & Invalidate by Way L2 cache maintenance
	  operation (offset 0x7FC). This operation runs in background so that
	  PL310 can handle normal accesses while it is in progress. Under very
	  rare circumstances, due to this erratum, write data can be lost when
	  PL310 treats a cacheable write transaction during a Clean &
	  Invalidate by Way operation.

config ARM_ERRATA_743622
	bool "ARM errata: Faulty hazard checking in the Store Buffer may lead to data corruption"
	depends on CPU_V7
	depends on !ARCH_MULTIPLATFORM
	help
	  This option enables the workaround for the 743622 Cortex-A9
	  (r2p*) erratum. Under very rare conditions, a faulty
	  optimisation in the Cortex-A9 Store Buffer may lead to data
	  corruption. This workaround sets a specific bit in the diagnostic
	  register of the Cortex-A9 which disables the Store Buffer
	  optimisation, preventing the defect from occurring. This has no
	  visible impact on the overall performance or power consumption of the
	  processor.

config ARM_ERRATA_751472
	bool "ARM errata: Interrupted ICIALLUIS may prevent completion of broadcasted operation"
	depends on CPU_V7
	depends on !ARCH_MULTIPLATFORM
	help
	  This option enables the workaround for the 751472 Cortex-A9 (prior
	  to r3p0) erratum. An interrupted ICIALLUIS operation may prevent the
	  completion of a following broadcasted operation if the second
	  operation is received by a CPU before the ICIALLUIS has completed,
	  potentially leading to corrupted entries in the cache or TLB.

config PL310_ERRATA_753970
	bool "PL310 errata: cache sync operation may be faulty"
	depends on CACHE_PL310
	help
	  This option enables the workaround for the 753970 PL310 (r3p0) erratum.

	  Under some condition the effect of cache sync operation on
	  the store buffer still remains when the operation completes.
	  This means that the store buffer is always asked to drain and
	  this prevents it from merging any further writes. The workaround
	  is to replace the normal offset of cache sync operation (0x730)
	  by another offset targeting an unmapped PL310 register 0x740.
	  This has the same effect as the cache sync operation: store buffer
	  drain and waiting for all buffers empty.

config ARM_ERRATA_754322
	bool "ARM errata: possible faulty MMU translations following an ASID switch"
	depends on CPU_V7
	help
	  This option enables the workaround for the 754322 Cortex-A9 (r2p*,
	  r3p*) erratum. A speculative memory access may cause a page table walk
	  which starts prior to an ASID switch but completes afterwards. This
	  can populate the micro-TLB with a stale entry which may be hit with
	  the new ASID. This workaround places two dsb instructions in the mm
	  switching code so that no page table walks can cross the ASID switch.

config ARM_ERRATA_754327
	bool "ARM errata: no automatic Store Buffer drain"
	depends on CPU_V7 && SMP
	help
	  This option enables the workaround for the 754327 Cortex-A9 (prior to
	  r2p0) erratum. The Store Buffer does not have any automatic draining
	  mechanism and therefore a livelock may occur if an external agent
	  continuously polls a memory location waiting to observe an update.
	  This workaround defines cpu_relax() as smp_mb(), preventing correctly
	  written polling loops from denying visibility of updates to memory.

config ARM_ERRATA_364296
	bool "ARM errata: Possible cache data corruption with hit-under-miss enabled"
	depends on CPU_V6
	help
	  This options enables the workaround for the 364296 ARM1136
	  r0p2 erratum (possible cache data corruption with
	  hit-under-miss enabled). It sets the undocumented bit 31 in
	  the auxiliary control register and the FI bit in the control
	  register, thus disabling hit-under-miss without putting the
	  processor into full low interrupt latency mode. ARM11MPCore
	  is not affected.

config ARM_ERRATA_764369
	bool "ARM errata: Data cache line maintenance operation by MVA may not succeed"
	depends on CPU_V7 && SMP
	help
	  This option enables the workaround for erratum 764369
	  affecting Cortex-A9 MPCore with two or more processors (all
	  current revisions). Under certain timing circumstances, a data
	  cache line maintenance operation by MVA targeting an Inner
	  Shareable memory region may fail to proceed up to either the
	  Point of Coherency or to the Point of Unification of the
	  system. This workaround adds a DSB instruction before the
	  relevant cache maintenance functions and sets a specific bit
	  in the diagnostic control register of the SCU.

config PL310_ERRATA_769419
	bool "PL310 errata: no automatic Store Buffer drain"
	depends on CACHE_L2X0
	help
	  On revisions of the PL310 prior to r3p2, the Store Buffer does
	  not automatically drain. This can cause normal, non-cacheable
	  writes to be retained when the memory system is idle, leading
	  to suboptimal I/O performance for drivers using coherent DMA.
	  This option adds a write barrier to the cpu_idle loop so that,
	  on systems with an outer cache, the store buffer is drained
	  explicitly.

config ARM_ERRATA_775420
       bool "ARM errata: A data cache maintenance operation which aborts, might lead to deadlock"
       depends on CPU_V7
       help
	 This option enables the workaround for the 775420 Cortex-A9 (r2p2,
	 r2p6,r2p8,r2p10,r3p0) erratum. In case a date cache maintenance
	 operation aborts with MMU exception, it might cause the processor
	 to deadlock. This workaround puts DSB before executing ISB if
	 an abort may occur on cache maintenance.

config ARM_ERRATA_798181
	bool "ARM errata: TLBI/DSB failure on Cortex-A15"
	depends on CPU_V7 && SMP
	help
	  On Cortex-A15 (r0p0..r3p2) the TLBI*IS/DSB operations are not
	  adequately shooting down all use of the old entries. This
	  option enables the Linux kernel workaround for this erratum
	  which sends an IPI to the CPUs that are running the same ASID
	  as the one being invalidated.

config ARM_ERRATA_773022
	bool "ARM errata: incorrect instructions may be executed from loop buffer"
	depends on CPU_V7
	help
	  This option enables the workaround for the 773022 Cortex-A15
	  (up to r0p4) erratum. In certain rare sequences of code, the
	  loop buffer may deliver incorrect instructions. This
	  workaround disables the loop buffer to avoid the erratum.

endmenu

source "arch/arm/common/Kconfig"

menu "Bus support"

config ARM_AMBA
	bool

config ISA
	bool
	help
	  Find out whether you have ISA slots on your motherboard.  ISA is the
	  name of a bus system, i.e. the way the CPU talks to the other stuff
	  inside your box.  Other bus systems are PCI, EISA, MicroChannel
	  (MCA) or VESA.  ISA is an older system, now being displaced by PCI;
	  newer boards don't support it.  If you have ISA, say Y, otherwise N.

# Select ISA DMA controller support
config ISA_DMA
	bool
	select ISA_DMA_API

# Select ISA DMA interface
config ISA_DMA_API
	bool

config PCI
	bool "PCI support" if MIGHT_HAVE_PCI
	help
	  Find out whether you have a PCI motherboard. PCI is the name of a
	  bus system, i.e. the way the CPU talks to the other stuff inside
	  your box. Other bus systems are ISA, EISA, MicroChannel (MCA) or
	  VESA. If you have PCI, say Y, otherwise N.

config PCI_DOMAINS
	bool
	depends on PCI

config PCI_NANOENGINE
	bool "BSE nanoEngine PCI support"
	depends on SA1100_NANOENGINE
	help
	  Enable PCI on the BSE nanoEngine board.

config PCI_SYSCALL
	def_bool PCI

config PCI_HOST_ITE8152
	bool
	depends on PCI && MACH_ARMCORE
	default y
	select DMABOUNCE

source "drivers/pci/Kconfig"
source "drivers/pci/pcie/Kconfig"

source "drivers/pcmcia/Kconfig"

endmenu

menu "Kernel Features"

config HAVE_SMP
	bool
	help
	  This option should be selected by machines which have an SMP-
	  capable CPU.

	  The only effect of this option is to make the SMP-related
	  options available to the user for configuration.

config SMP
	bool "Symmetric Multi-Processing"
	depends on CPU_V6K || CPU_V7
	depends on GENERIC_CLOCKEVENTS
	depends on HAVE_SMP
	depends on MMU || ARM_MPU
	select USE_GENERIC_SMP_HELPERS
	help
	  This enables support for systems with more than one CPU. If you have
	  a system with only one CPU, like most personal computers, say N. If
	  you have a system with more than one CPU, say Y.

	  If you say N here, the kernel will run on single and multiprocessor
	  machines, but will use only one CPU of a multiprocessor machine. If
	  you say Y here, the kernel will run on many, but not all, single
	  processor machines. On a single processor machine, the kernel will
	  run faster if you say N here.

	  See also <file:Documentation/x86/i386/IO-APIC.txt>,
	  <file:Documentation/nmi_watchdog.txt> and the SMP-HOWTO available at
	  <http://tldp.org/HOWTO/SMP-HOWTO.html>.

	  If you don't know what to do here, say N.

config SMP_ON_UP
	bool "Allow booting SMP kernel on uniprocessor systems (EXPERIMENTAL)"
	depends on SMP && !XIP_KERNEL && MMU
	default y
	help
	  SMP kernels contain instructions which fail on non-SMP processors.
	  Enabling this option allows the kernel to modify itself to make
	  these instructions safe.  Disabling it allows about 1K of space
	  savings.

	  If you don't know what to do here, say Y.

config ARM_CPU_TOPOLOGY
	bool "Support cpu topology definition"
	depends on SMP && CPU_V7
	default y
	help
	  Support ARM cpu topology definition. The MPIDR register defines
	  affinity between processors which is then used to describe the cpu
	  topology of an ARM System.

config SCHED_MC
	bool "Multi-core scheduler support"
	depends on ARM_CPU_TOPOLOGY
	help
	  Multi-core scheduler support improves the CPU scheduler's decision
	  making when dealing with multi-core CPU chips at a cost of slightly
	  increased overhead in some places. If unsure say N here.

config SCHED_SMT
	bool "SMT scheduler support"
	depends on ARM_CPU_TOPOLOGY
	help
	  Improves the CPU scheduler's decision making when dealing with
	  MultiThreading at a cost of slightly increased overhead in some
	  places. If unsure say N here.

config HAVE_ARM_SCU
	bool
	help
	  This option enables support for the ARM system coherency unit

config HAVE_ARM_ARCH_TIMER
	bool "Architected timer support"
	depends on CPU_V7
	select ARM_ARCH_TIMER
	help
	  This option enables support for the ARM architected timer

config HAVE_ARM_TWD
	bool
	depends on SMP
	select CLKSRC_OF if OF
	help
	  This options enables support for the ARM timer and watchdog unit

config MCPM
	bool "Multi-Cluster Power Management"
	depends on CPU_V7 && SMP
	help
	  This option provides the common power management infrastructure
	  for (multi-)cluster based systems, such as big.LITTLE based
	  systems.

config BIG_LITTLE
	bool "big.LITTLE support (Experimental)"
	depends on CPU_V7 && SMP
	select MCPM
	help
	  This option enables support selections for the big.LITTLE
	  system architecture.

config BL_SWITCHER
	bool "big.LITTLE switcher support"
	depends on BIG_LITTLE && MCPM && HOTPLUG_CPU
	select CPU_PM
	select ARM_CPU_SUSPEND
	help
	  The big.LITTLE "switcher" provides the core functionality to
	  transparently handle transition between a cluster of A15's
	  and a cluster of A7's in a big.LITTLE system.

config BL_SWITCHER_DUMMY_IF
	tristate "Simple big.LITTLE switcher user interface"
	depends on BL_SWITCHER && DEBUG_KERNEL
	help
	  This is a simple and dummy char dev interface to control
	  the big.LITTLE switcher core code.  It is meant for
	  debugging purposes only.

choice
	prompt "Memory split"
	default VMSPLIT_3G
	help
	  Select the desired split between kernel and user memory.

	  If you are not absolutely sure what you are doing, leave this
	  option alone!

	config VMSPLIT_3G
		bool "3G/1G user/kernel split"
	config VMSPLIT_2G
		bool "2G/2G user/kernel split"
	config VMSPLIT_1G
		bool "1G/3G user/kernel split"
endchoice

config PAGE_OFFSET
	hex
	default 0x40000000 if VMSPLIT_1G
	default 0x80000000 if VMSPLIT_2G
	default 0xC0000000

config NR_CPUS
	int "Maximum number of CPUs (2-32)"
	range 2 32
	depends on SMP
	default "4"

config HOTPLUG_CPU
	bool "Support for hot-pluggable CPUs"
	depends on SMP
	help
	  Say Y here to experiment with turning CPUs off and on.  CPUs
	  can be controlled through /sys/devices/system/cpu.

config ARM_PSCI
	bool "Support for the ARM Power State Coordination Interface (PSCI)"
	depends on CPU_V7
	help
	  Say Y here if you want Linux to communicate with system firmware
	  implementing the PSCI specification for CPU-centric power
	  management operations described in ARM document number ARM DEN
	  0022A ("Power State Coordination Interface System Software on
	  ARM processors").

# The GPIO number here must be sorted by descending number. In case of
# a multiplatform kernel, we just want the highest value required by the
# selected platforms.
config ARCH_NR_GPIO
	int
	default 1024 if ARCH_SHMOBILE || ARCH_TEGRA
	default 512 if ARCH_EXYNOS || ARCH_KEYSTONE || SOC_OMAP5 || SOC_DRA7XX
	default 392 if ARCH_U8500
	default 352 if ARCH_VT8500
	default 288 if ARCH_SUNXI
	default 264 if MACH_H4700
	default 0
	help
	  Maximum number of GPIOs in the system.

	  If unsure, leave the default value.

source kernel/Kconfig.preempt

config HZ_FIXED
	int
	default 200 if ARCH_EBSA110 || ARCH_S3C24XX || ARCH_S5P64X0 || \
		ARCH_S5PV210 || ARCH_EXYNOS4
	default AT91_TIMER_HZ if ARCH_AT91
	default SHMOBILE_TIMER_HZ if ARCH_SHMOBILE
	default 0

choice
	depends on HZ_FIXED = 0
	prompt "Timer frequency"

config HZ_100
	bool "100 Hz"

config HZ_200
	bool "200 Hz"

config HZ_250
	bool "250 Hz"

config HZ_300
	bool "300 Hz"

config HZ_500
	bool "500 Hz"

config HZ_1000
	bool "1000 Hz"

endchoice

config HZ
	int
	default HZ_FIXED if HZ_FIXED != 0
	default 100 if HZ_100
	default 200 if HZ_200
	default 250 if HZ_250
	default 300 if HZ_300
	default 500 if HZ_500
	default 1000

config SCHED_HRTICK
	def_bool HIGH_RES_TIMERS

config SCHED_HRTICK
	def_bool HIGH_RES_TIMERS

config THUMB2_KERNEL
	bool "Compile the kernel in Thumb-2 mode" if !CPU_THUMBONLY
	depends on (CPU_V7 || CPU_V7M) && !CPU_V6 && !CPU_V6K
	default y if CPU_THUMBONLY
	select AEABI
	select ARM_ASM_UNIFIED
	select ARM_UNWIND
	help
	  By enabling this option, the kernel will be compiled in
	  Thumb-2 mode. A compiler/assembler that understand the unified
	  ARM-Thumb syntax is needed.

	  If unsure, say N.

config THUMB2_AVOID_R_ARM_THM_JUMP11
	bool "Work around buggy Thumb-2 short branch relocations in gas"
	depends on THUMB2_KERNEL && MODULES
	default y
	help
	  Various binutils versions can resolve Thumb-2 branches to
	  locally-defined, preemptible global symbols as short-range "b.n"
	  branch instructions.

	  This is a problem, because there's no guarantee the final
	  destination of the symbol, or any candidate locations for a
	  trampoline, are within range of the branch.  For this reason, the
	  kernel does not support fixing up the R_ARM_THM_JUMP11 (102)
	  relocation in modules at all, and it makes little sense to add
	  support.

	  The symptom is that the kernel fails with an "unsupported
	  relocation" error when loading some modules.

	  Until fixed tools are available, passing
	  -fno-optimize-sibling-calls to gcc should prevent gcc generating
	  code which hits this problem, at the cost of a bit of extra runtime
	  stack usage in some cases.

	  The problem is described in more detail at:
	      https://bugs.launchpad.net/binutils-linaro/+bug/725126

	  Only Thumb-2 kernels are affected.

	  Unless you are sure your tools don't have this problem, say Y.

config ARM_ASM_UNIFIED
	bool

config AEABI
	bool "Use the ARM EABI to compile the kernel"
	help
	  This option allows for the kernel to be compiled using the latest
	  ARM ABI (aka EABI).  This is only useful if you are using a user
	  space environment that is also compiled with EABI.

	  Since there are major incompatibilities between the legacy ABI and
	  EABI, especially with regard to structure member alignment, this
	  option also changes the kernel syscall calling convention to
	  disambiguate both ABIs and allow for backward compatibility support
	  (selected with CONFIG_OABI_COMPAT).

	  To use this you need GCC version 4.0.0 or later.

config OABI_COMPAT
	bool "Allow old ABI binaries to run with this kernel (EXPERIMENTAL)"
	depends on AEABI && !THUMB2_KERNEL
	default y
	help
	  This option preserves the old syscall interface along with the
	  new (ARM EABI) one. It also provides a compatibility layer to
	  intercept syscalls that have structure arguments which layout
	  in memory differs between the legacy ABI and the new ARM EABI
	  (only for non "thumb" binaries). This option adds a tiny
	  overhead to all syscalls and produces a slightly larger kernel.
	  If you know you'll be using only pure EABI user space then you
	  can say N here. If this option is not selected and you attempt
	  to execute a legacy ABI binary then the result will be
	  UNPREDICTABLE (in fact it can be predicted that it won't work
	  at all). If in doubt say Y.

config ARCH_HAS_HOLES_MEMORYMODEL
	bool

config ARCH_SPARSEMEM_ENABLE
	bool

config ARCH_SPARSEMEM_DEFAULT
	def_bool ARCH_SPARSEMEM_ENABLE

config ARCH_SELECT_MEMORY_MODEL
	def_bool ARCH_SPARSEMEM_ENABLE

config HAVE_ARCH_PFN_VALID
	def_bool ARCH_HAS_HOLES_MEMORYMODEL || !SPARSEMEM

config HIGHMEM
	bool "High Memory Support"
	depends on MMU
	help
	  The address space of ARM processors is only 4 Gigabytes large
	  and it has to accommodate user address space, kernel address
	  space as well as some memory mapped IO. That means that, if you
	  have a large amount of physical memory and/or IO, not all of the
	  memory can be "permanently mapped" by the kernel. The physical
	  memory that is not permanently mapped is called "high memory".

	  Depending on the selected kernel/user memory split, minimum
	  vmalloc space and actual amount of RAM, you may not need this
	  option which should result in a slightly faster kernel.

	  If unsure, say n.

config HIGHPTE
	bool "Allocate 2nd-level pagetables from highmem"
	depends on HIGHMEM

config HW_PERF_EVENTS
	bool "Enable hardware performance counter support for perf events"
	depends on PERF_EVENTS
	default y
	help
	  Enable hardware performance counter support for perf events. If
	  disabled, perf events will use software events only.

config SYS_SUPPORTS_HUGETLBFS
       def_bool y
       depends on ARM_LPAE

config HAVE_ARCH_TRANSPARENT_HUGEPAGE
       def_bool y
       depends on ARM_LPAE

config ARCH_WANT_GENERAL_HUGETLB
	def_bool y

source "mm/Kconfig"

config FORCE_MAX_ZONEORDER
	int "Maximum zone order" if ARCH_SHMOBILE
	range 11 64 if ARCH_SHMOBILE
	default "12" if SOC_AM33XX
	default "9" if SA1111 || ARCH_EFM32
	default "11"
	help
	  The kernel memory allocator divides physically contiguous memory
	  blocks into "zones", where each zone is a power of two number of
	  pages.  This option selects the largest power of two that the kernel
	  keeps in the memory allocator.  If you need to allocate very large
	  blocks of physically contiguous memory, then you may need to
	  increase this value.

	  This config option is actually maximum order plus one. For example,
	  a value of 11 means that the largest free memory block is 2^10 pages.

config ALIGNMENT_TRAP
	bool
	depends on CPU_CP15_MMU
	default y if !ARCH_EBSA110
	select HAVE_PROC_CPU if PROC_FS
	help
	  ARM processors cannot fetch/store information which is not
	  naturally aligned on the bus, i.e., a 4 byte fetch must start at an
	  address divisible by 4. On 32-bit ARM processors, these non-aligned
	  fetch/store instructions will be emulated in software if you say
	  here, which has a severe performance impact. This is necessary for
	  correct operation of some network protocols. With an IP-only
	  configuration it is safe to say N, otherwise say Y.

config UACCESS_WITH_MEMCPY
	bool "Use kernel mem{cpy,set}() for {copy_to,clear}_user()"
	depends on MMU
	default y if CPU_FEROCEON
	help
	  Implement faster copy_to_user and clear_user methods for CPU
	  cores where a 8-word STM instruction give significantly higher
	  memory write throughput than a sequence of individual 32bit stores.

	  A possible side effect is a slight increase in scheduling latency
	  between threads sharing the same address space if they invoke
	  such copy operations with large buffers.

	  However, if the CPU data cache is using a write-allocate mode,
	  this option is unlikely to provide any performance gain.

config SECCOMP
	bool
	prompt "Enable seccomp to safely compute untrusted bytecode"
	---help---
	  This kernel feature is useful for number crunching applications
	  that may need to compute untrusted bytecode during their
	  execution. By using pipes or other transports made available to
	  the process as file descriptors supporting the read/write
	  syscalls, it's possible to isolate those applications in
	  their own address space using seccomp. Once seccomp is
	  enabled via prctl(PR_SET_SECCOMP), it cannot be disabled
	  and the task is only allowed to execute a few safe syscalls
	  defined by each seccomp mode.

config CC_STACKPROTECTOR
	bool "Enable -fstack-protector buffer overflow detection (EXPERIMENTAL)"
	help
	  This option turns on the -fstack-protector GCC feature. This
	  feature puts, at the beginning of functions, a canary value on
	  the stack just before the return address, and validates
	  the value just before actually returning.  Stack based buffer
	  overflows (that need to overwrite this return address) now also
	  overwrite the canary, which gets detected and the attack is then
	  neutralized via a kernel panic.
	  This feature requires gcc version 4.2 or above.

config SWIOTLB
	def_bool y

config IOMMU_HELPER
	def_bool SWIOTLB

config XEN_DOM0
	def_bool y
	depends on XEN

config XEN
	bool "Xen guest support on ARM (EXPERIMENTAL)"
	depends on ARM && AEABI && OF
	depends on CPU_V7 && !CPU_V6
	depends on !GENERIC_ATOMIC64
	select ARM_PSCI
	select SWIOTLB_XEN
	help
	  Say Y if you want to run Linux in a Virtual Machine on Xen on ARM.

endmenu

menu "Boot options"

config USE_OF
	bool "Flattened Device Tree support"
	select IRQ_DOMAIN
	select OF
	select OF_EARLY_FLATTREE
	help
	  Include support for flattened device tree machine descriptions.

config ATAGS
	bool "Support for the traditional ATAGS boot data passing" if USE_OF
	default y
	help
	  This is the traditional way of passing data to the kernel at boot
	  time. If you are solely relying on the flattened device tree (or
	  the ARM_ATAG_DTB_COMPAT option) then you may unselect this option
	  to remove ATAGS support from your kernel binary.  If unsure,
	  leave this to y.

config DEPRECATED_PARAM_STRUCT
	bool "Provide old way to pass kernel parameters"
	depends on ATAGS
	help
	  This was deprecated in 2001 and announced to live on for 5 years.
	  Some old boot loaders still use this way.

# Compressed boot loader in ROM.  Yes, we really want to ask about
# TEXT and BSS so we preserve their values in the config files.
config ZBOOT_ROM_TEXT
	hex "Compressed ROM boot loader base address"
	default "0"
	help
	  The physical address at which the ROM-able zImage is to be
	  placed in the target.  Platforms which normally make use of
	  ROM-able zImage formats normally set this to a suitable
	  value in their defconfig file.

	  If ZBOOT_ROM is not enabled, this has no effect.

config ZBOOT_ROM_BSS
	hex "Compressed ROM boot loader BSS address"
	default "0"
	help
	  The base address of an area of read/write memory in the target
	  for the ROM-able zImage which must be available while the
	  decompressor is running. It must be large enough to hold the
	  entire decompressed kernel plus an additional 128 KiB.
	  Platforms which normally make use of ROM-able zImage formats
	  normally set this to a suitable value in their defconfig file.

	  If ZBOOT_ROM is not enabled, this has no effect.

config ZBOOT_ROM
	bool "Compressed boot loader in ROM/flash"
	depends on ZBOOT_ROM_TEXT != ZBOOT_ROM_BSS
	help
	  Say Y here if you intend to execute your compressed kernel image
	  (zImage) directly from ROM or flash.  If unsure, say N.

choice
	prompt "Include SD/MMC loader in zImage (EXPERIMENTAL)"
	depends on ZBOOT_ROM && ARCH_SH7372
	default ZBOOT_ROM_NONE
	help
	  Include experimental SD/MMC loading code in the ROM-able zImage.
	  With this enabled it is possible to write the ROM-able zImage
	  kernel image to an MMC or SD card and boot the kernel straight
	  from the reset vector. At reset the processor Mask ROM will load
	  the first part of the ROM-able zImage which in turn loads the
	  rest the kernel image to RAM.

config ZBOOT_ROM_NONE
	bool "No SD/MMC loader in zImage (EXPERIMENTAL)"
	help
	  Do not load image from SD or MMC

config ZBOOT_ROM_MMCIF
	bool "Include MMCIF loader in zImage (EXPERIMENTAL)"
	help
	  Load image from MMCIF hardware block.

config ZBOOT_ROM_SH_MOBILE_SDHI
	bool "Include SuperH Mobile SDHI loader in zImage (EXPERIMENTAL)"
	help
	  Load image from SDHI hardware block

endchoice

config ARM_APPENDED_DTB
	bool "Use appended device tree blob to zImage (EXPERIMENTAL)"
	depends on OF && !ZBOOT_ROM
	help
	  With this option, the boot code will look for a device tree binary
	  (DTB) appended to zImage
	  (e.g. cat zImage <filename>.dtb > zImage_w_dtb).

	  This is meant as a backward compatibility convenience for those
	  systems with a bootloader that can't be upgraded to accommodate
	  the documented boot protocol using a device tree.

	  Beware that there is very little in terms of protection against
	  this option being confused by leftover garbage in memory that might
	  look like a DTB header after a reboot if no actual DTB is appended
	  to zImage.  Do not leave this option active in a production kernel
	  if you don't intend to always append a DTB.  Proper passing of the
	  location into r2 of a bootloader provided DTB is always preferable
	  to this option.

config ARM_ATAG_DTB_COMPAT
	bool "Supplement the appended DTB with traditional ATAG information"
	depends on ARM_APPENDED_DTB
	help
	  Some old bootloaders can't be updated to a DTB capable one, yet
	  they provide ATAGs with memory configuration, the ramdisk address,
	  the kernel cmdline string, etc.  Such information is dynamically
	  provided by the bootloader and can't always be stored in a static
	  DTB.  To allow a device tree enabled kernel to be used with such
	  bootloaders, this option allows zImage to extract the information
	  from the ATAG list and store it at run time into the appended DTB.

choice
	prompt "Kernel command line type" if ARM_ATAG_DTB_COMPAT
	default ARM_ATAG_DTB_COMPAT_CMDLINE_FROM_BOOTLOADER

config ARM_ATAG_DTB_COMPAT_CMDLINE_FROM_BOOTLOADER
	bool "Use bootloader kernel arguments if available"
	help
	  Uses the command-line options passed by the boot loader instead of
	  the device tree bootargs property. If the boot loader doesn't provide
	  any, the device tree bootargs property will be used.

config ARM_ATAG_DTB_COMPAT_CMDLINE_EXTEND
	bool "Extend with bootloader kernel arguments"
	help
	  The command-line arguments provided by the boot loader will be
	  appended to the the device tree bootargs property.

endchoice

config CMDLINE
	string "Default kernel command string"
	default ""
	help
	  On some architectures (EBSA110 and CATS), there is currently no way
	  for the boot loader to pass arguments to the kernel. For these
	  architectures, you should supply some command-line options at build
	  time by entering them here. As a minimum, you should specify the
	  memory size and the root device (e.g., mem=64M root=/dev/nfs).

choice
	prompt "Kernel command line type" if CMDLINE != ""
	default CMDLINE_FROM_BOOTLOADER
	depends on ATAGS

config CMDLINE_FROM_BOOTLOADER
	bool "Use bootloader kernel arguments if available"
	help
	  Uses the command-line options passed by the boot loader. If
	  the boot loader doesn't provide any, the default kernel command
	  string provided in CMDLINE will be used.

config CMDLINE_EXTEND
	bool "Extend bootloader kernel arguments"
	help
	  The command-line arguments provided by the boot loader will be
	  appended to the default kernel command string.

config CMDLINE_FORCE
	bool "Always use the default kernel command string"
	help
	  Always use the default kernel command string, even if the boot
	  loader passes other arguments to the kernel.
	  This is useful if you cannot or don't want to change the
	  command-line options your boot loader passes to the kernel.
endchoice

config XIP_KERNEL
	bool "Kernel Execute-In-Place from ROM"
	depends on !ZBOOT_ROM && !ARM_LPAE && !ARCH_MULTIPLATFORM
	help
	  Execute-In-Place allows the kernel to run from non-volatile storage
	  directly addressable by the CPU, such as NOR flash. This saves RAM
	  space since the text section of the kernel is not loaded from flash
	  to RAM.  Read-write sections, such as the data section and stack,
	  are still copied to RAM.  The XIP kernel is not compressed since
	  it has to run directly from flash, so it will take more space to
	  store it.  The flash address used to link the kernel object files,
	  and for storing it, is configuration dependent. Therefore, if you
	  say Y here, you must know the proper physical address where to
	  store the kernel image depending on your own flash memory usage.

	  Also note that the make target becomes "make xipImage" rather than
	  "make zImage" or "make Image".  The final kernel binary to put in
	  ROM memory will be arch/arm/boot/xipImage.

	  If unsure, say N.

config XIP_PHYS_ADDR
	hex "XIP Kernel Physical Location"
	depends on XIP_KERNEL
	default "0x00080000"
	help
	  This is the physical address in your flash memory the kernel will
	  be linked for and stored to.  This address is dependent on your
	  own flash usage.

config KEXEC
	bool "Kexec system call (EXPERIMENTAL)"
	depends on (!SMP || PM_SLEEP_SMP)
	help
	  kexec is a system call that implements the ability to shutdown your
	  current kernel, and to start another kernel.  It is like a reboot
	  but it is independent of the system firmware.   And like a reboot
	  you can start any kernel with it, not just Linux.

	  It is an ongoing process to be certain the hardware in a machine
	  is properly shutdown, so do not be surprised if this code does not
	  initially work for you.

config ATAGS_PROC
	bool "Export atags in procfs"
	depends on ATAGS && KEXEC
	default y
	help
	  Should the atags used to boot the kernel be exported in an "atags"
	  file in procfs. Useful with kexec.

config CRASH_DUMP
	bool "Build kdump crash kernel (EXPERIMENTAL)"
	help
	  Generate crash dump after being started by kexec. This should
	  be normally only set in special crash dump kernels which are
	  loaded in the main kernel with kexec-tools into a specially
	  reserved region and then later executed after a crash by
	  kdump/kexec. The crash dump kernel must be compiled to a
	  memory address not used by the main kernel

	  For more details see Documentation/kdump/kdump.txt

config AUTO_ZRELADDR
	bool "Auto calculation of the decompressed kernel image address"
	depends on !ZBOOT_ROM
	help
	  ZRELADDR is the physical address where the decompressed kernel
	  image will be placed. If AUTO_ZRELADDR is selected, the address
	  will be determined at run-time by masking the current IP with
	  0xf8000000. This assumes the zImage being placed in the first 128MB
	  from start of memory.

endmenu

menu "CPU Power Management"

if ARCH_HAS_CPUFREQ
source "drivers/cpufreq/Kconfig"
endif

source "drivers/cpuidle/Kconfig"

endmenu

menu "Floating point emulation"

comment "At least one emulation must be selected"

config FPE_NWFPE
	bool "NWFPE math emulation"
	depends on (!AEABI || OABI_COMPAT) && !THUMB2_KERNEL
	---help---
	  Say Y to include the NWFPE floating point emulator in the kernel.
	  This is necessary to run most binaries. Linux does not currently
	  support floating point hardware so you need to say Y here even if
	  your machine has an FPA or floating point co-processor podule.

	  You may say N here if you are going to load the Acorn FPEmulator
	  early in the bootup.

config FPE_NWFPE_XP
	bool "Support extended precision"
	depends on FPE_NWFPE
	help
	  Say Y to include 80-bit support in the kernel floating-point
	  emulator.  Otherwise, only 32 and 64-bit support is compiled in.
	  Note that gcc does not generate 80-bit operations by default,
	  so in most cases this option only enlarges the size of the
	  floating point emulator without any good reason.

	  You almost surely want to say N here.

config FPE_FASTFPE
	bool "FastFPE math emulation (EXPERIMENTAL)"
	depends on (!AEABI || OABI_COMPAT) && !CPU_32v3
	---help---
	  Say Y here to include the FAST floating point emulator in the kernel.
	  This is an experimental much faster emulator which now also has full
	  precision for the mantissa.  It does not support any exceptions.
	  It is very simple, and approximately 3-6 times faster than NWFPE.

	  It should be sufficient for most programs.  It may be not suitable
	  for scientific calculations, but you have to check this for yourself.
	  If you do not feel you need a faster FP emulation you should better
	  choose NWFPE.

config VFP
	bool "VFP-format floating point maths"
	depends on CPU_V6 || CPU_V6K || CPU_ARM926T || CPU_V7 || CPU_FEROCEON
	help
	  Say Y to include VFP support code in the kernel. This is needed
	  if your hardware includes a VFP unit.

	  Please see <file:Documentation/arm/VFP/release-notes.txt> for
	  release notes and additional status information.

	  Say N if your target does not have VFP hardware.

config VFPv3
	bool
	depends on VFP
	default y if CPU_V7

config NEON
	bool "Advanced SIMD (NEON) Extension support"
	depends on VFPv3 && CPU_V7
	help
	  Say Y to include support code for NEON, the ARMv7 Advanced SIMD
	  Extension.

config KERNEL_MODE_NEON
	bool "Support for NEON in kernel mode"
	depends on NEON && AEABI
	help
	  Say Y to include support for NEON in kernel mode.

endmenu

menu "Userspace binary formats"

source "fs/Kconfig.binfmt"

config ARTHUR
	tristate "RISC OS personality"
	depends on !AEABI
	help
	  Say Y here to include the kernel code necessary if you want to run
	  Acorn RISC OS/Arthur binaries under Linux. This code is still very
	  experimental; if this sounds frightening, say N and sleep in peace.
	  You can also say M here to compile this support as a module (which
	  will be called arthur).

endmenu

menu "Power management options"

source "kernel/power/Kconfig"

config ARCH_SUSPEND_POSSIBLE
	depends on !ARCH_S5PC100
	depends on CPU_ARM920T || CPU_ARM926T || CPU_FEROCEON || CPU_SA1100 || \
		CPU_V6 || CPU_V6K || CPU_V7 || CPU_XSC3 || CPU_XSCALE || CPU_MOHAWK
	def_bool y

config ARM_CPU_SUSPEND
	def_bool PM_SLEEP

endmenu

source "net/Kconfig"

source "drivers/Kconfig"

source "fs/Kconfig"

source "arch/arm/Kconfig.debug"

source "security/Kconfig"

source "crypto/Kconfig"

source "lib/Kconfig"

source "arch/arm/kvm/Kconfig"<|MERGE_RESOLUTION|>--- conflicted
+++ resolved
@@ -399,11 +399,7 @@
 	select ARCH_REQUIRE_GPIOLIB
 	select CLKSRC_MMIO
 	select CPU_FA526
-<<<<<<< HEAD
-	select GENERIC_CLOCKEVENTS
-	select NEED_MACH_GPIO_H
-=======
->>>>>>> afb3690c
+	select GENERIC_CLOCKEVENTS
 	help
 	  Support for the Cortina Systems Gemini family SoCs
 
