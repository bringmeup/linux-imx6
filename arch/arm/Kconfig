--- conflicted
+++ resolved
@@ -1247,8 +1247,6 @@
 	  This workaround defines cpu_relax() as smp_mb(), preventing correctly
 	  written polling loops from denying visibility of updates to memory.
 
-<<<<<<< HEAD
-=======
 config ARM_ERRATA_764369
 	bool "ARM errata: Data cache line maintenance operation by MVA may not succeed"
 	depends on CPU_V7 && SMP
@@ -1275,7 +1273,6 @@
 	  on systems with an outer cache, the store buffer is drained
 	  explicitly.
 
->>>>>>> 5dba9ddd
 config ARM_ERRATA_775420
        bool "ARM errata: A data cache maintenance operation which aborts, might lead to deadlock"
        depends on CPU_V7
