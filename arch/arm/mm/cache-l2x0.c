--- conflicted
+++ resolved
@@ -320,10 +320,7 @@
 	spin_unlock_irqrestore(&l2x0_lock, flags);
 }
 
-<<<<<<< HEAD
-void l2x0_init(void __iomem *base, __u32 aux_val, __u32 aux_mask)
-=======
-static void __init l2x0_unlock(__u32 cache_id)
+static void l2x0_unlock(__u32 cache_id)
 {
 	int lockregs;
 	int i;
@@ -342,8 +339,7 @@
 	}
 }
 
-void __init l2x0_init(void __iomem *base, __u32 aux_val, __u32 aux_mask)
->>>>>>> 5dba9ddd
+void l2x0_init(void __iomem *base, __u32 aux_val, __u32 aux_mask)
 {
 	__u32 aux;
 	__u32 way_size = 0;
@@ -394,7 +390,7 @@
 	 */
 	if (!(readl_relaxed(l2x0_base + L2X0_CTRL) & 1)) {
 		/* Make sure that I&D is not locked down when starting */
-		l2x0_unlock(cache_id);
+		l2x0_unlock(l2x0_cache_id);
 
 		/* l2x0 controller is disabled */
 		writel_relaxed(aux, l2x0_base + L2X0_AUX_CTRL);
