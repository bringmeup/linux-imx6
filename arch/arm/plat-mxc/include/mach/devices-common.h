--- conflicted
+++ resolved
@@ -685,10 +685,6 @@
 
 struct platform_device *__init imx_add_pcie(
 		const struct imx_pcie_data *data,
-<<<<<<< HEAD
 		const struct imx_pcie_platform_data *pdata);
-=======
-		const struct imx_pcie_platform_data *pdata);
-
-void __init imx_add_imx_armpmu(void);
->>>>>>> cf309506
+
+void __init imx_add_imx_armpmu(void);