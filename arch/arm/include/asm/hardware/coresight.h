/*
 * linux/arch/arm/include/asm/hardware/coresight.h
 *
 * CoreSight components' registers
 *
 * Copyright (C) 2009 Nokia Corporation.
 * Alexander Shishkin
 *
 * This program is free software; you can redistribute it and/or modify
 * it under the terms of the GNU General Public License version 2 as
 * published by the Free Software Foundation.
 */

#ifndef __ASM_HARDWARE_CORESIGHT_H
#define __ASM_HARDWARE_CORESIGHT_H

#define TRACER_ACCESSED_BIT	0
#define TRACER_RUNNING_BIT	1
#define TRACER_CYCLE_ACC_BIT	2
#define TRACER_TRACE_DATA_BIT	3
<<<<<<< HEAD
=======
#define TRACER_TIMESTAMP_BIT	4
#define TRACER_BRANCHOUTPUT_BIT	5
#define TRACER_RETURN_STACK_BIT	6
>>>>>>> 3101ee16
#define TRACER_ACCESSED		BIT(TRACER_ACCESSED_BIT)
#define TRACER_RUNNING		BIT(TRACER_RUNNING_BIT)
#define TRACER_CYCLE_ACC	BIT(TRACER_CYCLE_ACC_BIT)
#define TRACER_TRACE_DATA	BIT(TRACER_TRACE_DATA_BIT)
<<<<<<< HEAD
=======
#define TRACER_TIMESTAMP	BIT(TRACER_TIMESTAMP_BIT)
#define TRACER_BRANCHOUTPUT	BIT(TRACER_BRANCHOUTPUT_BIT)
#define TRACER_RETURN_STACK	BIT(TRACER_RETURN_STACK_BIT)
>>>>>>> 3101ee16

#define TRACER_TIMEOUT 10000

#define etm_writel(t, id, v, x) \
	(__raw_writel((v), (t)->etm_regs[(id)] + (x)))
#define etm_readl(t, id, x) (__raw_readl((t)->etm_regs[(id)] + (x)))

/* CoreSight Management Registers */
#define CSMR_LOCKACCESS 0xfb0
#define CSMR_LOCKSTATUS 0xfb4
#define CSMR_AUTHSTATUS 0xfb8
#define CSMR_DEVID	0xfc8
#define CSMR_DEVTYPE	0xfcc
/* CoreSight Component Registers */
#define CSCR_CLASS	0xff4

#define UNLOCK_MAGIC	0xc5acce55

/* ETM control register, "ETM Architecture", 3.3.1 */
#define ETMR_CTRL		0
#define ETMCTRL_POWERDOWN	1
#define ETMCTRL_PROGRAM		(1 << 10)
#define ETMCTRL_PORTSEL		(1 << 11)
#define ETMCTRL_CONTEXTIDSIZE(x) (((x) & 3) << 14)
#define ETMCTRL_PORTMASK1	(7 << 4)
#define ETMCTRL_PORTMASK2	(1 << 21)
#define ETMCTRL_PORTMASK	(ETMCTRL_PORTMASK1 | ETMCTRL_PORTMASK2)
#define ETMCTRL_PORTSIZE(x) ((((x) & 7) << 4) | (!!((x) & 8)) << 21)
#define ETMCTRL_DO_CPRT		(1 << 1)
#define ETMCTRL_DATAMASK	(3 << 2)
#define ETMCTRL_DATA_DO_DATA	(1 << 2)
#define ETMCTRL_DATA_DO_ADDR	(1 << 3)
#define ETMCTRL_DATA_DO_BOTH	(ETMCTRL_DATA_DO_DATA | ETMCTRL_DATA_DO_ADDR)
#define ETMCTRL_BRANCH_OUTPUT	(1 << 8)
#define ETMCTRL_CYCLEACCURATE	(1 << 12)
#define ETMCTRL_TIMESTAMP_EN	(1 << 28)
#define ETMCTRL_RETURN_STACK_EN	(1 << 29)

/* ETM configuration code register */
#define ETMR_CONFCODE		(0x04)
#define ETMCCR_ETMIDR_PRESENT	BIT(31)

/* ETM trace start/stop resource control register */
#define ETMR_TRACESSCTRL	(0x18)

/* ETM trigger event register */
#define ETMR_TRIGEVT		(0x08)

/* address access type register bits, "ETM architecture",
 * table 3-27 */
/* - access type */
#define ETMAAT_IFETCH		0
#define ETMAAT_IEXEC		1
#define ETMAAT_IEXECPASS	2
#define ETMAAT_IEXECFAIL	3
#define ETMAAT_DLOADSTORE	4
#define ETMAAT_DLOAD		5
#define ETMAAT_DSTORE		6
/* - comparison access size */
#define ETMAAT_JAVA		(0 << 3)
#define ETMAAT_THUMB		(1 << 3)
#define ETMAAT_ARM		(3 << 3)
/* - data value comparison control */
#define ETMAAT_NOVALCMP		(0 << 5)
#define ETMAAT_VALMATCH		(1 << 5)
#define ETMAAT_VALNOMATCH	(3 << 5)
/* - exact match */
#define ETMAAT_EXACTMATCH	(1 << 7)
/* - context id comparator control */
#define ETMAAT_IGNCONTEXTID	(0 << 8)
#define ETMAAT_VALUE1		(1 << 8)
#define ETMAAT_VALUE2		(2 << 8)
#define ETMAAT_VALUE3		(3 << 8)
/* - security level control */
#define ETMAAT_IGNSECURITY	(0 << 10)
#define ETMAAT_NSONLY		(1 << 10)
#define ETMAAT_SONLY		(2 << 10)

#define ETMR_COMP_VAL(x)	(0x40 + (x) * 4)
#define ETMR_COMP_ACC_TYPE(x)	(0x80 + (x) * 4)

/* ETM status register, "ETM Architecture", 3.3.2 */
#define ETMR_STATUS		(0x10)
#define ETMST_OVERFLOW		BIT(0)
#define ETMST_PROGBIT		BIT(1)
#define ETMST_STARTSTOP		BIT(2)
#define ETMST_TRIGGER		BIT(3)

#define etm_progbit(t)		(etm_readl((t), ETMR_STATUS) & ETMST_PROGBIT)
#define etm_started(t)		(etm_readl((t), ETMR_STATUS) & ETMST_STARTSTOP)
#define etm_triggered(t)	(etm_readl((t), ETMR_STATUS) & ETMST_TRIGGER)

#define ETMR_TRACEENCTRL2	0x1c
#define ETMR_TRACEENCTRL	0x24
#define ETMTE_INCLEXCL		BIT(24)
#define ETMR_TRACEENEVT		0x20

#define ETMR_VIEWDATAEVT	0x30
#define ETMR_VIEWDATACTRL1	0x34
#define ETMR_VIEWDATACTRL2	0x38
#define ETMR_VIEWDATACTRL3	0x3c
#define ETMVDC3_EXCLONLY	BIT(16)

<<<<<<< HEAD
#define ETMCTRL_OPTS		(ETMCTRL_DO_CPRT | \
				ETMCTRL_BRANCH_OUTPUT | \
				ETMCTRL_DO_CONTEXTID)
=======
#define ETMCTRL_OPTS		(ETMCTRL_DO_CPRT)

#define ETMR_ID			0x1e4
#define ETMIDR_VERSION(x)	(((x) >> 4) & 0xff)
#define ETMIDR_VERSION_3_1	0x21
#define ETMIDR_VERSION_PFT_1_0	0x30

#define ETMR_CCE		0x1e8
#define ETMCCER_RETURN_STACK_IMPLEMENTED	BIT(23)
#define ETMCCER_TIMESTAMPING_IMPLEMENTED	BIT(22)

#define ETMR_TRACEIDR		0x200
>>>>>>> 3101ee16

#define ETMR_TRACEIDR		0x200

/* ETM management registers, "ETM Architecture", 3.5.24 */
#define ETMMR_OSLAR	0x300
#define ETMMR_OSLSR	0x304
#define ETMMR_OSSRR	0x308
#define ETMMR_PDSR	0x314

/* ETB registers, "CoreSight Components TRM", 9.3 */
#define ETBR_DEPTH		0x04
#define ETBR_STATUS		0x0c
#define ETBR_READMEM		0x10
#define ETBR_READADDR		0x14
#define ETBR_WRITEADDR		0x18
#define ETBR_TRIGGERCOUNT	0x1c
#define ETBR_CTRL		0x20
#define ETBR_FORMATTERCTRL	0x304
#define ETBFF_ENFTC		1
#define ETBFF_ENFCONT		BIT(1)
#define ETBFF_FONFLIN		BIT(4)
#define ETBFF_MANUAL_FLUSH	BIT(6)
#define ETBFF_TRIGIN		BIT(8)
#define ETBFF_TRIGEVT		BIT(9)
#define ETBFF_TRIGFL		BIT(10)
#define ETBFF_STOPFL		BIT(12)

#define etb_writel(t, v, x) \
	(__raw_writel((v), (t)->etb_regs + (x)))
#define etb_readl(t, x) (__raw_readl((t)->etb_regs + (x)))

#define etm_lock(t, id) \
	do { etm_writel((t), (id), 0, CSMR_LOCKACCESS); } while (0)
#define etm_unlock(t, id) \
	do { etm_writel((t), (id), UNLOCK_MAGIC, CSMR_LOCKACCESS); } while (0)

#define etb_lock(t) do { etb_writel((t), 0, CSMR_LOCKACCESS); } while (0)
#define etb_unlock(t) \
	do { etb_writel((t), UNLOCK_MAGIC, CSMR_LOCKACCESS); } while (0)

#endif /* __ASM_HARDWARE_CORESIGHT_H */
<|MERGE_RESOLUTION|>--- conflicted
+++ resolved
@@ -18,22 +18,16 @@
 #define TRACER_RUNNING_BIT	1
 #define TRACER_CYCLE_ACC_BIT	2
 #define TRACER_TRACE_DATA_BIT	3
-<<<<<<< HEAD
-=======
 #define TRACER_TIMESTAMP_BIT	4
 #define TRACER_BRANCHOUTPUT_BIT	5
 #define TRACER_RETURN_STACK_BIT	6
->>>>>>> 3101ee16
 #define TRACER_ACCESSED		BIT(TRACER_ACCESSED_BIT)
 #define TRACER_RUNNING		BIT(TRACER_RUNNING_BIT)
 #define TRACER_CYCLE_ACC	BIT(TRACER_CYCLE_ACC_BIT)
 #define TRACER_TRACE_DATA	BIT(TRACER_TRACE_DATA_BIT)
-<<<<<<< HEAD
-=======
 #define TRACER_TIMESTAMP	BIT(TRACER_TIMESTAMP_BIT)
 #define TRACER_BRANCHOUTPUT	BIT(TRACER_BRANCHOUTPUT_BIT)
 #define TRACER_RETURN_STACK	BIT(TRACER_RETURN_STACK_BIT)
->>>>>>> 3101ee16
 
 #define TRACER_TIMEOUT 10000
 
@@ -137,11 +131,6 @@
 #define ETMR_VIEWDATACTRL3	0x3c
 #define ETMVDC3_EXCLONLY	BIT(16)
 
-<<<<<<< HEAD
-#define ETMCTRL_OPTS		(ETMCTRL_DO_CPRT | \
-				ETMCTRL_BRANCH_OUTPUT | \
-				ETMCTRL_DO_CONTEXTID)
-=======
 #define ETMCTRL_OPTS		(ETMCTRL_DO_CPRT)
 
 #define ETMR_ID			0x1e4
@@ -154,7 +143,6 @@
 #define ETMCCER_TIMESTAMPING_IMPLEMENTED	BIT(22)
 
 #define ETMR_TRACEIDR		0x200
->>>>>>> 3101ee16
 
 #define ETMR_TRACEIDR		0x200
 
