--- conflicted
+++ resolved
@@ -108,33 +108,6 @@
 	asm volatile("mcr p15, 0, %0, c14, c1, 0" : : "r" (cntkctl));
 }
 
-<<<<<<< HEAD
-static inline void arch_counter_set_user_access(void)
-{
-	u32 cntkctl = arch_timer_get_cntkctl();
-
-	/* Disable user access to both physical/virtual counters/timers */
-	/* Also disable virtual event stream */
-	cntkctl &= ~(ARCH_TIMER_USR_PT_ACCESS_EN
-			| ARCH_TIMER_USR_VT_ACCESS_EN
-			| ARCH_TIMER_USR_VCT_ACCESS_EN
-			| ARCH_TIMER_USR_PCT_ACCESS_EN);
-	arch_timer_set_cntkctl(cntkctl);
-}
-
-static inline void arch_timer_evtstrm_enable(int divider)
-{
-	u32 cntkctl = arch_timer_get_cntkctl();
-	cntkctl &= ~ARCH_TIMER_EVT_TRIGGER_MASK;
-	/* Set the divider and enable virtual event stream */
-	cntkctl |= (divider << ARCH_TIMER_EVT_TRIGGER_SHIFT)
-			| ARCH_TIMER_VIRT_EVT_EN;
-	arch_timer_set_cntkctl(cntkctl);
-	elf_hwcap |= HWCAP_EVTSTRM;
-}
-
-=======
->>>>>>> 6b677c09
 #endif
 
 #endif