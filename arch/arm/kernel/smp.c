--- conflicted
+++ resolved
@@ -644,13 +644,10 @@
 		irq_enter();
 		ipi_cpu_stop(cpu);
 		irq_exit();
-<<<<<<< HEAD
 		break;
 
 	case IPI_CPU_BACKTRACE:
 		ipi_cpu_backtrace(cpu, regs);
-=======
->>>>>>> 5dba9ddd
 		break;
 
 	default:
