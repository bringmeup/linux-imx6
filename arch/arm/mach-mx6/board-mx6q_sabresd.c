/*
 * Copyright (C) 2012 Freescale Semiconductor, Inc. All Rights Reserved.
 *
 * This program is free software; you can redistribute it and/or modify
 * it under the terms of the GNU General Public License as published by
 * the Free Software Foundation; either version 2 of the License, or
 * (at your option) any later version.

 * This program is distributed in the hope that it will be useful,
 * but WITHOUT ANY WARRANTY; without even the implied warranty of
 * MERCHANTABILITY or FITNESS FOR A PARTICULAR PURPOSE.  See the
 * GNU General Public License for more details.

 * You should have received a copy of the GNU General Public License along
 * with this program; if not, write to the Free Software Foundation, Inc.,
 * 51 Franklin Street, Fifth Floor, Boston, MA 02110-1301 USA.
 */

#include <linux/types.h>
#include <linux/sched.h>
#include <linux/delay.h>
#include <linux/pm.h>
#include <linux/interrupt.h>
#include <linux/irq.h>
#include <linux/init.h>
#include <linux/input.h>
#include <linux/nodemask.h>
#include <linux/clk.h>
#include <linux/platform_device.h>
#include <linux/fsl_devices.h>
#include <linux/spi/spi.h>
#include <linux/spi/flash.h>
#include <linux/i2c.h>
#include <linux/i2c/pca953x.h>
#include <linux/ata.h>
#include <linux/mtd/mtd.h>
#include <linux/mtd/map.h>
#include <linux/mtd/partitions.h>
#include <linux/regulator/consumer.h>
#include <linux/pmic_external.h>
#include <linux/pmic_status.h>
#include <linux/ipu.h>
#include <linux/mxcfb.h>
#include <linux/pwm_backlight.h>
#include <linux/fec.h>
#include <linux/memblock.h>
#include <linux/gpio.h>
#include <linux/etherdevice.h>
#include <linux/power/max8903_charger.h>
#include <linux/regulator/anatop-regulator.h>
#include <linux/regulator/consumer.h>
#include <linux/regulator/machine.h>
#include <linux/regulator/fixed.h>
#include <linux/android_pmem.h>

#include <mach/common.h>
#include <mach/hardware.h>
#include <mach/mxc_dvfs.h>
#include <mach/memory.h>
#include <mach/iomux-mx6q.h>
#include <mach/imx-uart.h>
#include <mach/viv_gpu.h>
#include <mach/ahci_sata.h>
#include <mach/ipu-v3.h>
#include <mach/mxc_hdmi.h>
#include <mach/mxc_asrc.h>

#include <asm/irq.h>
#include <asm/setup.h>
#include <asm/mach-types.h>
#include <asm/mach/arch.h>
#include <asm/mach/time.h>

#include "usb.h"
#include "android.h"
#include "devices-imx6q.h"
#include "crm_regs.h"
#include "cpu_op-mx6.h"

#define MX6Q_SABRESD_SD2_CD		IMX_GPIO_NR(2, 2)
#define MX6Q_SABRESD_SD2_WP		IMX_GPIO_NR(2, 3)
#define MX6Q_SABRESD_SD3_CD		IMX_GPIO_NR(2, 0)
#define MX6Q_SABRESD_SD3_WP		IMX_GPIO_NR(2, 1)
#define MX6Q_SABRESD_ECSPI1_CS1	IMX_GPIO_NR(3, 19)
#define MX6Q_SABRESD_USB_OTG_PWR	IMX_GPIO_NR(3, 22)
#define MX6Q_SABRESD_CAP_TCH_INT1	IMX_GPIO_NR(6, 7)
#define MX6Q_SABRESD_CAP_TCH_INT0       IMX_GPIO_NR(6, 8)
#define MX6Q_SABRESD_USB_HUB_RESET	IMX_GPIO_NR(7, 12)
#define MX6Q_SABRESD_CAN1_STBY	IMX_GPIO_NR(1, 2)
#define MX6Q_SABRESD_CAN1_EN		IMX_GPIO_NR(1, 4)
#define MX6Q_SABRESD_VOLUME_UP		IMX_GPIO_NR(1, 4)
#define MX6Q_SABRESD_VOLUME_DN		IMX_GPIO_NR(1, 5)
#define MX6Q_SABRESD_POWER_OFF		IMX_GPIO_NR(3, 29)
#define MX6Q_SABRESD_PFUZE_INT	IMX_GPIO_NR(7, 13)
#define MX6Q_SABRESD_CSI0_RST		IMX_GPIO_NR(1, 17)
#define MX6Q_SABRESD_CSI0_PWN		IMX_GPIO_NR(1, 16)
#define MX6Q_SABRESD_MIPICSI_RST	IMX_GPIO_NR(1, 20)
#define MX6Q_SABRESD_MIPICSI_PWN	IMX_GPIO_NR(1, 19)
#define MX6Q_SABRESD_AUX_5V_EN		IMX_GPIO_NR(6, 10)
#define MX6Q_SABRESD_SENSOR_EN		IMX_GPIO_NR(2, 31)
#define MX6Q_SABRESD_eCOMPASS_INT	IMX_GPIO_NR(3, 16)
#define MX6Q_SABRESD_ALS_INT		IMX_GPIO_NR(3, 9)
<<<<<<< HEAD
#define MX6Q_SABRESD_MPCIE_3V3_EN	IMX_GPIO_NR(1, 6)
=======

>>>>>>> 1307bf6d
#define MX6Q_SABRESD_CHARGE_FLT_1_B	IMX_GPIO_NR(5, 2)
#define MX6Q_SABRESD_CHARGE_CHG_1_B	IMX_GPIO_NR(3, 23)
#define MX6Q_SABRESD_CHARGE_FLT_2_B	IMX_GPIO_NR(3, 14)
#define MX6Q_SABRESD_CHARGE_CHG_2_B	IMX_GPIO_NR(3, 13)
#define MX6Q_SABRESD_CHARGE_UOK_B	IMX_GPIO_NR(1, 27)
#define MX6Q_SABRESD_CHARGE_DOK_B	IMX_GPIO_NR(2, 24)

void __init early_console_setup(unsigned long base, struct clk *clk);
static struct clk *sata_clk;
static int mma8451_position = 3;
static int mag3110_position;

extern char *gp_reg_id;

extern struct regulator *(*get_cpu_regulator)(void);
extern void (*put_cpu_regulator)(void);
extern void mx6_cpu_regulator_init(void);
extern int __init mx6q_sabresd_init_pfuze100(u32 int_gpio);

static iomux_v3_cfg_t mx6q_sabresd_pads[] = {
	/* AUDMUX */
	MX6Q_PAD_SD2_DAT0__AUDMUX_AUD4_RXD,
	MX6Q_PAD_SD2_DAT3__AUDMUX_AUD4_TXC,
	MX6Q_PAD_SD2_DAT2__AUDMUX_AUD4_TXD,
	MX6Q_PAD_SD2_DAT1__AUDMUX_AUD4_TXFS,

	/* CAN1  */
	MX6Q_PAD_KEY_ROW2__CAN1_RXCAN,
	MX6Q_PAD_KEY_COL2__CAN1_TXCAN,
	MX6Q_PAD_GPIO_2__GPIO_1_2,		/* STNDBY */
	MX6Q_PAD_GPIO_7__GPIO_1_7,		/* NERR */

	/* CCM  */
	MX6Q_PAD_GPIO_0__CCM_CLKO,		/* SGTL500 sys_mclk */
	MX6Q_PAD_GPIO_3__CCM_CLKO2,		/* J5 - Camera MCLK */

	/* ECSPI1 */
	MX6Q_PAD_EIM_D17__ECSPI1_MISO,
	MX6Q_PAD_EIM_D18__ECSPI1_MOSI,
	MX6Q_PAD_EIM_D19__GPIO_3_19,	/*SS1*/

	/* ENET */
	MX6Q_PAD_ENET_MDIO__ENET_MDIO,
	MX6Q_PAD_ENET_MDC__ENET_MDC,
	MX6Q_PAD_RGMII_TXC__ENET_RGMII_TXC,
	MX6Q_PAD_RGMII_TD0__ENET_RGMII_TD0,
	MX6Q_PAD_RGMII_TD1__ENET_RGMII_TD1,
	MX6Q_PAD_RGMII_TD2__ENET_RGMII_TD2,
	MX6Q_PAD_RGMII_TD3__ENET_RGMII_TD3,
	MX6Q_PAD_RGMII_TX_CTL__ENET_RGMII_TX_CTL,
	MX6Q_PAD_ENET_REF_CLK__ENET_TX_CLK,
	MX6Q_PAD_RGMII_RXC__ENET_RGMII_RXC,
	MX6Q_PAD_RGMII_RD0__ENET_RGMII_RD0,
	MX6Q_PAD_RGMII_RD1__ENET_RGMII_RD1,
	MX6Q_PAD_RGMII_RD2__ENET_RGMII_RD2,
	MX6Q_PAD_RGMII_RD3__ENET_RGMII_RD3,
	MX6Q_PAD_RGMII_RX_CTL__ENET_RGMII_RX_CTL,
	MX6Q_PAD_ENET_TX_EN__GPIO_1_28,		/* Micrel RGMII Phy Interrupt */
	MX6Q_PAD_EIM_D23__GPIO_3_23,		/* RGMII reset */

	/* GPIO1 */
	MX6Q_PAD_ENET_RX_ER__GPIO_1_24,		/* J9 - Microphone Detect */

	/* GPIO2 */
	/* MX6Q_PAD_NANDF_D1__GPIO_2_1,*/	/* J14 - Menu Button */
	/* MX6Q_PAD_NANDF_D2__GPIO_2_2,*/	/* J14 - Back Button */
	/* MX6Q_PAD_NANDF_D3__GPIO_2_3,*/	/* J14 - Search Button */
	/* MX6Q_PAD_NANDF_D4__GPIO_2_4,*/	/* J14 - Home Button */
	MX6Q_PAD_NANDF_ALE__GPIO_6_8,  /* eGlax INT0 */
	MX6Q_PAD_NANDF_CLE__GPIO_6_7,  /* eGlax INT1 */
	MX6Q_PAD_EIM_A22__GPIO_2_16,	/* J12 - Boot Mode Select */
	MX6Q_PAD_EIM_A21__GPIO_2_17,	/* J12 - Boot Mode Select */
	MX6Q_PAD_EIM_A20__GPIO_2_18,	/* J12 - Boot Mode Select */
	MX6Q_PAD_EIM_A19__GPIO_2_19,	/* J12 - Boot Mode Select */
	MX6Q_PAD_EIM_A18__GPIO_2_20,	/* J12 - Boot Mode Select */
	MX6Q_PAD_EIM_A17__GPIO_2_21,	/* J12 - Boot Mode Select */
	MX6Q_PAD_EIM_A16__GPIO_2_22,	/* J12 - Boot Mode Select */
	MX6Q_PAD_EIM_RW__GPIO_2_26,	/* J12 - Boot Mode Select */
	MX6Q_PAD_EIM_LBA__GPIO_2_27,	/* J12 - Boot Mode Select */
	MX6Q_PAD_EIM_EB0__GPIO_2_28,	/* J12 - Boot Mode Select */
	MX6Q_PAD_EIM_EB1__GPIO_2_29,	/* J12 - Boot Mode Select */
	MX6Q_PAD_EIM_EB3__GPIO_2_31,	/* J12 - Boot Mode Select */

	/* GPIO3 */
	MX6Q_PAD_EIM_DA0__GPIO_3_0,	/* J12 - Boot Mode Select */
	MX6Q_PAD_EIM_DA1__GPIO_3_1,	/* J12 - Boot Mode Select */
	MX6Q_PAD_EIM_DA2__GPIO_3_2,	/* J12 - Boot Mode Select */
	MX6Q_PAD_EIM_DA3__GPIO_3_3,	/* J12 - Boot Mode Select */
	MX6Q_PAD_EIM_DA4__GPIO_3_4,	/* J12 - Boot Mode Select */
	MX6Q_PAD_EIM_DA5__GPIO_3_5,	/* J12 - Boot Mode Select */
	MX6Q_PAD_EIM_DA6__GPIO_3_6,	/* J12 - Boot Mode Select */
	MX6Q_PAD_EIM_DA7__GPIO_3_7,	/* J12 - Boot Mode Select */
	MX6Q_PAD_EIM_DA8__GPIO_3_8,	/* J12 - Boot Mode Select */
	MX6Q_PAD_EIM_DA9__GPIO_3_9,	/* J12 - Boot Mode Select */
	MX6Q_PAD_EIM_DA10__GPIO_3_10,	/* J12 - Boot Mode Select */
	MX6Q_PAD_EIM_DA11__GPIO_3_11,	/* J12 - Boot Mode Select */
	MX6Q_PAD_EIM_DA12__GPIO_3_12,	/* J12 - Boot Mode Select */
	MX6Q_PAD_EIM_DA13__GPIO_3_13,	/* J12 - Boot Mode Select */
	MX6Q_PAD_EIM_DA14__GPIO_3_14,	/* J12 - Boot Mode Select */
	MX6Q_PAD_EIM_DA15__GPIO_3_15,	/* J12 - Boot Mode Select */

	/* SW4 , SW5 & SW1 */
	MX6Q_PAD_GPIO_4__GPIO_1_4,	/* Volume Up */
	MX6Q_PAD_GPIO_5__GPIO_1_5,	/* Volume Down */
	MX6Q_PAD_EIM_D29__GPIO_3_29,	/* power off */

	/* eCompass int */
	MX6Q_PAD_EIM_D16__GPIO_3_16,

	/* GPIO5 */
	MX6Q_PAD_EIM_WAIT__GPIO_5_0,	/* J12 - Boot Mode Select */
	MX6Q_PAD_EIM_A24__GPIO_5_4,	/* J12 - Boot Mode Select */

	/* GPIO6 */
	MX6Q_PAD_EIM_A23__GPIO_6_6,	/* J12 - Boot Mode Select */
	MX6Q_PAD_NANDF_RB0__GPIO_6_10, /* AUX_5V Enable */

	/* GPIO7 */
	MX6Q_PAD_GPIO_17__GPIO_7_12,	/* USB Hub Reset */

	/* I2C1, SGTL5000 */
	MX6Q_PAD_CSI0_DAT8__I2C1_SDA,
	MX6Q_PAD_CSI0_DAT9__I2C1_SCL,

	/* I2C2 Camera, MIPI */
	MX6Q_PAD_KEY_COL3__I2C2_SCL,	/* GPIO4[12] */
	MX6Q_PAD_KEY_ROW3__I2C2_SDA,	/* GPIO4[13] */

	/* I2C3 */
	MX6Q_PAD_GPIO_3__I2C3_SCL,	/* GPIO1[3] */
	MX6Q_PAD_GPIO_16__I2C3_SDA,	/* GPIO7[11]*/

	/* DISPLAY */
	MX6Q_PAD_DI0_DISP_CLK__IPU1_DI0_DISP_CLK,
	MX6Q_PAD_DI0_PIN15__IPU1_DI0_PIN15,		/* DE */
	MX6Q_PAD_DI0_PIN2__IPU1_DI0_PIN2,		/* HSync */
	MX6Q_PAD_DI0_PIN3__IPU1_DI0_PIN3,		/* VSync */
	MX6Q_PAD_DI0_PIN4__IPU1_DI0_PIN4,		/* Contrast */
	MX6Q_PAD_DISP0_DAT0__IPU1_DISP0_DAT_0,
	MX6Q_PAD_DISP0_DAT1__IPU1_DISP0_DAT_1,
	MX6Q_PAD_DISP0_DAT2__IPU1_DISP0_DAT_2,
	MX6Q_PAD_DISP0_DAT3__IPU1_DISP0_DAT_3,
	MX6Q_PAD_DISP0_DAT4__IPU1_DISP0_DAT_4,
	MX6Q_PAD_DISP0_DAT5__IPU1_DISP0_DAT_5,
	MX6Q_PAD_DISP0_DAT6__IPU1_DISP0_DAT_6,
	MX6Q_PAD_DISP0_DAT7__IPU1_DISP0_DAT_7,
	MX6Q_PAD_DISP0_DAT8__IPU1_DISP0_DAT_8,
	MX6Q_PAD_DISP0_DAT9__IPU1_DISP0_DAT_9,
	MX6Q_PAD_DISP0_DAT10__IPU1_DISP0_DAT_10,
	MX6Q_PAD_DISP0_DAT11__IPU1_DISP0_DAT_11,
	MX6Q_PAD_DISP0_DAT12__IPU1_DISP0_DAT_12,
	MX6Q_PAD_DISP0_DAT13__IPU1_DISP0_DAT_13,
	MX6Q_PAD_DISP0_DAT14__IPU1_DISP0_DAT_14,
	MX6Q_PAD_DISP0_DAT15__IPU1_DISP0_DAT_15,
	MX6Q_PAD_DISP0_DAT16__IPU1_DISP0_DAT_16,
	MX6Q_PAD_DISP0_DAT17__IPU1_DISP0_DAT_17,
	MX6Q_PAD_DISP0_DAT18__IPU1_DISP0_DAT_18,
	MX6Q_PAD_DISP0_DAT19__IPU1_DISP0_DAT_19,
	MX6Q_PAD_DISP0_DAT20__IPU1_DISP0_DAT_20,
	MX6Q_PAD_DISP0_DAT21__IPU1_DISP0_DAT_21,
	MX6Q_PAD_DISP0_DAT22__IPU1_DISP0_DAT_22,
	MX6Q_PAD_DISP0_DAT23__IPU1_DISP0_DAT_23,
	MX6Q_PAD_GPIO_7__GPIO_1_7,		/* J7 - Display Connector GP */
	MX6Q_PAD_GPIO_9__GPIO_1_9,		/* J7 - Display Connector GP */
	/* MX6Q_PAD_NANDF_D0__GPIO_2_0,*/	/* J6 - LVDS Display contrast */

	/* DISP_PWM */
	MX6Q_PAD_SD1_DAT3__PWM1_PWMO,		/* GPIO1[21] */

	/* UART1 for debug */
	MX6Q_PAD_CSI0_DAT10__UART1_TXD,
	MX6Q_PAD_CSI0_DAT11__UART1_RXD,

	/* UART3 for gps */
	MX6Q_PAD_EIM_D24__UART3_TXD,
	MX6Q_PAD_EIM_D25__UART3_RXD,

	/* USBOTG ID pin */
	MX6Q_PAD_GPIO_1__USBOTG_ID,

	/* USB OC pin */
	MX6Q_PAD_KEY_COL4__USBOH3_USBOTG_OC,
	MX6Q_PAD_EIM_D30__USBOH3_USBH1_OC,

	/* USDHC2 */
	MX6Q_PAD_SD2_CLK__USDHC2_CLK,
	MX6Q_PAD_SD2_CMD__USDHC2_CMD,
	MX6Q_PAD_SD2_DAT0__USDHC2_DAT0,
	MX6Q_PAD_SD2_DAT1__USDHC2_DAT1,
	MX6Q_PAD_SD2_DAT2__USDHC2_DAT2,
	MX6Q_PAD_SD2_DAT3__USDHC2_DAT3,
	MX6Q_PAD_NANDF_D4__USDHC2_DAT4,
	MX6Q_PAD_NANDF_D5__USDHC2_DAT5,
	MX6Q_PAD_NANDF_D6__USDHC2_DAT6,
	MX6Q_PAD_NANDF_D7__USDHC2_DAT7,
	MX6Q_PAD_NANDF_D2__GPIO_2_2,		/* SD2_CD */
	MX6Q_PAD_NANDF_D3__GPIO_2_3,		/* SD2_WP */

	/* USDHC3 */
	MX6Q_PAD_SD3_CLK__USDHC3_CLK_50MHZ,
	MX6Q_PAD_SD3_CMD__USDHC3_CMD_50MHZ,
	MX6Q_PAD_SD3_DAT0__USDHC3_DAT0_50MHZ,
	MX6Q_PAD_SD3_DAT1__USDHC3_DAT1_50MHZ,
	MX6Q_PAD_SD3_DAT2__USDHC3_DAT2_50MHZ,
	MX6Q_PAD_SD3_DAT3__USDHC3_DAT3_50MHZ,
	MX6Q_PAD_SD3_DAT4__USDHC3_DAT4_50MHZ,
	MX6Q_PAD_SD3_DAT5__USDHC3_DAT5_50MHZ,
	MX6Q_PAD_SD3_DAT6__USDHC3_DAT6_50MHZ,
	MX6Q_PAD_SD3_DAT7__USDHC3_DAT7_50MHZ,
	MX6Q_PAD_NANDF_D0__GPIO_2_0,		/* SD3_CD */
	MX6Q_PAD_NANDF_D1__GPIO_2_1,		/* SD3_WP */

	/* USDHC4 */
	MX6Q_PAD_SD4_CLK__USDHC4_CLK_50MHZ,
	MX6Q_PAD_SD4_CMD__USDHC4_CMD_50MHZ,
	MX6Q_PAD_SD4_DAT0__USDHC4_DAT0_50MHZ,
	MX6Q_PAD_SD4_DAT1__USDHC4_DAT1_50MHZ,
	MX6Q_PAD_SD4_DAT2__USDHC4_DAT2_50MHZ,
	MX6Q_PAD_SD4_DAT3__USDHC4_DAT3_50MHZ,
	MX6Q_PAD_SD4_DAT4__USDHC4_DAT4_50MHZ,
	MX6Q_PAD_SD4_DAT5__USDHC4_DAT5_50MHZ,
	MX6Q_PAD_SD4_DAT6__USDHC4_DAT6_50MHZ,
	MX6Q_PAD_SD4_DAT7__USDHC4_DAT7_50MHZ,

	/* Charge */
	MX6Q_PAD_EIM_A25__GPIO_5_2,  /* FLT_1_B */
	MX6Q_PAD_EIM_D23__GPIO_3_23, /* CHG_1_B */
	MX6Q_PAD_EIM_DA13__GPIO_3_13, /* CHG_2_B  */
	MX6Q_PAD_EIM_DA14__GPIO_3_14, /* FLT_2_B */

	MX6Q_PAD_ENET_RXD0__GPIO_1_27, /* UOK_B */
	MX6Q_PAD_EIM_CS1__GPIO_2_24,   /* DOK_B */
<<<<<<< HEAD
	/* MPCIE_3V3 Enable */
	MX6Q_PAD_GPIO_6__GPIO_1_6,
=======
>>>>>>> 1307bf6d
};

static iomux_v3_cfg_t mx6q_sabresd_csi0_sensor_pads[] = {
	/* IPU1 Camera */
	MX6Q_PAD_CSI0_DAT12__IPU1_CSI0_D_12,
	MX6Q_PAD_CSI0_DAT13__IPU1_CSI0_D_13,
	MX6Q_PAD_CSI0_DAT14__IPU1_CSI0_D_14,
	MX6Q_PAD_CSI0_DAT15__IPU1_CSI0_D_15,
	MX6Q_PAD_CSI0_DAT16__IPU1_CSI0_D_16,
	MX6Q_PAD_CSI0_DAT17__IPU1_CSI0_D_17,
	MX6Q_PAD_CSI0_DAT18__IPU1_CSI0_D_18,
	MX6Q_PAD_CSI0_DAT19__IPU1_CSI0_D_19,
	MX6Q_PAD_CSI0_DATA_EN__IPU1_CSI0_DATA_EN,
	MX6Q_PAD_CSI0_MCLK__IPU1_CSI0_HSYNC,
	MX6Q_PAD_CSI0_PIXCLK__IPU1_CSI0_PIXCLK,
	MX6Q_PAD_CSI0_VSYNC__IPU1_CSI0_VSYNC,

	MX6Q_PAD_GPIO_0__CCM_CLKO,		/* camera clk */

	MX6Q_PAD_SD1_DAT0__GPIO_1_16,		/* camera PWDN */
	MX6Q_PAD_SD1_DAT1__GPIO_1_17,		/* camera RESET */
};

static iomux_v3_cfg_t mx6q_sabresd_mipi_sensor_pads[] = {
	MX6Q_PAD_GPIO_0__CCM_CLKO,		/* camera clk */

	MX6Q_PAD_SD1_DAT2__GPIO_1_19,		/* camera PWDN */
	MX6Q_PAD_SD1_CLK__GPIO_1_20,		/* camera RESET */
};

static const struct esdhc_platform_data mx6q_sabresd_sd2_data __initconst = {
	.cd_gpio = MX6Q_SABRESD_SD2_CD,
	.wp_gpio = MX6Q_SABRESD_SD2_WP,
	.keep_power_at_suspend = 1,
	.support_8bit = 1,
	.delay_line = 0,
};

static const struct esdhc_platform_data mx6q_sabresd_sd3_data __initconst = {
	.cd_gpio = MX6Q_SABRESD_SD3_CD,
	.wp_gpio = MX6Q_SABRESD_SD3_WP,
	.keep_power_at_suspend = 1,
	.support_8bit = 1,
	.delay_line = 0,
};

static const struct esdhc_platform_data mx6q_sabresd_sd4_data __initconst = {
	.always_present = 1,
	.keep_power_at_suspend = 1,
	.support_8bit = 1,
	.delay_line = 0,
};

static const struct anatop_thermal_platform_data
	mx6q_sabresd_anatop_thermal_data __initconst = {
		.name = "anatop_thermal",
};

static inline void mx6q_sabresd_init_uart(void)
{
	imx6q_add_imx_uart(2, NULL);
	imx6q_add_imx_uart(0, NULL);
}

static int mx6q_sabresd_fec_phy_init(struct phy_device *phydev)
{
	/* prefer master mode, disable 1000 Base-T capable */
	phy_write(phydev, 0x9, 0x1c00);

	/* min rx data delay */
	phy_write(phydev, 0x0b, 0x8105);
	phy_write(phydev, 0x0c, 0x0000);

	/* max rx/tx clock delay, min rx/tx control delay */
	phy_write(phydev, 0x0b, 0x8104);
	phy_write(phydev, 0x0c, 0xf0f0);
	phy_write(phydev, 0x0b, 0x104);

	return 0;
}

static struct fec_platform_data fec_data __initdata = {
	.init = mx6q_sabresd_fec_phy_init,
	.phy = PHY_INTERFACE_MODE_RGMII,
};

static int mx6q_sabresd_spi_cs[] = {
	MX6Q_SABRESD_ECSPI1_CS1,
};

static const struct spi_imx_master mx6q_sabresd_spi_data __initconst = {
	.chipselect     = mx6q_sabresd_spi_cs,
	.num_chipselect = ARRAY_SIZE(mx6q_sabresd_spi_cs),
};

#if defined(CONFIG_MTD_M25P80) || defined(CONFIG_MTD_M25P80_MODULE)
static struct mtd_partition imx6_sabresd_spi_nor_partitions[] = {
	{
	 .name = "bootloader",
	 .offset = 0,
	 .size = 0x00040000,
	},
	{
	 .name = "kernel",
	 .offset = MTDPART_OFS_APPEND,
	 .size = MTDPART_SIZ_FULL,
	},
};

static struct flash_platform_data imx6_sabresd__spi_flash_data = {
	.name = "m25p80",
	.parts = imx6_sabresd_spi_nor_partitions,
	.nr_parts = ARRAY_SIZE(imx6_sabresd_spi_nor_partitions),
	.type = "sst25vf016b",
};
#endif

static struct spi_board_info imx6_sabresd_spi_nor_device[] __initdata = {
#if defined(CONFIG_MTD_M25P80)
	{
		.modalias = "m25p80",
		.max_speed_hz = 20000000, /* max spi clock (SCK) speed in HZ */
		.bus_num = 0,
		.chip_select = 0,
		.platform_data = &imx6_sabresd__spi_flash_data,
	},
#endif
};

static void spi_device_init(void)
{
	spi_register_board_info(imx6_sabresd_spi_nor_device,
				ARRAY_SIZE(imx6_sabresd_spi_nor_device));
}

static struct mxc_audio_platform_data mx6_sabresd_audio_data;

static int mx6_sabresd_sgtl5000_init(void)
{
/*
	struct clk *clko;
	struct clk *new_parent;
	int rate;

	clko = clk_get(NULL, "clko_clk");
	if (IS_ERR(clko)) {
		pr_err("can't get CLKO clock.\n");
		return PTR_ERR(clko);
	}
	new_parent = clk_get(NULL, "ahb");
	if (!IS_ERR(new_parent)) {
		clk_set_parent(clko, new_parent);
		clk_put(new_parent);
	}
	rate = clk_round_rate(clko, 16000000);
	if (rate < 8000000 || rate > 27000000) {
		pr_err("Error:SGTL5000 mclk freq %d out of range!\n", rate);
		clk_put(clko);
		return -1;
	}

	mx6_sabresd_audio_data.sysclk = rate;
	clk_set_rate(clko, rate);
	clk_enable(clko);
*/
	return 0;
}

static struct imx_ssi_platform_data mx6_sabresd_ssi_pdata = {
	.flags = IMX_SSI_DMA | IMX_SSI_SYN,
};

static struct mxc_audio_platform_data mx6_sabresd_audio_data = {
	.ssi_num = 1,
	.src_port = 2,
	.ext_port = 4,
	.init = mx6_sabresd_sgtl5000_init,
	.hp_gpio = -1,
};

static struct platform_device mx6_sabresd_audio_device = {
	.name = "imx-sgtl5000",
};

static void mx6q_csi0_cam_powerdown(int powerdown)
{
	if (powerdown)
		gpio_set_value(MX6Q_SABRESD_CSI0_PWN, 1);
	else
		gpio_set_value(MX6Q_SABRESD_CSI0_PWN, 0);
}

static void mx6q_csi0_io_init(void)
{
	mxc_iomux_v3_setup_multiple_pads(mx6q_sabresd_csi0_sensor_pads,
			ARRAY_SIZE(mx6q_sabresd_csi0_sensor_pads));

	/* Camera reset */
	gpio_request(MX6Q_SABRESD_CSI0_RST, "cam-reset");
	gpio_direction_output(MX6Q_SABRESD_CSI0_RST, 1);

	/* Camera power down */
	gpio_request(MX6Q_SABRESD_CSI0_PWN, "cam-pwdn");
	gpio_direction_output(MX6Q_SABRESD_CSI0_PWN, 1);
	msleep(1);
	gpio_set_value(MX6Q_SABRESD_CSI0_PWN, 0);

	/* For MX6Q GPR1 bit19 and bit20 meaning:
	 * Bit19:       0 - Enable mipi to IPU1 CSI0
	 *                      virtual channel is fixed to 0
	 *              1 - Enable parallel interface to IPU1 CSI0
	 * Bit20:       0 - Enable mipi to IPU2 CSI1
	 *                      virtual channel is fixed to 3
	 *              1 - Enable parallel interface to IPU2 CSI1
	 * IPU1 CSI1 directly connect to mipi csi2,
	 *      virtual channel is fixed to 1
	 * IPU2 CSI0 directly connect to mipi csi2,
	 *      virtual channel is fixed to 2
	 */
	mxc_iomux_set_gpr_register(1, 19, 1, 1);
}

static struct fsl_mxc_camera_platform_data camera_data = {
	.mclk = 24000000,
	.csi = 0,
	.io_init = mx6q_csi0_io_init,
	.pwdn = mx6q_csi0_cam_powerdown,
};

static void mx6q_mipi_powerdown(int powerdown)
{
	if (powerdown)
		gpio_set_value(MX6Q_SABRESD_MIPICSI_PWN, 1);
	else
		gpio_set_value(MX6Q_SABRESD_MIPICSI_PWN, 0);
}

static void mx6q_mipi_sensor_io_init(void)
{
	mxc_iomux_v3_setup_multiple_pads(mx6q_sabresd_mipi_sensor_pads,
			ARRAY_SIZE(mx6q_sabresd_mipi_sensor_pads));

	/* Camera reset */
	gpio_request(MX6Q_SABRESD_MIPICSI_RST, "cam-reset");
	gpio_direction_output(MX6Q_SABRESD_MIPICSI_RST, 1);

	/* Camera power down */
	gpio_request(MX6Q_SABRESD_MIPICSI_PWN, "cam-pwdn");
	gpio_direction_output(MX6Q_SABRESD_MIPICSI_PWN, 1);
	msleep(1);
	gpio_set_value(MX6Q_SABRESD_MIPICSI_PWN, 0);

	mxc_iomux_set_gpr_register(1, 19, 1, 0);
}

static struct fsl_mxc_camera_platform_data mipi_csi2_data = {
	.mclk = 24000000,
	.csi = 0,
	.io_init = mx6q_mipi_sensor_io_init,
	.pwdn = mx6q_mipi_powerdown,
};

static struct imxi2c_platform_data mx6q_sabresd_i2c_data = {
	.bitrate = 100000,
};

static struct fsl_mxc_lightsensor_platform_data ls_data = {
	.rext = 499,	/* calibration: 499K->700K */
};

static struct i2c_board_info mxc_i2c0_board_info[] __initdata = {
	{
		I2C_BOARD_INFO("sgtl5000", 0x0a),
	},
	{
		I2C_BOARD_INFO("ov5642", 0x3c),
		.platform_data = (void *)&camera_data,
	},
	{
		I2C_BOARD_INFO("mma8451", 0x1c),
		.platform_data = (void *)&mma8451_position,
	},
};

static struct i2c_board_info mxc_i2c1_board_info[] __initdata = {
	{
		I2C_BOARD_INFO("mxc_hdmi_i2c", 0x50),
	},
	{
		I2C_BOARD_INFO("ov5640_mipi", 0x3c),
		.platform_data = (void *)&mipi_csi2_data,
	},
	{
		I2C_BOARD_INFO("egalax_ts", 0x4),
		.irq = gpio_to_irq(MX6Q_SABRESD_CAP_TCH_INT0),
	},
};

static struct i2c_board_info mxc_i2c2_board_info[] __initdata = {
	{
		I2C_BOARD_INFO("egalax_ts", 0x4),
		.irq = gpio_to_irq(MX6Q_SABRESD_CAP_TCH_INT1),
	},
	{
		I2C_BOARD_INFO("mag3110", 0x0e),
		.irq = gpio_to_irq(MX6Q_SABRESD_eCOMPASS_INT),
		.platform_data = (void *)&mag3110_position,
	},
	{
		I2C_BOARD_INFO("isl29023", 0x44),
		.irq  = gpio_to_irq(MX6Q_SABRESD_ALS_INT),
		.platform_data = &ls_data,
	},
};

static void imx6q_sabresd_usbotg_vbus(bool on)
{
	if (on)
		gpio_set_value(MX6Q_SABRESD_USB_OTG_PWR, 1);
	else
		gpio_set_value(MX6Q_SABRESD_USB_OTG_PWR, 0);
}

static void __init imx6q_sabresd_init_usb(void)
{
	int ret = 0;

	imx_otg_base = MX6_IO_ADDRESS(MX6Q_USB_OTG_BASE_ADDR);
	/* disable external charger detect,
	 * or it will affect signal quality at dp .
	 */
	ret = gpio_request(MX6Q_SABRESD_USB_OTG_PWR, "usb-pwr");
	if (ret) {
		pr_err("failed to get GPIO MX6Q_SABRESD_USB_OTG_PWR: %d\n",
			ret);
		return;
	}
	gpio_direction_output(MX6Q_SABRESD_USB_OTG_PWR, 0);
	mxc_iomux_set_gpr_register(1, 13, 1, 1);

	mx6_set_otghost_vbus_func(imx6q_sabresd_usbotg_vbus);
	mx6_usb_dr_init();
	mx6_usb_h1_init();
}

/* HW Initialization, if return 0, initialization is successful. */
static int mx6q_sabresd_sata_init(struct device *dev, void __iomem *addr)
{
	u32 tmpdata;
	int ret = 0;
	struct clk *clk;

	sata_clk = clk_get(dev, "imx_sata_clk");
	if (IS_ERR(sata_clk)) {
		dev_err(dev, "no sata clock.\n");
		return PTR_ERR(sata_clk);
	}
	ret = clk_enable(sata_clk);
	if (ret) {
		dev_err(dev, "can't enable sata clock.\n");
		goto put_sata_clk;
	}

	/* Set PHY Paremeters, two steps to configure the GPR13,
	 * one write for rest of parameters, mask of first write is 0x07FFFFFD,
	 * and the other one write for setting the mpll_clk_off_b
	 *.rx_eq_val_0(iomuxc_gpr13[26:24]),
	 *.los_lvl(iomuxc_gpr13[23:19]),
	 *.rx_dpll_mode_0(iomuxc_gpr13[18:16]),
	 *.sata_speed(iomuxc_gpr13[15]),
	 *.mpll_ss_en(iomuxc_gpr13[14]),
	 *.tx_atten_0(iomuxc_gpr13[13:11]),
	 *.tx_boost_0(iomuxc_gpr13[10:7]),
	 *.tx_lvl(iomuxc_gpr13[6:2]),
	 *.mpll_ck_off(iomuxc_gpr13[1]),
	 *.tx_edgerate_0(iomuxc_gpr13[0]),
	 */
	tmpdata = readl(IOMUXC_GPR13);
	writel(((tmpdata & ~0x07FFFFFD) | 0x0593A044), IOMUXC_GPR13);

	/* enable SATA_PHY PLL */
	tmpdata = readl(IOMUXC_GPR13);
	writel(((tmpdata & ~0x2) | 0x2), IOMUXC_GPR13);

	/* Get the AHB clock rate, and configure the TIMER1MS reg later */
	clk = clk_get(NULL, "ahb");
	if (IS_ERR(clk)) {
		dev_err(dev, "no ahb clock.\n");
		ret = PTR_ERR(clk);
		goto release_sata_clk;
	}
	tmpdata = clk_get_rate(clk) / 1000;
	clk_put(clk);

	ret = sata_init(addr, tmpdata);
	if (ret == 0)
		return ret;

release_sata_clk:
	clk_disable(sata_clk);
put_sata_clk:
	clk_put(sata_clk);

	return ret;
}

static void mx6q_sabresd_sata_exit(struct device *dev)
{
	clk_disable(sata_clk);
	clk_put(sata_clk);
}

static struct ahci_platform_data mx6q_sabresd_sata_data = {
	.init = mx6q_sabresd_sata_init,
	.exit = mx6q_sabresd_sata_exit,
};

static struct gpio mx6q_sabresd_flexcan_gpios[] = {
	{ MX6Q_SABRESD_CAN1_EN, GPIOF_OUT_INIT_LOW, "flexcan1-en" },
	{ MX6Q_SABRESD_CAN1_STBY, GPIOF_OUT_INIT_LOW, "flexcan1-stby" },
};

static void mx6q_sabresd_flexcan0_switch(int enable)
{
	if (enable) {
		gpio_set_value(MX6Q_SABRESD_CAN1_EN, 1);
		gpio_set_value(MX6Q_SABRESD_CAN1_STBY, 1);
	} else {
		gpio_set_value(MX6Q_SABRESD_CAN1_EN, 0);
		gpio_set_value(MX6Q_SABRESD_CAN1_STBY, 0);
	}
}

static const struct flexcan_platform_data
	mx6q_sabresd_flexcan0_pdata __initconst = {
	.transceiver_switch = mx6q_sabresd_flexcan0_switch,
};

static struct viv_gpu_platform_data imx6q_gpu_pdata __initdata = {
	.reserved_mem_size = SZ_128M,
};

static struct imx_asrc_platform_data imx_asrc_data = {
	.channel_bits = 4,
	.clk_map_ver = 2,
};

static struct ipuv3_fb_platform_data sabresd_fb_data[] = {
	{ /*fb0*/
	.disp_dev = "ldb",
	.interface_pix_fmt = IPU_PIX_FMT_RGB666,
	.mode_str = "LDB-XGA",
	.default_bpp = 32,
	.int_clk = false,
	}, {
	.disp_dev = "lcd",
	.interface_pix_fmt = IPU_PIX_FMT_RGB565,
	.mode_str = "CLAA-WVGA",
	.default_bpp = 16,
	.int_clk = false,
	}, {
	.disp_dev = "ldb",
	.interface_pix_fmt = IPU_PIX_FMT_RGB666,
	.mode_str = "LDB-SVGA",
	.default_bpp = 32,
	.int_clk = false,
	}, {
	.disp_dev = "ldb",
	.interface_pix_fmt = IPU_PIX_FMT_RGB666,
	.mode_str = "LDB-VGA",
	.default_bpp = 32,
	.int_clk = false,
	},
};

static void hdmi_init(int ipu_id, int disp_id)
{
	int hdmi_mux_setting;

	if ((ipu_id > 1) || (ipu_id < 0)) {
		pr_err("Invalid IPU select for HDMI: %d. Set to 0\n", ipu_id);
		ipu_id = 0;
	}

	if ((disp_id > 1) || (disp_id < 0)) {
		pr_err("Invalid DI select for HDMI: %d. Set to 0\n", disp_id);
		disp_id = 0;
	}

	/* Configure the connection between IPU1/2 and HDMI */
	hdmi_mux_setting = 2*ipu_id + disp_id;

	/* GPR3, bits 2-3 = HDMI_MUX_CTL */
	mxc_iomux_set_gpr_register(3, 2, 2, hdmi_mux_setting);
}

static struct fsl_mxc_hdmi_platform_data hdmi_data = {
	.init = hdmi_init,
};

static struct fsl_mxc_hdmi_core_platform_data hdmi_core_data = {
	.ipu_id = 0,
	.disp_id = 0,
};

static struct fsl_mxc_lcd_platform_data lcdif_data = {
	.ipu_id = 0,
	.disp_id = 0,
	.default_ifmt = IPU_PIX_FMT_RGB565,
};

static struct fsl_mxc_ldb_platform_data ldb_data = {
	.ipu_id = 1,
	.disp_id = 0,
	.ext_ref = 1,
	.mode = LDB_SEP0,
	.sec_ipu_id = 1,
	.sec_disp_id = 1,
};

static struct max8903_pdata charger1_data = {
	.dok = MX6Q_SABRESD_CHARGE_DOK_B,
	.uok = MX6Q_SABRESD_CHARGE_UOK_B,
	.chg = MX6Q_SABRESD_CHARGE_CHG_1_B,
	.flt = MX6Q_SABRESD_CHARGE_FLT_1_B,
	.dcm_always_high = true,
	.dc_valid = true,
	.usb_valid = true,
};

static struct platform_device sabresd_max8903_charger_1 = {
	.name	= "max8903-charger",
	.id	= 1,
	.dev	= {
		.platform_data = &charger1_data,
	},
};

static struct imx_ipuv3_platform_data ipu_data[] = {
	{
	.rev = 4,
	.csi_clk[0] = "cko1_clk0",
	}, {
	.rev = 4,
	.csi_clk[0] = "cko1_clk0",
	},
};

static struct android_pmem_platform_data android_pmem_data = {
       .name = "pmem_adsp",
       .size = SZ_64M,
};

static struct android_pmem_platform_data android_pmem_gpu_data = {
       .name = "pmem_gpu",
       .size = SZ_32M,
};

static void sabresd_suspend_enter(void)
{
	/* suspend preparation */
	/* Disable AUX 5V */
	gpio_set_value(MX6Q_SABRESD_AUX_5V_EN, 0);
}

static void sabresd_suspend_exit(void)
{
	/* resume restore */
	/* Enable AUX 5V */
	gpio_set_value(MX6Q_SABRESD_AUX_5V_EN, 1);
}
static const struct pm_platform_data mx6q_sabresd_pm_data __initconst = {
	.name = "imx_pm",
	.suspend_enter = sabresd_suspend_enter,
	.suspend_exit = sabresd_suspend_exit,
};

static struct regulator_consumer_supply sabresd_vmmc_consumers[] = {
	REGULATOR_SUPPLY("vmmc", "sdhci-esdhc-imx.1"),
	REGULATOR_SUPPLY("vmmc", "sdhci-esdhc-imx.2"),
	REGULATOR_SUPPLY("vmmc", "sdhci-esdhc-imx.3"),
};

static struct regulator_init_data sabresd_vmmc_init = {
	.num_consumer_supplies = ARRAY_SIZE(sabresd_vmmc_consumers),
	.consumer_supplies = sabresd_vmmc_consumers,
};

static struct fixed_voltage_config sabresd_vmmc_reg_config = {
	.supply_name		= "vmmc",
	.microvolts		= 3300000,
	.gpio			= -1,
	.init_data		= &sabresd_vmmc_init,
};

static struct platform_device sabresd_vmmc_reg_devices = {
	.name	= "reg-fixed-voltage",
	.id	= 3,
	.dev	= {
		.platform_data = &sabresd_vmmc_reg_config,
	},
};

#ifdef CONFIG_SND_SOC_SGTL5000

static struct regulator_consumer_supply sgtl5000_sabresd_consumer_vdda = {
	.supply = "VDDA",
	.dev_name = "0-000a",
};

static struct regulator_consumer_supply sgtl5000_sabresd_consumer_vddio = {
	.supply = "VDDIO",
	.dev_name = "0-000a",
};

static struct regulator_consumer_supply sgtl5000_sabresd_consumer_vddd = {
	.supply = "VDDD",
	.dev_name = "0-000a",
};

static struct regulator_init_data sgtl5000_sabresd_vdda_reg_initdata = {
	.num_consumer_supplies = 1,
	.consumer_supplies = &sgtl5000_sabresd_consumer_vdda,
};

static struct regulator_init_data sgtl5000_sabresd_vddio_reg_initdata = {
	.num_consumer_supplies = 1,
	.consumer_supplies = &sgtl5000_sabresd_consumer_vddio,
};

static struct regulator_init_data sgtl5000_sabresd_vddd_reg_initdata = {
	.num_consumer_supplies = 1,
	.consumer_supplies = &sgtl5000_sabresd_consumer_vddd,
};

static struct fixed_voltage_config sgtl5000_sabresd_vdda_reg_config = {
	.supply_name		= "VDDA",
	.microvolts		= 2500000,
	.gpio			= -1,
	.init_data		= &sgtl5000_sabresd_vdda_reg_initdata,
};

static struct fixed_voltage_config sgtl5000_sabresd_vddio_reg_config = {
	.supply_name		= "VDDIO",
	.microvolts		= 3300000,
	.gpio			= -1,
	.init_data		= &sgtl5000_sabresd_vddio_reg_initdata,
};

static struct fixed_voltage_config sgtl5000_sabresd_vddd_reg_config = {
	.supply_name		= "VDDD",
	.microvolts		= 0,
	.gpio			= -1,
	.init_data		= &sgtl5000_sabresd_vddd_reg_initdata,
};

static struct platform_device sgtl5000_sabresd_vdda_reg_devices = {
	.name	= "reg-fixed-voltage",
	.id	= 0,
	.dev	= {
		.platform_data = &sgtl5000_sabresd_vdda_reg_config,
	},
};

static struct platform_device sgtl5000_sabresd_vddio_reg_devices = {
	.name	= "reg-fixed-voltage",
	.id	= 1,
	.dev	= {
		.platform_data = &sgtl5000_sabresd_vddio_reg_config,
	},
};

static struct platform_device sgtl5000_sabresd_vddd_reg_devices = {
	.name	= "reg-fixed-voltage",
	.id	= 2,
	.dev	= {
		.platform_data = &sgtl5000_sabresd_vddd_reg_config,
	},
};

#endif /* CONFIG_SND_SOC_SGTL5000 */

static int imx6q_init_audio(void)
{
	mxc_register_device(&mx6_sabresd_audio_device,
			    &mx6_sabresd_audio_data);
	imx6q_add_imx_ssi(1, &mx6_sabresd_ssi_pdata);
#ifdef CONFIG_SND_SOC_SGTL5000
	platform_device_register(&sgtl5000_sabresd_vdda_reg_devices);
	platform_device_register(&sgtl5000_sabresd_vddio_reg_devices);
	platform_device_register(&sgtl5000_sabresd_vddd_reg_devices);
#endif
	return 0;
}
static void mpcie_3v3_power(bool on)
{
	/* Enable/disable MPCIE_3V3 */
	gpio_request(MX6Q_SABRESD_MPCIE_3V3_EN, "mpcie_3v3_en");
	gpio_direction_output(MX6Q_SABRESD_MPCIE_3V3_EN, 1);

	if (on)
		gpio_set_value(MX6Q_SABRESD_MPCIE_3V3_EN, 1);
	else
		gpio_set_value(MX6Q_SABRESD_MPCIE_3V3_EN, 0);

}

#if defined(CONFIG_KEYBOARD_GPIO) || defined(CONFIG_KEYBOARD_GPIO_MODULE)
#define GPIO_BUTTON(gpio_num, ev_code, act_low, descr, wake)	\
{								\
	.gpio		= gpio_num,				\
	.type		= EV_KEY,				\
	.code		= ev_code,				\
	.active_low	= act_low,				\
	.desc		= "btn " descr,				\
	.wakeup		= wake,					\
}

static struct gpio_keys_button imx6q_buttons[] = {
	GPIO_BUTTON(MX6Q_SABRESD_VOLUME_UP, KEY_VOLUMEUP, 1, "volume-up", 0),
	GPIO_BUTTON(MX6Q_SABRESD_VOLUME_DN, KEY_POWER, 1, "volume-down", 1),
	GPIO_BUTTON(MX6Q_SABRESD_POWER_OFF, KEY_POWER, 1, "power", 1),
};

static struct gpio_keys_platform_data imx6q_button_data = {
	.buttons	= imx6q_buttons,
	.nbuttons	= ARRAY_SIZE(imx6q_buttons),
};

static struct platform_device imx6q_button_device = {
	.name		= "gpio-keys",
	.id		= -1,
	.num_resources  = 0,
	.dev		= {
		.platform_data = &imx6q_button_data,
	}
};

static void __init imx6q_add_device_buttons(void)
{
	platform_device_register(&imx6q_button_device);
}
#else
static void __init imx6q_add_device_buttons(void) {}
#endif

#if defined(CONFIG_KEYBOARD_GPIO) || defined(CONFIG_KEYBOARD_GPIO_MODULE)
#define GPIO_BUTTON(gpio_num, ev_code, act_low, descr, wake)	\
{								\
	.gpio		= gpio_num,				\
	.type		= EV_KEY,				\
	.code		= ev_code,				\
	.active_low	= act_low,				\
	.desc		= "btn " descr,				\
	.wakeup		= wake,					\
}

static struct gpio_keys_button imx6q_buttons[] = {
	GPIO_BUTTON(MX6Q_SABRESD_VOLUME_UP, KEY_VOLUMEUP, 1, "volume-up", 0),
	GPIO_BUTTON(MX6Q_SABRESD_VOLUME_DN, KEY_VOLUMEDOWN, 1, "volume-down", 0),
	GPIO_BUTTON(MX6Q_SABRESD_POWER_OFF, KEY_POWER, 1, "power", 1),
};

static struct gpio_keys_platform_data imx6q_button_data = {
	.buttons	= imx6q_buttons,
	.nbuttons	= ARRAY_SIZE(imx6q_buttons),
};

static struct platform_device imx6q_button_device = {
	.name		= "gpio-keys",
	.id		= -1,
	.num_resources  = 0,
	.dev		= {
		.platform_data = &imx6q_button_data,
	}
};

static void __init imx6q_add_device_buttons(void)
{
	platform_device_register(&imx6q_button_device);
}
#else
static void __init imx6q_add_device_buttons(void) {}
#endif

static struct platform_pwm_backlight_data mx6_sabresd_pwm_backlight_data = {
	.pwm_id = 0,
	.max_brightness = 255,
	.dft_brightness = 128,
	.pwm_period_ns = 50000,
};

static struct mxc_dvfs_platform_data sabresd_dvfscore_data = {
	.reg_id = "cpu_vddgp",
	.clk1_id = "cpu_clk",
	.clk2_id = "gpc_dvfs_clk",
	.gpc_cntr_offset = MXC_GPC_CNTR_OFFSET,
	.ccm_cdcr_offset = MXC_CCM_CDCR_OFFSET,
	.ccm_cacrr_offset = MXC_CCM_CACRR_OFFSET,
	.ccm_cdhipr_offset = MXC_CCM_CDHIPR_OFFSET,
	.prediv_mask = 0x1F800,
	.prediv_offset = 11,
	.prediv_val = 3,
	.div3ck_mask = 0xE0000000,
	.div3ck_offset = 29,
	.div3ck_val = 2,
	.emac_val = 0x08,
	.upthr_val = 25,
	.dnthr_val = 9,
	.pncthr_val = 33,
	.upcnt_val = 10,
	.dncnt_val = 10,
	.delay_time = 80,
};

static void __init fixup_mxc_board(struct machine_desc *desc, struct tag *tags,
				   char **cmdline, struct meminfo *mi)
{
	char *str;
	struct tag *t;
	int i = 0;
	struct ipuv3_fb_platform_data *pdata_fb = sabresd_fb_data;

	for_each_tag(t, tags) {
		if (t->hdr.tag == ATAG_CMDLINE) {
			str = t->u.cmdline.cmdline;
			str = strstr(str, "pmem=");
			if (str != NULL) {
				str += 5;
				android_pmem_gpu_data.size = memparse(str, &str);
				if (*str == ',') {
					str++;
					android_pmem_data.size = memparse(str, &str);
				}
			}

			str = t->u.cmdline.cmdline;
			str = strstr(str, "fbmem=");
			if (str != NULL) {
				str += 6;
				pdata_fb[i++].res_size[0] = memparse(str, &str);
				while (*str == ',' &&
					i < ARRAY_SIZE(sabresd_fb_data)) {
					str++;
					pdata_fb[i++].res_size[0] = memparse(str, &str);
				}
			}
			break;
		}
	}
}

static struct mipi_csi2_platform_data mipi_csi2_pdata = {
	.ipu_id	 = 0,
	.csi_id = 0,
	.v_channel = 0,
	.lanes = 2,
	.dphy_clk = "mipi_pllref_clk",
	.pixel_clk = "emi_clk",
};

/*!
 * Board specific initialization.
 */
static void __init mx6_sabresd_board_init(void)
{
	int i;
	int ret;
	struct clk *clko2;
	struct clk *new_parent;
	int rate;

	mxc_iomux_v3_setup_multiple_pads(mx6q_sabresd_pads,
					ARRAY_SIZE(mx6q_sabresd_pads));

	gp_reg_id = sabresd_dvfscore_data.reg_id;
	mx6q_sabresd_init_uart();
	imx6q_add_mxc_hdmi_core(&hdmi_core_data);

	imx6q_add_ipuv3(0, &ipu_data[0]);
	imx6q_add_ipuv3(1, &ipu_data[1]);

	for (i = 0; i < ARRAY_SIZE(sabresd_fb_data); i++)
		imx6q_add_ipuv3fb(i, &sabresd_fb_data[i]);

	imx6q_add_lcdif(&lcdif_data);
	imx6q_add_ldb(&ldb_data);
	imx6q_add_v4l2_output(0);
	imx6q_add_v4l2_capture(0);
	imx6q_add_mipi_csi2(&mipi_csi2_pdata);
	imx6q_add_imx_snvs_rtc();

	imx6q_add_imx_i2c(0, &mx6q_sabresd_i2c_data);
	imx6q_add_imx_i2c(1, &mx6q_sabresd_i2c_data);
	imx6q_add_imx_i2c(2, &mx6q_sabresd_i2c_data);
	i2c_register_board_info(0, mxc_i2c0_board_info,
			ARRAY_SIZE(mxc_i2c0_board_info));
	i2c_register_board_info(1, mxc_i2c1_board_info,
			ARRAY_SIZE(mxc_i2c1_board_info));
	i2c_register_board_info(2, mxc_i2c2_board_info,
			ARRAY_SIZE(mxc_i2c2_board_info));
	ret = gpio_request(MX6Q_SABRESD_PFUZE_INT, "pFUZE-int");
	if (ret) {
		printk(KERN_ERR"request pFUZE-int error!!\n");
		return;
	} else {
		gpio_direction_input(MX6Q_SABRESD_PFUZE_INT);
		mx6q_sabresd_init_pfuze100(MX6Q_SABRESD_PFUZE_INT);
	}

	/* SPI */
	imx6q_add_ecspi(0, &mx6q_sabresd_spi_data);
	spi_device_init();

	imx6q_add_mxc_hdmi(&hdmi_data);

	imx6q_add_anatop_thermal_imx(1, &mx6q_sabresd_anatop_thermal_data);
	imx6_init_fec(fec_data);
	imx6q_add_pm_imx(0, &mx6q_sabresd_pm_data);
	imx6q_add_sdhci_usdhc_imx(3, &mx6q_sabresd_sd4_data);
	imx6q_add_sdhci_usdhc_imx(2, &mx6q_sabresd_sd3_data);
	imx6q_add_sdhci_usdhc_imx(1, &mx6q_sabresd_sd2_data);
	imx_add_viv_gpu(&imx6_gpu_data, &imx6q_gpu_pdata);
	imx6q_sabresd_init_usb();
	imx6q_add_ahci(0, &mx6q_sabresd_sata_data);
	imx6q_add_vpu();
	imx6q_init_audio();
	platform_device_register(&sabresd_vmmc_reg_devices);
	imx_asrc_data.asrc_core_clk = clk_get(NULL, "asrc_clk");
	imx_asrc_data.asrc_audio_clk = clk_get(NULL, "asrc_serial_clk");
	imx6q_add_asrc(&imx_asrc_data);

	/* release USB Hub reset */
	gpio_set_value(MX6Q_SABRESD_USB_HUB_RESET, 1);

	imx6q_add_mxc_pwm(0);
	imx6q_add_mxc_pwm(1);
	imx6q_add_mxc_pwm(2);
	imx6q_add_mxc_pwm(3);
	imx6q_add_mxc_pwm_backlight(0, &mx6_sabresd_pwm_backlight_data);

	imx6q_add_otp();
	imx6q_add_viim();
	imx6q_add_imx2_wdt(0, NULL);
	imx6q_add_dma();

	imx6q_add_dvfs_core(&sabresd_dvfscore_data);
	mx6_cpu_regulator_init();

<<<<<<< HEAD
	mxc_register_device(&mxc_android_pmem_device, &android_pmem_data);
	mxc_register_device(&mxc_android_pmem_gpu_device,
			    &android_pmem_gpu_data);
	imx6q_add_device_buttons();
=======
	imx6q_add_device_buttons();

>>>>>>> 1307bf6d
	/* enable sensor 3v3 and 1v8 */
	gpio_request(MX6Q_SABRESD_SENSOR_EN, "sensor-en");
	gpio_direction_output(MX6Q_SABRESD_SENSOR_EN, 1);

	/* enable ecompass intr */
	gpio_request(MX6Q_SABRESD_eCOMPASS_INT, "ecompass-int");
	gpio_direction_input(MX6Q_SABRESD_eCOMPASS_INT);
	/* enable light sensor intr */
	gpio_request(MX6Q_SABRESD_ALS_INT, "als-int");
	gpio_direction_input(MX6Q_SABRESD_ALS_INT);

	imx6q_add_hdmi_soc();
	imx6q_add_hdmi_soc_dai();

	/*
	ret = gpio_request_array(mx6q_sabresd_flexcan_gpios,
			ARRAY_SIZE(mx6q_sabresd_flexcan_gpios));
	if (ret)
		pr_err("failed to request flexcan1-gpios: %d\n", ret);
	else
		imx6q_add_flexcan0(&mx6q_sabresd_flexcan0_pdata);
	*/

	clko2 = clk_get(NULL, "clko2_clk");
	if (IS_ERR(clko2))
		pr_err("can't get CLKO2 clock.\n");

	new_parent = clk_get(NULL, "osc_clk");
	if (!IS_ERR(new_parent)) {
		clk_set_parent(clko2, new_parent);
		clk_put(new_parent);
	}
	rate = clk_round_rate(clko2, 24000000);
	clk_set_rate(clko2, rate);
	clk_enable(clko2);

	/* Enable Aux_5V */
	gpio_request(MX6Q_SABRESD_AUX_5V_EN, "aux_5v_en");
	gpio_direction_output(MX6Q_SABRESD_AUX_5V_EN, 1);
	gpio_set_value(MX6Q_SABRESD_AUX_5V_EN, 1);

<<<<<<< HEAD
	mpcie_3v3_power(true);

=======
>>>>>>> 1307bf6d
	/* Register charger chips */
	platform_device_register(&sabresd_max8903_charger_1);
}

extern void __iomem *twd_base;
static void __init mx6_sabresd_timer_init(void)
{
	struct clk *uart_clk;
#ifdef CONFIG_LOCAL_TIMERS
	twd_base = ioremap(LOCAL_TWD_ADDR, SZ_256);
	BUG_ON(!twd_base);
#endif
	mx6_clocks_init(32768, 24000000, 0, 0);

	uart_clk = clk_get_sys("imx-uart.0", NULL);
	early_console_setup(UART1_BASE_ADDR, uart_clk);
}

static struct sys_timer mx6_sabresd_timer = {
	.init   = mx6_sabresd_timer_init,
};

#define SZ_TRIPLE_1080P	ALIGN((1920*ALIGN(1080, 128)*2*3), SZ_4K)
static void __init mx6q_sabresd_reserve(void)
{
	phys_addr_t phys;
	int i;

	if (imx6q_gpu_pdata.reserved_mem_size) {
		phys = memblock_alloc_base(imx6q_gpu_pdata.reserved_mem_size,
					   SZ_4K, SZ_1G);
		memblock_free(phys, imx6q_gpu_pdata.reserved_mem_size);
		memblock_remove(phys, imx6q_gpu_pdata.reserved_mem_size);
		imx6q_gpu_pdata.reserved_mem_base = phys;
	}

#ifdef CONFIG_ANDROID_PMEM
	if (android_pmem_data.size) {
		phys = memblock_alloc(android_pmem_data.size, SZ_4K);
		memblock_free(phys, android_pmem_data.size);
		memblock_remove(phys, android_pmem_data.size);
		android_pmem_data.start = phys;
	}

	if (android_pmem_gpu_data.size) {
		phys = memblock_alloc(android_pmem_gpu_data.size, SZ_4K);
		memblock_free(phys, android_pmem_gpu_data.size);
		memblock_remove(phys, android_pmem_gpu_data.size);
		android_pmem_gpu_data.start = phys;
	}
#endif

	for (i = 0; i < ARRAY_SIZE(sabresd_fb_data); i++)
		if (sabresd_fb_data[i].res_size[0]) {
			/* reserve for background buffer */
			phys = memblock_alloc(sabresd_fb_data[i].res_size[0],
						SZ_4K);
			memblock_free(phys, sabresd_fb_data[i].res_size[0]);
			memblock_remove(phys, sabresd_fb_data[i].res_size[0]);
			sabresd_fb_data[i].res_base[0] = phys;

			/* reserve for overlay buffer */
			phys = memblock_alloc(SZ_TRIPLE_1080P, SZ_4K);
			memblock_free(phys, SZ_TRIPLE_1080P);
			memblock_remove(phys, SZ_TRIPLE_1080P);
			sabresd_fb_data[i].res_base[1] = phys;
			sabresd_fb_data[i].res_size[1] = SZ_TRIPLE_1080P;
		}
}

/*
 * initialize __mach_desc_MX6Q_SABRESD data structure.
 */
MACHINE_START(MX6Q_SABRESD, "Freescale i.MX 6Quad Sabre-SD Board")
	/* Maintainer: Freescale Semiconductor, Inc. */
	.boot_params = MX6_PHYS_OFFSET + 0x100,
	.fixup = fixup_mxc_board,
	.map_io = mx6_map_io,
	.init_irq = mx6_init_irq,
	.init_machine = mx6_sabresd_board_init,
	.timer = &mx6_sabresd_timer,
	.reserve = mx6q_sabresd_reserve,
MACHINE_END<|MERGE_RESOLUTION|>--- conflicted
+++ resolved
@@ -100,11 +100,8 @@
 #define MX6Q_SABRESD_SENSOR_EN		IMX_GPIO_NR(2, 31)
 #define MX6Q_SABRESD_eCOMPASS_INT	IMX_GPIO_NR(3, 16)
 #define MX6Q_SABRESD_ALS_INT		IMX_GPIO_NR(3, 9)
-<<<<<<< HEAD
 #define MX6Q_SABRESD_MPCIE_3V3_EN	IMX_GPIO_NR(1, 6)
-=======
-
->>>>>>> 1307bf6d
+
 #define MX6Q_SABRESD_CHARGE_FLT_1_B	IMX_GPIO_NR(5, 2)
 #define MX6Q_SABRESD_CHARGE_CHG_1_B	IMX_GPIO_NR(3, 23)
 #define MX6Q_SABRESD_CHARGE_FLT_2_B	IMX_GPIO_NR(3, 14)
@@ -337,11 +334,8 @@
 
 	MX6Q_PAD_ENET_RXD0__GPIO_1_27, /* UOK_B */
 	MX6Q_PAD_EIM_CS1__GPIO_2_24,   /* DOK_B */
-<<<<<<< HEAD
 	/* MPCIE_3V3 Enable */
 	MX6Q_PAD_GPIO_6__GPIO_1_6,
-=======
->>>>>>> 1307bf6d
 };
 
 static iomux_v3_cfg_t mx6q_sabresd_csi0_sensor_pads[] = {
@@ -1088,45 +1082,6 @@
 static void __init imx6q_add_device_buttons(void) {}
 #endif
 
-#if defined(CONFIG_KEYBOARD_GPIO) || defined(CONFIG_KEYBOARD_GPIO_MODULE)
-#define GPIO_BUTTON(gpio_num, ev_code, act_low, descr, wake)	\
-{								\
-	.gpio		= gpio_num,				\
-	.type		= EV_KEY,				\
-	.code		= ev_code,				\
-	.active_low	= act_low,				\
-	.desc		= "btn " descr,				\
-	.wakeup		= wake,					\
-}
-
-static struct gpio_keys_button imx6q_buttons[] = {
-	GPIO_BUTTON(MX6Q_SABRESD_VOLUME_UP, KEY_VOLUMEUP, 1, "volume-up", 0),
-	GPIO_BUTTON(MX6Q_SABRESD_VOLUME_DN, KEY_VOLUMEDOWN, 1, "volume-down", 0),
-	GPIO_BUTTON(MX6Q_SABRESD_POWER_OFF, KEY_POWER, 1, "power", 1),
-};
-
-static struct gpio_keys_platform_data imx6q_button_data = {
-	.buttons	= imx6q_buttons,
-	.nbuttons	= ARRAY_SIZE(imx6q_buttons),
-};
-
-static struct platform_device imx6q_button_device = {
-	.name		= "gpio-keys",
-	.id		= -1,
-	.num_resources  = 0,
-	.dev		= {
-		.platform_data = &imx6q_button_data,
-	}
-};
-
-static void __init imx6q_add_device_buttons(void)
-{
-	platform_device_register(&imx6q_button_device);
-}
-#else
-static void __init imx6q_add_device_buttons(void) {}
-#endif
-
 static struct platform_pwm_backlight_data mx6_sabresd_pwm_backlight_data = {
 	.pwm_id = 0,
 	.max_brightness = 255,
@@ -1291,15 +1246,11 @@
 	imx6q_add_dvfs_core(&sabresd_dvfscore_data);
 	mx6_cpu_regulator_init();
 
-<<<<<<< HEAD
 	mxc_register_device(&mxc_android_pmem_device, &android_pmem_data);
 	mxc_register_device(&mxc_android_pmem_gpu_device,
 			    &android_pmem_gpu_data);
 	imx6q_add_device_buttons();
-=======
-	imx6q_add_device_buttons();
-
->>>>>>> 1307bf6d
+
 	/* enable sensor 3v3 and 1v8 */
 	gpio_request(MX6Q_SABRESD_SENSOR_EN, "sensor-en");
 	gpio_direction_output(MX6Q_SABRESD_SENSOR_EN, 1);
@@ -1341,11 +1292,8 @@
 	gpio_direction_output(MX6Q_SABRESD_AUX_5V_EN, 1);
 	gpio_set_value(MX6Q_SABRESD_AUX_5V_EN, 1);
 
-<<<<<<< HEAD
 	mpcie_3v3_power(true);
 
-=======
->>>>>>> 1307bf6d
 	/* Register charger chips */
 	platform_device_register(&sabresd_max8903_charger_1);
 }
