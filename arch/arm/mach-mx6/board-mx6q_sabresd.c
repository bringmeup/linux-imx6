--- conflicted
+++ resolved
@@ -1915,16 +1915,11 @@
 	imx6q_add_dma();
 
 	imx6q_add_dvfs_core(&sabresd_dvfscore_data);
-<<<<<<< HEAD
-#ifndef CONFIG_MX6_INTER_LDO_BYPASS
-	mx6_cpu_regulator_init();
-#endif
 
 	if (imx_ion_data.heaps[0].size)
 		imx6q_add_ion(0, &imx_ion_data,
 			sizeof(imx_ion_data) + sizeof(struct ion_platform_heap));
-=======
->>>>>>> 57ade285
+
 	imx6q_add_device_buttons();
 
 	/* enable sensor 3v3 and 1v8 */
