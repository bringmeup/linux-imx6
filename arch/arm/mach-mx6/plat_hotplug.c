--- conflicted
+++ resolved
@@ -27,10 +27,7 @@
 #include <linux/sched.h>
 #include <asm/cacheflush.h>
 
-<<<<<<< HEAD
-=======
 extern unsigned int num_cpu_idle_lock;
->>>>>>> 79f31695
 void __iomem *src_base = IO_ADDRESS(SRC_BASE_ADDR);
 
 int platform_cpu_kill(unsigned int cpu)
