--- conflicted
+++ resolved
@@ -1154,7 +1154,6 @@
 	.pixel_clk = "emi_clk",
 };
 
-<<<<<<< HEAD
 #ifdef CONFIG_ANDROID_RAM_CONSOLE
 static struct resource ram_console_resource = {
 	.name = "android ram console",
@@ -1174,14 +1173,13 @@
 #else
 #define imx6x_add_ram_console() do {} while (0)
 #endif
-=======
+
 static int __init caam_setup(char *__unused)
 {
 	caam_enabled = 1;
 	return 1;
 }
 early_param("caam", caam_setup);
->>>>>>> 57ade285
 
 /*!
  * Board specific initialization.
