--- conflicted
+++ resolved
@@ -290,7 +290,6 @@
 BOCKW_CAMERA(0);
 BOCKW_CAMERA(1);
 
-<<<<<<< HEAD
 /* Sound */
 static struct resource rsnd_resources[] __initdata = {
 	[RSND_GEN1_SRU] = DEFINE_RES_MEM(0xffd90000, 0x1000),
@@ -471,7 +470,7 @@
 		},
 	}
 };
-=======
+
 /* VIN */
 static struct rcar_vin_platform_data vin_platform_data __initdata = {
 	.flags	= RCAR_VIN_BT656,
@@ -495,7 +494,6 @@
 }
 R8A7778_VIN(0);
 R8A7778_VIN(1);
->>>>>>> 27113d63
 
 static const struct pinctrl_map bockw_pinctrl_map[] = {
 	/* AUDIO */
