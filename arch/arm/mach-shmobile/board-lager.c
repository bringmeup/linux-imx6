--- conflicted
+++ resolved
@@ -248,48 +248,15 @@
 	phy_register_fixup_for_id("r8a7790-ether-ff:01", lager_ksz8041_fixup);
 }
 
-<<<<<<< HEAD
-/*
- * Ether LEDs on the Lager board are named LINK and ACTIVE which corresponds
- * to non-default 01 setting of the Micrel KSZ8041 PHY control register 1 bits
- * 14-15. We have to set them back to 01 from the default 00 value each time
- * the PHY is reset. It's also important because the PHY's LED0 signal is
- * connected to SoC's ETH_LINK signal and in the PHY's default mode it will
- * bounce on and off after each packet, which we apparently want to avoid.
- */
-static int lager_ksz8041_fixup(struct phy_device *phydev)
-{
-	u16 phyctrl1 = phy_read(phydev, 0x1e);
-
-	phyctrl1 &= ~0xc000;
-	phyctrl1 |= 0x4000;
-	return phy_write(phydev, 0x1e, phyctrl1);
-}
-
-static void __init lager_init(void)
-{
-	lager_add_standard_devices();
-
-	phy_register_fixup_for_id("r8a7790-ether-ff:01", lager_ksz8041_fixup);
-}
-
-static const char *lager_boards_compat_dt[] __initdata = {
-=======
 static const char * const lager_boards_compat_dt[] __initconst = {
->>>>>>> 9fee8240
 	"renesas,lager",
 	NULL,
 };
 
 DT_MACHINE_START(LAGER_DT, "lager")
-<<<<<<< HEAD
-	.init_early	= r8a7790_init_delay,
-	.init_time	= r8a7790_timer_init,
-=======
 	.smp		= smp_ops(r8a7790_smp_ops),
 	.init_early	= r8a7790_init_early,
 	.init_time	= rcar_gen2_timer_init,
->>>>>>> 9fee8240
 	.init_machine	= lager_init,
 	.dt_compat	= lager_boards_compat_dt,
 MACHINE_END