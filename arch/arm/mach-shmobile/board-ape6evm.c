--- conflicted
+++ resolved
@@ -162,11 +162,8 @@
 /* MMCIF */
 static const struct sh_mmcif_plat_data mmcif0_pdata __initconst = {
 	.caps		= MMC_CAP_8_BIT_DATA | MMC_CAP_NONREMOVABLE,
-<<<<<<< HEAD
-=======
 	.slave_id_tx	= SHDMA_SLAVE_MMCIF0_TX,
 	.slave_id_rx	= SHDMA_SLAVE_MMCIF0_RX,
->>>>>>> 4fd03763
 	.ccs_unsupported = true,
 };
 
