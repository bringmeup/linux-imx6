/*
 * Copyright 2011, 2014 Freescale Semiconductor, Inc.
 * Copyright 2011 Linaro Ltd.
 *
 * The code contained herein is licensed under the GNU General Public
 * License. You may obtain a copy of the GNU General Public License
 * Version 2 or later at the following locations:
 *
 * http://www.opensource.org/licenses/gpl-license.html
 * http://www.gnu.org/copyleft/gpl.html
 */

#include <dt-bindings/clock/imx6sx-clock.h>
#include <dt-bindings/gpio/gpio.h>
#include "imx6sx-pinfunc.h"
#include "skeleton.dtsi"

/ {
	aliases {
		gpio0 = &gpio1;
		gpio1 = &gpio2;
		gpio2 = &gpio3;
		gpio3 = &gpio4;
		gpio4 = &gpio5;
		gpio5 = &gpio6;
		gpio6 = &gpio7;
		lcdif0 = &lcdif1;
		lcdif1 = &lcdif2;
		serial0 = &uart1;
		serial1 = &uart2;
		serial2 = &uart3;
		serial3 = &uart4;
		serial4 = &uart5;
		usbphy0 = &usbphy1;
		usbphy1 = &usbphy2;
	};

	cpus {
		#address-cells = <1>;
		#size-cells = <0>;

		cpu0: cpu@0 {
			compatible = "arm,cortex-a9";
			device_type = "cpu";
			reg = <0>;
			next-level-cache = <&L2>;
			operating-points = <
<<<<<<< HEAD
				/* kHz   uV */
				996000  1275000
				792000  1175000
				396000  975000
			>;
			fsl,soc-operating-points = <
				/* ARM kHz      SOC-PU uV */
				996000            1225000
				792000            1175000
				396000            1175000
			>;
			clocks = <&clks IMX6SX_CLK_ARM>, <&clks IMX6SX_CLK_PLL2_PFD2>,
					 <&clks IMX6SX_CLK_STEP>, <&clks IMX6SX_CLK_PLL1_SW>,
					 <&clks IMX6SX_CLK_PLL1_SYS>;
			clock-names = "arm", "pll2_pfd2_396m", "step",
						  "pll1_sw", "pll1_sys";
			arm-supply = <&reg_arm>;
			pu-supply = <&reg_pu>;
=======
				/* kHz    uV */
				996000  1250000
				792000  1175000
				396000  1075000
			>;
			fsl,soc-operating-points = <
				/* ARM kHz      SOC uV */
				996000            1175000
				792000            1175000
				396000            1175000
			>;
			clock-latency = <61036>; /* two CLK32 periods */
			clocks = <&clks IMX6SX_CLK_ARM>, <&clks IMX6SX_CLK_PLL2_PFD2>, <&clks IMX6SX_CLK_STEP>,
				 <&clks IMX6SX_CLK_PLL1_SW>, <&clks IMX6SX_CLK_PLL1_SYS>;
			clock-names = "arm", "pll2_pfd2_396m", "step",
				      "pll1_sw", "pll1_sys";
			arm-supply = <&reg_arm>;
>>>>>>> af51180c
			soc-supply = <&reg_soc>;
		};
	};

	intc: interrupt-controller@00a01000 {
		compatible = "arm,cortex-a9-gic";
		#interrupt-cells = <3>;
		#address-cells = <1>;
		#size-cells = <1>;
		interrupt-controller;
		reg = <0x00a01000 0x1000>,
		      <0x00a00100 0x100>;
	};

	clocks {
		#address-cells = <1>;
		#size-cells = <0>;

		ckil {
			compatible = "fsl,imx-ckil", "fixed-clock";
			clock-frequency = <32768>;
		};

		ckih1 {
			compatible = "fsl,imx-ckih1", "fixed-clock";
			clock-frequency = <0>;
		};

		osc {
			compatible = "fsl,imx-osc", "fixed-clock";
			clock-frequency = <24000000>;
		};
	};

		pu_dummy: pudummy_reg {
			compatible = "fsl,imx6-dummy-pureg"; /* only used in ldo-bypass */
		};

	soc {
		#address-cells = <1>;
		#size-cells = <1>;
		compatible = "simple-bus";
		interrupt-parent = <&intc>;
		ranges;
		busfreq { /* BUSFREQ */
			compatible = "fsl,imx6_busfreq";
			clocks = <&clks IMX6SX_CLK_PLL2_BUS>, <&clks IMX6SX_CLK_PLL2_PFD2>,
					<&clks IMX6SX_CLK_PLL2_198M>, <&clks IMX6SX_CLK_ARM>,
					<&clks IMX6SX_CLK_PLL3_USB_OTG>, <&clks IMX6SX_CLK_PERIPH>,
					<&clks IMX6SX_CLK_PERIPH_CLK2>, <&clks IMX6SX_CLK_PERIPH_CLK2_SEL>,
					<&clks IMX6SX_CLK_OSC>, <&clks IMX6SX_CLK_PLL1_SYS>,
					<&clks IMX6SX_CLK_PERIPH2>,
					<&clks IMX6SX_CLK_AHB>, <&clks IMX6SX_CLK_OCRAM>,
					<&clks IMX6SX_CLK_PLL1_SW>,
					<&clks IMX6SX_CLK_PERIPH2_CLK2_SEL>, <&clks IMX6SX_CLK_PERIPH2_CLK2>,
					<&clks IMX6SX_CLK_STEP>;
			clock-names = "pll2_bus", "pll2_pfd2_396m", "pll2_198m", "arm", "pll3_usb_otg", "periph",
						  "periph_clk2", "periph_clk2_sel", "osc", "pll1_sys", "periph2", "ahb", "ocram", "pll1_sw",
						  "periph2_clk2_sel", "periph2_clk2", "step";
			fsl,max_ddr_freq = <400000000>;
		};

		busfreq {
			compatible = "fsl,imx6_busfreq";
			clocks = <&clks IMX6SX_CLK_PLL2_BUS>, <&clks IMX6SX_CLK_PLL2_PFD2>,
				<&clks IMX6SX_CLK_PLL2_198M>, <&clks IMX6SX_CLK_ARM>,
				<&clks IMX6SX_CLK_PLL3_USB_OTG>, <&clks IMX6SX_CLK_PERIPH>,
				<&clks IMX6SX_CLK_PERIPH_PRE>, <&clks IMX6SX_CLK_PERIPH_CLK2>,
				<&clks IMX6SX_CLK_PERIPH_CLK2_SEL>, <&clks IMX6SX_CLK_OSC>,
				<&clks IMX6SX_CLK_PLL1_SYS>, <&clks IMX6SX_CLK_PERIPH2>,
				<&clks IMX6SX_CLK_AHB>, <&clks IMX6SX_CLK_OCRAM>,
				<&clks IMX6SX_CLK_PLL1_SW>, <&clks IMX6SX_CLK_PERIPH2_PRE>,
				<&clks IMX6SX_CLK_PERIPH2_CLK2_SEL>, <&clks IMX6SX_CLK_PERIPH2_CLK2>,
				<&clks IMX6SX_CLK_STEP>, <&clks IMX6SX_CLK_MMDC_P0_FAST>;
			clock-names = "pll2_bus", "pll2_pfd2_396m", "pll2_198m", "arm", "pll3_usb_otg", "periph",
				"periph_pre", "periph_clk2", "periph_clk2_sel", "osc", "pll1_sys", "periph2", "ahb", "ocram", "pll1_sw",
				"periph2_pre", "periph2_clk2_sel", "periph2_clk2", "step", "mmdc";
			fsl,max_ddr_freq = <400000000>;
		};

		pmu {
			compatible = "arm,cortex-a9-pmu";
			interrupts = <0 94 0x04>;
		};

		ocrams: sram@008f8000 {
			compatible = "fsl,lpm-sram";
			reg = <0x008f8000 0x4000>;
			clocks = <&clks IMX6SX_CLK_OCRAM_S>;
		};

		ocrams_ddr: sram@00900000 {
			compatible = "fsl,ddr-lpm-sram";
			reg = <0x00900000 0x1000>;
			clocks = <&clks IMX6SX_CLK_OCRAM>;
		};

		ocram: sram@00901000 {
			compatible = "mmio-sram";
			reg = <0x00901000 0x1F000>;
			clocks = <&clks IMX6SX_CLK_OCRAM>;
		};

		L2: l2-cache@00a02000 {
			compatible = "arm,pl310-cache";
			reg = <0x00a02000 0x1000>;
			interrupts = <0 92 0x04>;
			cache-unified;
			cache-level = <2>;
			arm,tag-latency = <4 2 3>;
			arm,data-latency = <4 2 3>;
		};

		gpu: gpu@01800000 {
			compatible = "fsl,imx6sx-gpu", "fsl,imx6q-gpu";
			reg = <0x01800000 0x4000>, <0x80000000 0x0>;
			reg-names = "iobase_3d", "phys_baseaddr";
			interrupts = <0 10 0x04>;
			interrupt-names = "irq_3d";
			clocks = <&clks IMX6SX_CLK_GPU_AXI_PODF>, <&clks IMX6SX_CLK_GPU>,
				<&clks 0>;
			clock-names = "gpu3d_axi_clk", "gpu3d_clk",
				"gpu3d_shader_clk";
			resets = <&src 0>;
			reset-names = "gpu3d";
			pu-supply = <&pu_dummy>; /* ldo-bypass:use pu_dummy if VDDSOC share with VDDPU */
		};

		dma_apbh: dma-apbh@01804000 {
			compatible = "fsl,imx6q-dma-apbh", "fsl,imx28-dma-apbh";
			reg = <0x01804000 0x2000>;
			interrupts = <0 13 0x04>, <0 13 0x04>, <0 13 0x04>, <0 13 0x04>;
			interrupt-names = "gpmi0", "gpmi1", "gpmi2", "gpmi3";
			#dma-cells = <1>;
			dma-channels = <4>;
			clocks = <&clks IMX6SX_CLK_APBH_DMA>;
		};

		gpmi: gpmi-nand@01806000{
			compatible = "fsl,imx6sx-gpmi-nand";
			#address-cells = <1>;
			#size-cells = <1>;
			reg = <0x01806000 0x2000>, <0x01808000 0x4000>;
			reg-names = "gpmi-nand", "bch";
			interrupts = <0 15 0x04>;
			interrupt-names = "bch";
			clocks = <&clks IMX6SX_CLK_GPMI_IO>, <&clks IMX6SX_CLK_GPMI_APB>,
			       <&clks IMX6SX_CLK_GPMI_BCH>, <&clks IMX6SX_CLK_GPMI_BCH_APB>,
			       <&clks IMX6SX_CLK_PER1_BCH>;
			clock-names = "gpmi_io", "gpmi_apb", "gpmi_bch",
				      "gpmi_bch_apb", "per1_bch";
			dmas = <&dma_apbh 0>;
			dma-names = "rx-tx";
			status = "disabled";
		};

		aips-bus@02000000 { /* AIPS1 */
			compatible = "fsl,aips-bus", "simple-bus";
			#address-cells = <1>;
			#size-cells = <1>;
			reg = <0x02000000 0x100000>;
			ranges;

			spba-bus@02000000 {
				compatible = "fsl,spba-bus", "simple-bus";
				#address-cells = <1>;
				#size-cells = <1>;
				reg = <0x02000000 0x40000>;
				ranges;

				ecspi1: ecspi@02008000 {
					#address-cells = <1>;
					#size-cells = <0>;
					compatible = "fsl,imx6sx-ecspi", "fsl,imx51-ecspi";
					reg = <0x02008000 0x4000>;
					interrupts = <0 31 0x04>;
					clocks = <&clks IMX6SX_CLK_ECSPI1>,
					       <&clks IMX6SX_CLK_ECSPI1>;
					clock-names = "ipg", "per";
					status = "disabled";
				};

				ecspi2: ecspi@0200c000 {
					#address-cells = <1>;
					#size-cells = <0>;
					compatible = "fsl,imx6sx-ecspi", "fsl,imx51-ecspi";
					reg = <0x0200c000 0x4000>;
					interrupts = <0 32 0x04>;
					clocks = <&clks IMX6SX_CLK_ECSPI2>,
					       <&clks IMX6SX_CLK_ECSPI2>;
					clock-names = "ipg", "per";
					status = "disabled";
				};

				ecspi3: ecspi@02010000 {
					#address-cells = <1>;
					#size-cells = <0>;
					compatible = "fsl,imx6sx-ecspi", "fsl,imx51-ecspi";
					reg = <0x02010000 0x4000>;
					interrupts = <0 33 0x04>;
					clocks = <&clks IMX6SX_CLK_ECSPI3>,
					       <&clks IMX6SX_CLK_ECSPI3>;
					clock-names = "ipg", "per";
					status = "disabled";
				};

				ecspi4: ecspi@02014000 {
					#address-cells = <1>;
					#size-cells = <0>;
					compatible = "fsl,imx6sx-ecspi", "fsl,imx51-ecspi";
					reg = <0x02014000 0x4000>;
					interrupts = <0 34 0x04>;
					clocks = <&clks IMX6SX_CLK_ECSPI4>,
					       <&clks IMX6SX_CLK_ECSPI4>;
					clock-names = "ipg", "per";
					status = "disabled";
				};

				spdif: spdif@02004000 {
					compatible = "fsl,imx6sx-spdif",
						"fsl,imx35-spdif";
					reg = <0x02004000 0x4000>;
					interrupts = <0 52 0x04>;
					dmas = <&sdma 14 18 0>,
					       <&sdma 15 18 0>;
					dma-names = "rx", "tx";
					clocks = <&clks IMX6SX_CLK_SPDIF>,
					       <&clks IMX6SX_CLK_OSC>,
					       <&clks IMX6SX_CLK_SPDIF>,
					       <&clks 0>, <&clks 0>, <&clks 0>,
					       <&clks IMX6SX_CLK_IPG>,
					       <&clks 0>, <&clks 0>,
					       <&clks IMX6SX_CLK_SPBA>;
					clock-names = "core", "rxtx0",
						"rxtx1", "rxtx2",
						"rxtx3", "rxtx4",
						"rxtx5", "rxtx6",
						"rxtx7", "dma";
					status = "disabled";
				};

				esai: esai@02024000 {
					compatible = "fsl,imx35-esai";
					reg = <0x02024000 0x4000>;
					interrupts = <0 51 0x04>;
					clocks = <&clks IMX6SX_CLK_ESAI_IPG>,
					        <&clks IMX6SX_CLK_ESAI_MEM>,
					        <&clks IMX6SX_CLK_ESAI_EXTAL>,
					        <&clks IMX6SX_CLK_ESAI_IPG>,
					        <&clks IMX6SX_CLK_SPBA>;
					clock-names = "core", "mem", "extal", "fsys", "dma";
					fsl,esai-dma-events = <24 23>;
					fsl,flags = <1>;
					status = "disabled";
				};

				asrc: asrc@02034000 {
					compatible = "fsl,imx53-asrc";
					reg = <0x02034000 0x4000>;
					interrupts = <0 50 0x04>;
					clocks = <&clks IMX6SX_CLK_ASRC_MEM>,
					       <&clks IMX6SX_CLK_ASRC_IPG>,
					       <&clks IMX6SX_CLK_SPDIF>,
					       <&clks IMX6SX_CLK_SPBA>;
					clock-names = "mem", "ipg", "asrck", "dma";
					dmas = <&sdma 17 20 1>, <&sdma 18 20 1>, <&sdma 19 20 1>,
					     <&sdma 20 20 1>, <&sdma 21 20 1>, <&sdma 22 20 1>;
					dma-names = "rxa", "rxb", "rxc",
						"txa", "txb", "txc";
					status = "okay";
				};

				asrc_p2p: asrc_p2p {
					compatible = "fsl,imx6q-asrc-p2p";
					fsl,p2p-rate  = <48000>;
					fsl,p2p-width = <16>;
					fsl,asrc-dma-rx-events = <17 18 19>;
					fsl,asrc-dma-tx-events = <20 21 22>;
					status = "okay";
				};

				ssi1: ssi@02028000 {
					compatible = "fsl,imx6sx-ssi","fsl,imx21-ssi";
					reg = <0x02028000 0x4000>;
					interrupts = <0 46 0x04>;
					clocks = <&clks IMX6SX_CLK_SSI1_IPG>, <&clks IMX6SX_CLK_SSI1>;
					clock-names = "ipg", "baud";
					dmas = <&sdma 37 1 0>, <&sdma 38 1 0>;
					dma-names = "rx", "tx";
					status = "disabled";
				};

				ssi2: ssi@0202c000 {
					compatible = "fsl,imx6sx-ssi","fsl,imx21-ssi";
					reg = <0x0202c000 0x4000>;
					interrupts = <0 47 0x04>;
					clocks = <&clks IMX6SX_CLK_SSI2_IPG>, <&clks IMX6SX_CLK_SSI2>;
					clock-names = "ipg", "baud";
					dmas = <&sdma 41 1 0>, <&sdma 42 1 0>;
					dma-names = "rx", "tx";
					status = "disabled";
				};

				ssi3: ssi@02030000 {
					compatible = "fsl,imx6sx-ssi","fsl,imx21-ssi";
					reg = <0x02030000 0x4000>;
					interrupts = <0 48 0x04>;
					clocks = <&clks IMX6SX_CLK_SSI3_IPG>, <&clks IMX6SX_CLK_SSI3>;
					clock-names = "ipg", "baud";
					dmas = <&sdma 45 1 0>, <&sdma 46 1 0>;
					dma-names = "rx", "tx";
					status = "disabled";
				};

				uart1: serial@02020000 {
					compatible = "fsl,imx6q-uart", "fsl,imx21-uart";
					reg = <0x02020000 0x4000>;
					interrupts = <0 26 0x04>;
					clocks = <&clks IMX6SX_CLK_UART_IPG>, <&clks IMX6SX_CLK_UART_SERIAL>;
					clock-names = "ipg", "per";
					dmas = <&sdma 25 4 0>, <&sdma 26 4 0>;
					dma-names = "rx", "tx";
					status = "disabled";
				};

				spba@0203c000 {
					reg = <0x0203c000 0x4000>;
				};
			};

			aipstz@0207c000 { /* AIPSTZ1 */
				reg = <0x0207c000 0x4000>;
			};

			gpt: gpt@02098000 {
				compatible = "fsl,imx6sx-gpt";
				reg = <0x02098000 0x4000>;
				interrupts = <0 55 0x04>;
				clocks = <&clks IMX6SX_CLK_GPT_BUS>, <&clks IMX6SX_CLK_GPT_SERIAL>;
				clock-names = "ipg", "per";
			};

			clks: ccm@020c4000 {
				compatible = "fsl,imx6sx-ccm";
				reg = <0x020c4000 0x4000>;
				interrupts = <0 87 0x04 0 88 0x04>;
				#clock-cells = <1>;
			};

			anatop: anatop@020c8000 {
				compatible = "fsl,imx6sx-anatop", "fsl,imx6q-anatop",
						"syscon", "simple-bus";
				reg = <0x020c8000 0x1000>;
				interrupts = <0 49 0x04 0 54 0x04 0 127 0x04>;

				regulator-1p1@110 {
					compatible = "fsl,anatop-regulator";
					regulator-name = "vdd1p1";
					regulator-min-microvolt = <800000>;
					regulator-max-microvolt = <1375000>;
					regulator-always-on;
					anatop-reg-offset = <0x110>;
					anatop-vol-bit-shift = <8>;
					anatop-vol-bit-width = <5>;
					anatop-min-bit-val = <4>;
					anatop-min-voltage = <800000>;
					anatop-max-voltage = <1375000>;
				};

				regulator-3p0@120 {
					compatible = "fsl,anatop-regulator";
					regulator-name = "vdd3p0";
					regulator-min-microvolt = <2800000>;
					regulator-max-microvolt = <3150000>;
					regulator-always-on;
					anatop-reg-offset = <0x120>;
					anatop-vol-bit-shift = <8>;
					anatop-vol-bit-width = <5>;
					anatop-min-bit-val = <0>;
					anatop-min-voltage = <2625000>;
					anatop-max-voltage = <3400000>;
				};

				regulator-2p5@130 {
					compatible = "fsl,anatop-regulator";
					regulator-name = "vdd2p5";
					regulator-min-microvolt = <2100000>;
					regulator-max-microvolt = <2875000>;
					regulator-always-on;
					anatop-reg-offset = <0x130>;
					anatop-vol-bit-shift = <8>;
					anatop-vol-bit-width = <5>;
					anatop-min-bit-val = <0>;
					anatop-min-voltage = <2100000>;
					anatop-max-voltage = <2875000>;
				};

				reg_arm: regulator-vddcore@140 {
					compatible = "fsl,anatop-regulator";
					regulator-name = "cpu";
					regulator-min-microvolt = <725000>;
					regulator-max-microvolt = <1450000>;
					regulator-always-on;
					anatop-reg-offset = <0x140>;
					anatop-vol-bit-shift = <0>;
					anatop-vol-bit-width = <5>;
					anatop-delay-reg-offset = <0x170>;
					anatop-delay-bit-shift = <24>;
					anatop-delay-bit-width = <2>;
					anatop-min-bit-val = <1>;
					anatop-min-voltage = <725000>;
					anatop-max-voltage = <1450000>;
				};

				reg_pcie: regulator-vddpcie@140 {
					compatible = "fsl,anatop-regulator";
					regulator-name = "vddpcie";
					regulator-min-microvolt = <725000>;
					regulator-max-microvolt = <1450000>;
					anatop-reg-offset = <0x140>;
					anatop-vol-bit-shift = <9>;
					anatop-vol-bit-width = <5>;
					anatop-delay-reg-offset = <0x170>;
					anatop-delay-bit-shift = <26>;
					anatop-delay-bit-width = <2>;
					anatop-min-bit-val = <1>;
					anatop-min-voltage = <725000>;
					anatop-max-voltage = <1450000>;
				};

				reg_pu: regulator-vddpu@140 {
					compatible = "fsl,anatop-regulator";
					regulator-name = "vddpu";
					regulator-min-microvolt = <725000>;
					regulator-max-microvolt = <1450000>;
					anatop-reg-offset = <0x140>;
					anatop-vol-bit-shift = <9>;
					anatop-vol-bit-width = <5>;
					anatop-delay-reg-offset = <0x170>;
					anatop-delay-bit-shift = <26>;
					anatop-delay-bit-width = <2>;
					anatop-min-bit-val = <1>;
					anatop-min-voltage = <725000>;
					anatop-max-voltage = <1450000>;
				};
				reg_soc: regulator-vddsoc@140 {
					compatible = "fsl,anatop-regulator";
					regulator-name = "vddsoc";
					regulator-min-microvolt = <725000>;
					regulator-max-microvolt = <1450000>;
					regulator-always-on;
					anatop-reg-offset = <0x140>;
					anatop-vol-bit-shift = <18>;
					anatop-vol-bit-width = <5>;
					anatop-delay-reg-offset = <0x170>;
					anatop-delay-bit-shift = <28>;
					anatop-delay-bit-width = <2>;
					anatop-min-bit-val = <1>;
					anatop-min-voltage = <725000>;
					anatop-max-voltage = <1450000>;
				};
			};

			tempmon: tempmon {
				compatible = "fsl,imx6sx-tempmon", "fsl,imx6q-tempmon";
				interrupts = <0 49 0x04>;
				fsl,tempmon = <&anatop>;
				fsl,tempmon-data = <&ocotp>;
				clocks = <&clks IMX6SX_CLK_PLL3_USB_OTG>;
			};

			flexcan1: can@02090000 {
				compatible = "fsl,imx6q-flexcan";
				reg = <0x02090000 0x4000>;
				interrupts = <0 110 0x04>;
				clocks = <&clks IMX6SX_CLK_CAN1_IPG>, <&clks IMX6SX_CLK_CAN1_SERIAL>;
				clock-names = "ipg", "per";
				stop-mode = <&gpr 0x10 1 0x10 17>;
				status = "disabled";
			};

			flexcan2: can@02094000 {
				compatible = "fsl,imx6q-flexcan";
				reg = <0x02094000 0x4000>;
				interrupts = <0 111 0x04>;
				clocks = <&clks IMX6SX_CLK_CAN2_IPG>, <&clks IMX6SX_CLK_CAN2_SERIAL>;
				clock-names = "ipg", "per";
				stop-mode = <&gpr 0x10 2 0x10 18>;
				status = "disabled";
			};

			snvs@020cc000 {
				compatible = "fsl,sec-v4.0-mon", "simple-bus";
				#address-cells = <1>;
				#size-cells = <1>;
				ranges = <0 0x020cc000 0x4000>;

				snvs-rtc-lp@34 {
					compatible = "fsl,sec-v4.0-mon-rtc-lp";
					reg = <0x34 0x58>;
					interrupts = <0 19 0x04 0 20 0x04>;
				};
			};

			snvs-pwrkey@0x020cc000 {
				compatible = "fsl,imx6sx-snvs-pwrkey";
				reg = <0x020cc000 0x4000>;
				interrupts = <0 4 0x4>;
				fsl,keycode = <116>; /* KEY_POWER */
				fsl,wakeup;
			};

			src: src@020d8000 {
				compatible = "fsl,imx6q-src", "fsl,imx51-src";
				reg = <0x020d8000 0x4000>;
				interrupts = <0 91 0x04 0 96 0x04>;
				#reset-cells = <1>;
			};

			gpc: gpc@020dc000 {
				compatible = "fsl,imx6q-gpc";
				reg = <0x020dc000 0x4000>;
				interrupts = <0 89 0x04>;
				clocks = <&clks IMX6SX_CLK_GPU>, <&clks IMX6SX_CLK_IPG>;
				clock-names = "gpu3d_core", "ipg";
				pu-supply = <&pu_dummy>;
				pcie-supply = <&reg_pcie>;
				fsl,mf-mix-wakeup-irq = <0x4000000 0x3d00 0x0 0x0>;
			};

			gpio1: gpio@0209c000 {
				compatible = "fsl,imx6q-gpio", "fsl,imx35-gpio";
				reg = <0x0209c000 0x4000>;
				interrupts = <0 66 0x04 0 67 0x04>;
				gpio-controller;
				#gpio-cells = <2>;
				interrupt-controller;
				#interrupt-cells = <2>;
			};

			gpio2: gpio@020a0000 {
				compatible = "fsl,imx6q-gpio", "fsl,imx35-gpio";
				reg = <0x020a0000 0x4000>;
				interrupts = <0 68 0x04 0 69 0x04>;
				gpio-controller;
				#gpio-cells = <2>;
				interrupt-controller;
				#interrupt-cells = <2>;
			};

			gpio3: gpio@020a4000 {
				compatible = "fsl,imx6q-gpio", "fsl,imx35-gpio";
				reg = <0x020a4000 0x4000>;
				interrupts = <0 70 0x04 0 71 0x04>;
				gpio-controller;
				#gpio-cells = <2>;
				interrupt-controller;
				#interrupt-cells = <2>;
			};

			gpio4: gpio@020a8000 {
				compatible = "fsl,imx6q-gpio", "fsl,imx35-gpio";
				reg = <0x020a8000 0x4000>;
				interrupts = <0 72 0x04 0 73 0x04>;
				gpio-controller;
				#gpio-cells = <2>;
				interrupt-controller;
				#interrupt-cells = <2>;
			};

			gpio5: gpio@020ac000 {
				compatible = "fsl,imx6q-gpio", "fsl,imx35-gpio";
				reg = <0x020ac000 0x4000>;
				interrupts = <0 74 0x04 0 75 0x04>;
				gpio-controller;
				#gpio-cells = <2>;
				interrupt-controller;
				#interrupt-cells = <2>;
			};

			gpio6: gpio@020b0000 {
				compatible = "fsl,imx6q-gpio", "fsl,imx35-gpio";
				reg = <0x020b0000 0x4000>;
				interrupts = <0 76 0x04 0 77 0x04>;
				gpio-controller;
				#gpio-cells = <2>;
				interrupt-controller;
				#interrupt-cells = <2>;
			};

			gpio7: gpio@020b4000 {
				compatible = "fsl,imx6q-gpio", "fsl,imx35-gpio";
				reg = <0x020b4000 0x4000>;
				interrupts = <0 78 0x04 0 79 0x04>;
				gpio-controller;
				#gpio-cells = <2>;
				interrupt-controller;
				#interrupt-cells = <2>;
			};

			wdog1: wdog@020bc000 {
				compatible = "fsl,imx6q-wdt", "fsl,imx21-wdt";
				reg = <0x020bc000 0x4000>;
				interrupts = <0 80 0x04>;
				clocks = <&clks IMX6SX_CLK_DUMMY>;
			};

			iomuxc: iomuxc@020e0000 {
				compatible = "fsl,imx6sx-iomuxc";
				reg = <0x020e0000 0x4000>;
			};

			gpr: iomuxc-gpr@020e4000 {
				compatible = "fsl,imx6sx-iomuxc-gpr", "syscon";
				reg = <0x020e4000 0x4000>;
			};

			ldb: ldb@020e0014 {
				#address-cells = <1>;
				#size-cells = <0>;
				compatible = "fsl,imx6sx-ldb", "fsl,imx53-ldb";
				gpr = <&gpr>;
				status = "disabled";

				clocks = <&clks IMX6SX_CLK_LDB_DI0>,
					 <&clks IMX6SX_CLK_LCDIF1_SEL>,
					 <&clks IMX6SX_CLK_LCDIF2_SEL>,
					 <&clks IMX6SX_CLK_LDB_DI0_DIV_3_5>,
					 <&clks IMX6SX_CLK_LDB_DI0_DIV_7>,
					 <&clks IMX6SX_CLK_LDB_DI0_DIV_SEL>;
				clock-names = "ldb_di0",
					      "di0_sel",
					      "di1_sel",
					      "ldb_di0_div_3_5",
					      "ldb_di0_div_7",
					      "ldb_di0_div_sel";

				lvds-channel@0 {
					reg = <0>;
					status = "disabled";
				};
			};

			canfd1: canfd@020e8000 {
				compatible = "bosch,m_can";
				reg = <0x020e8000 0x4000>, <0x02298000 0x4000>;
				reg-names = "canfd", "message_ram";
				interrupts = <0 114 0x04>;
				clocks = <&clks IMX6SX_CLK_CANFD>;
				mram-cfg = <0x0 0 0 32 32 32 0 1>;
				status = "disabled";
			};

			canfd2: canfd@020f0000 {
				compatible = "bosch,m_can";
				reg = <0x020f0000 0x4000>, <0x02298000 0x4000>;
				reg-names = "canfd", "message_ram";
				interrupts = <0 115 0x04>;
				clocks = <&clks IMX6SX_CLK_CANFD>;
				mram-cfg = <0x2000 0 0 32 32 32 0 1>;
				status = "disabled";
			};

			pwm1: pwm@02080000 {
				#pwm-cells = <2>;
				compatible = "fsl,imx6sx-pwm", "fsl,imx27-pwm";
				reg = <0x02080000 0x4000>;
				interrupts = <0 83 0x04>;
				clocks = <&clks IMX6SX_CLK_PWM1>, <&clks IMX6SX_CLK_PWM1>;
				clock-names = "ipg", "per";
			};

			pwm2: pwm@02084000 {
				#pwm-cells = <2>;
				compatible = "fsl,imx6sx-pwm", "fsl,imx27-pwm";
				reg = <0x02084000 0x4000>;
				interrupts = <0 84 0x04>;
				clocks = <&clks IMX6SX_CLK_PWM2>, <&clks IMX6SX_CLK_PWM2>;
				clock-names = "ipg", "per";
			};

			pwm3: pwm@02088000 {
				#pwm-cells = <2>;
				compatible = "fsl,imx6sx-pwm", "fsl,imx27-pwm";
				reg = <0x02088000 0x4000>;
				interrupts = <0 85 0x04>;
				clocks = <&clks IMX6SX_CLK_PWM3>, <&clks IMX6SX_CLK_PWM3>;
				clock-names = "ipg", "per";
			};

			pwm4: pwm@0208c000 {
				#pwm-cells = <2>;
				compatible = "fsl,imx6sx-pwm", "fsl,imx27-pwm";
				reg = <0x0208c000 0x4000>;
				interrupts = <0 86 0x04>;
				clocks = <&clks IMX6SX_CLK_PWM4>, <&clks IMX6SX_CLK_PWM4>;
				clock-names = "ipg", "per";
			};

			sdma: sdma@020ec000 {
				compatible = "fsl,imx6sx-sdma";
				reg = <0x020ec000 0x4000>;
				interrupts = <0 2 0x04>;
				clocks = <&clks IMX6SX_CLK_SDMA>, <&clks IMX6SX_CLK_SDMA>;
				clock-names = "ipg", "ahb";
				#dma-cells = <3>;
				gpr = <&gpr>;
				fsl,sdma-ram-script-name = "imx/sdma/sdma-imx6q.bin";
			};

			usbphy1: usbphy@020c9000 {
				compatible = "fsl,imx6sx-usbphy", "fsl,imx23-usbphy";
				reg = <0x020c9000 0x1000>;
				interrupts = <0 44 0x04>;
				clocks = <&clks IMX6SX_CLK_USBPHY1>;
				fsl,anatop = <&anatop>;
			};

			usbphy2: usbphy@020ca000 {
				compatible = "fsl,imx6sx-usbphy", "fsl,imx23-usbphy";
				reg = <0x020ca000 0x1000>;
				interrupts = <0 45 0x04>;
				clocks = <&clks IMX6SX_CLK_USBPHY2>;
				fsl,anatop = <&anatop>;
			};

			usbphy_nop1: usbphy_nop1 {
				compatible = "usb-nop-xceiv";
				clocks = <&clks IMX6SX_CLK_USBPHY1>;
				clock-names = "main_clk";
			};
		};

		aips-bus@02100000 { /* AIPS2 */
			compatible = "fsl,aips-bus", "simple-bus";
			#address-cells = <1>;
			#size-cells = <1>;
			reg = <0x02100000 0x100000>;
			ranges;

			aipstz@0217c000 { /* AIPSTZ2 */
				reg = <0x0217c000 0x4000>;
			};

			audmux: audmux@021d8000 {
				compatible = "fsl,imx6sx-audmux", "fsl,imx31-audmux";
				reg = <0x021d8000 0x4000>;
				status = "disabled";
			};

			sai1: sai@021d4000 {
				compatible = "fsl,imx6sx-sai";
				reg = <0x021d4000 0x4000>;
				interrupts = <0 97 0x04>;
				clocks = <&clks IMX6SX_CLK_SAI1_IPG>,
				       <&clks IMX6SX_CLK_SAI1>,
				       <&clks 0>, <&clks 0>;
				clock-names = "bus", "mclk1", "mclk2", "mclk3";
				dma-names = "rx", "tx";
				dmas = <&sdma 31 23 0>, <&sdma 32 23 0>;
				dma-source = <&gpr 0 15 0 16>;
				status = "disabled";
			};

			sai2: sai@021dc000 {
				compatible = "fsl,imx6sx-sai";
				reg = <0x021dc000 0x4000>;
				interrupts = <0 98 0x04>;
				clocks = <&clks IMX6SX_CLK_SAI2_IPG>,
				       <&clks IMX6SX_CLK_SAI2>,
				       <&clks 0>, <&clks 0>;
				clock-names = "bus", "mclk1", "mclk2", "mclk3";
				dma-names = "rx", "tx";
				dmas = <&sdma 33 23 0>, <&sdma 34 23 0>;
				dma-source = <&gpr 0 17 0 18>;
				status = "disabled";
			};

			fec1: ethernet@02188000 {
				compatible = "fsl,imx6sx-fec";
				reg = <0x02188000 0x4000>;
				interrupts = <0 118 0x04 0 119 0x04>;
				clocks = <&clks IMX6SX_CLK_ENET>, <&clks IMX6SX_CLK_ENET_AHB>,
					<&clks IMX6SX_CLK_ENET_PTP>, <&clks IMX6SX_CLK_ENET_REF>,
					<&clks IMX6SX_CLK_ENET_PTP>;
				clock-names = "ipg", "ahb", "ptp", "enet_clk_ref", "enet_out";
				status = "disabled";
                        };

			mlb: mlb@0218c000 {
				compatible = "fsl,imx6sx-mlb50";
				reg = <0x0218c000 0x4000>;
				interrupts = <0 53 0x04 0 117 0x04 0 126 0x04>;
				clocks = <&clks IMX6SX_CLK_MLB>;
				clock-names = "mlb";
				iram = <&ocram>;
				status = "disabled";
			};

			fec2: ethernet@021b4000 {
				compatible = "fsl,imx6sx-fec";
				reg = <0x021b4000 0x4000>;
				interrupts = <0 102 0x04 0 103 0x04>;
				clocks = <&clks IMX6SX_CLK_ENET>, <&clks IMX6SX_CLK_ENET_AHB>,
					<&clks IMX6SX_CLK_ENET_PTP>, <&clks IMX6SX_CLK_ENET2_REF_125M>,
					<&clks IMX6SX_CLK_ENET_PTP>;
				clock-names = "ipg", "ahb", "ptp", "enet_clk_ref", "enet_out";
				status = "disabled";
			};

			weim: weim@021b8000 {
				compatible = "fsl,imx6q-weim";
				reg = <0x021b8000 0x4000>;
				interrupts = <0 14 0x04>;
				clocks = <&clks IMX6SX_CLK_EIM_SLOW>;
			};

			i2c1: i2c@021a0000 {
				#address-cells = <1>;
				#size-cells = <0>;
				compatible = "fsl,imx6sx-i2c", "fsl,imx21-i2c";
				reg = <0x021a0000 0x4000>;
				interrupts = <0 36 0x04>;
				clocks = <&clks IMX6SX_CLK_I2C1>;
				status = "disabled";
			};

			i2c2: i2c@021a4000 {
				#address-cells = <1>;
				#size-cells = <0>;
				compatible = "fsl,imx6sx-i2c", "fsl,imx21-i2c";
				reg = <0x021a4000 0x4000>;
				interrupts = <0 37 0x04>;
				clocks = <&clks IMX6SX_CLK_I2C2>;
				status = "disabled";
			};

			i2c3: i2c@021a8000 {
				#address-cells = <1>;
				#size-cells = <0>;
				compatible = "fsl,imx6sx-i2c", "fsl,imx21-i2c";
				reg = <0x021a8000 0x4000>;
				interrupts = <0 38 0x04>;
				clocks = <&clks IMX6SX_CLK_I2C3>;
				status = "disabled";
			};

			i2c4: i2c@021f8000 {
				#address-cells = <1>;
				#size-cells = <0>;
				compatible = "fsl,imx6sx-i2c", "fsl,imx21-i2c";
				reg = <0x021f8000 0x4000>;
				interrupts = <0 35 0x04>;
				clocks = <&clks IMX6SX_CLK_I2C4>;
				status = "disabled";
			};

			usbotg1: usb@02184000 {
				compatible = "fsl,imx6sx-usb", "fsl,imx27-usb";
				reg = <0x02184000 0x200>;
				interrupts = <0 43 0x04>;
				clocks = <&clks IMX6SX_CLK_USBOH3>;
				fsl,usbphy = <&usbphy1>;
				fsl,usbmisc = <&usbmisc 0>;
				fsl,anatop = <&anatop>;
				status = "disabled";
			};

			usbotg2: usb@02184200 {
				compatible = "fsl,imx6sx-usb", "fsl,imx27-usb";
				reg = <0x02184200 0x200>;
				interrupts = <0 42 0x04>;
				clocks = <&clks IMX6SX_CLK_USBOH3>;
				fsl,usbphy = <&usbphy2>;
				fsl,usbmisc = <&usbmisc 1>;
				status = "disabled";
			};

			usbh: usb@02184400 {
				compatible = "fsl,imx6sx-usb", "fsl,imx27-usb";
				reg = <0x02184400 0x200>;
				interrupts = <0 40 0x04>;
				clocks = <&clks IMX6SX_CLK_USBOH3>;
				fsl,usbmisc = <&usbmisc 2>;
				phy_type = "hsic";
				fsl,usbphy = <&usbphy_nop1>;
				fsl,anatop = <&anatop>;
				status = "disabled";
			};

			usbmisc: usbmisc: usbmisc@02184800 {
				#index-cells = <1>;
				compatible = "fsl,imx6sx-usbmisc";
				reg = <0x02184800 0x200>;
				clocks = <&clks IMX6SX_CLK_USBOH3>;
			};

			usdhc1: usdhc@02190000 {
				compatible = "fsl,imx6sx-usdhc", "fsl,imx6sl-usdhc";
				reg = <0x02190000 0x4000>;
				interrupts = <0 22 0x04>;
				clocks = <&clks IMX6SX_CLK_USDHC1>, <&clks IMX6SX_CLK_USDHC1>, <&clks IMX6SX_CLK_USDHC1>;
				clock-names = "ipg", "ahb", "per";
				bus-width = <4>;
				status = "disabled";
			};

			usdhc2: usdhc@02194000 {
				compatible = "fsl,imx6sx-usdhc", "fsl,imx6sl-usdhc";
				reg = <0x02194000 0x4000>;
				interrupts = <0 23 0x04>;
				clocks = <&clks IMX6SX_CLK_USDHC2>, <&clks IMX6SX_CLK_USDHC2>, <&clks IMX6SX_CLK_USDHC2>;
				clock-names = "ipg", "ahb", "per";
				bus-width = <4>;
				status = "disabled";
			};

			usdhc3: usdhc@02198000 {
				compatible = "fsl,imx6sx-usdhc", "fsl,imx6sl-usdhc";
				reg = <0x02198000 0x4000>;
				interrupts = <0 24 0x04>;
				clocks = <&clks IMX6SX_CLK_USDHC3>, <&clks IMX6SX_CLK_USDHC3>, <&clks IMX6SX_CLK_USDHC3>;
				clock-names = "ipg", "ahb", "per";
				bus-width = <4>;
				status = "disabled";
			};

			usdhc4: usdhc@0219c000 {
				compatible = "fsl,imx6sx-usdhc", "fsl,imx6sl-usdhc";
				reg = <0x0219c000 0x4000>;
				interrupts = <0 25 0x04>;
				clocks = <&clks IMX6SX_CLK_USDHC4>, <&clks IMX6SX_CLK_USDHC4>, <&clks IMX6SX_CLK_USDHC4>;
				clock-names = "ipg", "ahb", "per";
				bus-width = <4>;
				status = "disabled";
			};

			mmdc0: mmdc@021b0000 { /* MMDC0 */
				compatible = "fsl,imx6q-mmdc";
				reg = <0x021b0000 0x4000>;
			};

			ocotp: ocotp-ctrl@021bc000 {
				compatible = "syscon";
				reg = <0x021bc000 0x4000>;
			};

			ocotp-fuse@021bc000 {
				compatible = "fsl,imx6sx-ocotp", "fsl,imx6q-ocotp";
				reg = <0x021bc000 0x4000>;
				clocks = <&clks IMX6SX_CLK_OCOTP>;
			};

			qspi2: qspi@021e4000 {
				#address-cells = <1>;
				#size-cells = <0>;
				compatible = "fsl,imx6sx-qspi";
				reg = <0x021e4000 0x4000>, <0x70000000 0x10000000>;
				reg-names = "QuadSPI", "QuadSPI-memory";
				interrupts = <0 109 0x04>;
				clocks = <&clks IMX6SX_CLK_QSPI2>,
					<&clks IMX6SX_CLK_QSPI2>;
				clock-names = "qspi_en", "qspi";
				status = "disabled";
			};

			romcp@021ac000 {
				compatible = "fsl,imx6sx-romcp", "syscon";
				reg = <0x021ac000 0x4000>;
			};

			tzasc@021d0000 { /* TZASC1 */
				reg = <0x021d0000 0x4000>;
				interrupts = <0 108 0x04>;
			};

			uart2: serial@021e8000 {
				compatible = "fsl,imx6q-uart", "fsl,imx21-uart";
				reg = <0x021e8000 0x4000>;
				interrupts = <0 27 0x04>;
				clocks = <&clks IMX6SX_CLK_UART_IPG>, <&clks IMX6SX_CLK_UART_SERIAL>;
				clock-names = "ipg", "per";
				dmas = <&sdma 27 4 0>, <&sdma 28 4 0>;
				dma-names = "rx", "tx";
				status = "disabled";
			};

			uart3: serial@021ec000 {
				compatible = "fsl,imx6q-uart", "fsl,imx21-uart";
				reg = <0x021ec000 0x4000>;
				interrupts = <0 28 0x04>;
				clocks = <&clks IMX6SX_CLK_UART_IPG>, <&clks IMX6SX_CLK_UART_SERIAL>;
				clock-names = "ipg", "per";
				dmas = <&sdma 29 4 0>, <&sdma 30 4 0>;
				dma-names = "rx", "tx";
				status = "disabled";
			};

			uart4: serial@021f0000 {
				compatible = "fsl,imx6q-uart", "fsl,imx21-uart";
				reg = <0x021f0000 0x4000>;
				interrupts = <0 29 0x04>;
				clocks = <&clks IMX6SX_CLK_UART_IPG>, <&clks IMX6SX_CLK_UART_SERIAL>;
				clock-names = "ipg", "per";
				dmas = <&sdma 31 4 0>, <&sdma 32 4 0>;
				dma-names = "rx", "tx";
				status = "disabled";
			};

			uart5: serial@021f4000 {
				compatible = "fsl,imx6q-uart", "fsl,imx21-uart";
				reg = <0x021f4000 0x4000>;
				interrupts = <0 30 0x04>;
				clocks = <&clks IMX6SX_CLK_UART_IPG>, <&clks IMX6SX_CLK_UART_SERIAL>;
				clock-names = "ipg", "per";
				dmas = <&sdma 33 4 0>, <&sdma 34 4 0>;
				dma-names = "rx", "tx";
				status = "disabled";
			};

			qosc: qosc@021fc000 {
				compatible = "fsl,imx6sx-qosc";
				reg = <0x021fc000 0x4000>;
			};
		};

		aips-bus@02200000 { /* AIPS3 */
			compatible = "fsl,aips-bus", "simple-bus";
			#address-cells = <1>;
			#size-cells = <1>;
			reg = <0x02200000 0x100000>;
			ranges;

			spba-bus@02200000 {
				compatible = "fsl,spba-bus", "simple-bus";
				#address-cells = <1>;
				#size-cells = <1>;
				reg = <0x02240000 0x40000>;
				ranges;

				csi1: csi@02214000 {
					compatible = "fsl,imx6sx-csi", "fsl,imx6sl-csi";
					reg = <0x02214000 0x4000>;
					interrupts = <0 7 0x04>;
					clocks = <&clks IMX6SX_CLK_DISPLAY_AXI>,
						<&clks IMX6SX_CLK_CSI>,
						<&clks IMX6SX_CLK_DCIC1>;
					clock-names = "disp-axi", "csi_mclk", "dcic";
					status = "disabled";
				};

				csi2: csi@0221c000 {
					compatible = "fsl,imx6sx-csi", "fsl,imx6sl-csi";
					reg = <0x0221c000 0x4000>;
					interrupts = <0 41 0x04>;
					clocks = <&clks IMX6SX_CLK_DISPLAY_AXI>,
						<&clks IMX6SX_CLK_CSI>,
						<&clks IMX6SX_CLK_DCIC2>;
					clock-names = "disp-axi", "csi_mclk", "dcic";
					status = "disabled";
				};

				lcdif1: lcdif@02220000 {
					compatible = "fsl,imx6sx-lcdif", "fsl,imx28-lcdif";
					reg = <0x02220000 0x4000>;
					interrupts = <0 5 0x04>;
					clocks = <&clks IMX6SX_CLK_LCDIF1_PIX>,
						<&clks IMX6SX_CLK_LCDIF_APB>,
						<&clks IMX6SX_CLK_DISPLAY_AXI>;
					clock-names = "pix", "axi", "disp_axi";
					status = "disabled";
				};

				lcdif2: lcdif@02224000 {
					compatible = "fsl,imx6sx-lcdif", "fsl,imx28-lcdif";
					reg = <0x02224000 0x4000>;
					interrupts = <0 6 0x04>;
					clocks = <&clks IMX6SX_CLK_LCDIF2_PIX>,
						<&clks IMX6SX_CLK_LCDIF_APB>,
						<&clks IMX6SX_CLK_DISPLAY_AXI>;
					clock-names = "pix", "axi", "disp_axi";
					status = "disabled";
				};

				pxp: pxp@02218000 {
					compatible = "fsl,imx6sx-pxp-dma", "fsl,imx6sl-pxp-dma", "fsl,imx6dl-pxp-dma";
					reg = <0x02218000 0x4000>;
					interrupts = <0 8 0x04>;
					clocks = <&clks IMX6SX_CLK_PXP_AXI>,
						<&clks IMX6SX_CLK_DISPLAY_AXI>;
					clock-names = "pxp-axi", "disp-axi";
					status = "disabled";
				};

				vadc: vadc@02228000 {
					compatible = "fsl,imx6sx-vadc";
					reg = <0x02228000 0x4000>, <0x0222c000 0x4000>;
					reg-names = "vadc-vafe", "vadc-vdec";
					clocks = <&clks IMX6SX_CLK_VADC>,
							<&clks IMX6SX_CLK_CSI>;
					clock-names = "vadc", "csi";
					gpr = <&gpr>;
					csi_id = <0>;
					status = "disabled";
				};

				spba@0223c000 {
					reg = <0x0223c000 0x4000>;
				};
			};

			aipstz@0227c000 { /* AIPSTZ3 */
				reg = <0x0227c000 0x4000>;
			};

			adc1: adc@02280000 {
				compatible = "fsl,imx6sx-adc", "fsl,vf610-adc";
				reg = <0x02280000 0x4000>;
				interrupts = <0 100 0x04>;
				clocks = <&clks IMX6SX_CLK_IPG>;
				clock-names = "adc";
				num-channels = <4>;
				status = "disabled";
                        };

			adc2: adc@02284000 {
				compatible = "fsl,imx6sx-adc", "fsl,vf610-adc";
				reg = <0x02284000 0x4000>;
				interrupts = <0 101 0x04>;
				clocks = <&clks IMX6SX_CLK_IPG>;
				clock-names = "adc";
				num-channels = <4>;
				status = "disabled";
                        };

			sema4: sema4@02290000 { /* sema4 */
				compatible = "fsl,imx6sx-sema4";
				reg = <0x02290000 0x4000>;
				interrupts = <0 116 0x04>;
				status = "okay";
			};

			mu: mu@02294000 { /* mu */
				compatible = "fsl,imx6sx-mu", "syscon";
				reg = <0x02294000 0x4000>;
				interrupts = <0 99 0x04>;
			};

			mccdemo: mccdemo{
				compatible = "fsl,imx6sx-mcc-demo";
				status = "okay";
			};
		};

		pcie: pcie@0x08000000 {
			compatible = "fsl,imx6sx-pcie", "snps,dw-pcie";
			reg = <0x08ffc000 0x4000>; /* DBI */
			#address-cells = <3>;
			#size-cells = <2>;
			device_type = "pci";
			ranges = <0x00000800 0 0x08f00000 0x08f00000 0 0x00080000 /* configuration space */
				  0x81000000 0 0          0x08f80000 0 0x00010000 /* downstream I/O */
				  0x82000000 0 0x08000000 0x08000000 0 0x00f00000>; /* non-prefetchable memory */
			num-lanes = <1>;
			interrupts = <0 123 0x04>;
			clocks = <&clks IMX6SX_CLK_PCIE_REF_125M>, <&clks IMX6SX_CLK_PCIE_AXI>,
				<&clks IMX6SX_CLK_LVDS1_OUT>, <&clks IMX6SX_CLK_DISPLAY_AXI>;
			clock-names = "pcie_ref_125m", "pcie_axi", "lvds_gate", "display_axi";
			pcie-supply = <&reg_pcie>;
			status = "disabled";
		};
		imx_ion {
			compatible = "fsl,mxc-ion";
			fsl,heap-id = <0>;
			fsl,heap-cacheable = <1>;
		};
	};
};

&iomuxc {
	audmux {
		pinctrl_audmux_1: audmuxgrp-1 {
			fsl,pins = <
				MX6SX_PAD_CSI_DATA00__AUDMUX_AUD6_TXC   0x130B0
				MX6SX_PAD_CSI_DATA01__AUDMUX_AUD6_TXFS  0x130B0
				MX6SX_PAD_CSI_HSYNC__AUDMUX_AUD6_TXD    0x120B0
				MX6SX_PAD_CSI_VSYNC__AUDMUX_AUD6_RXD    0x130B0
				MX6SX_PAD_CSI_PIXCLK__AUDMUX_MCLK       0x130B0
			>;
		};

		pinctrl_audmux_2: audmuxgrp-2 {
			fsl,pins = <
				MX6SX_PAD_ENET1_COL__AUDMUX_AUD4_TXC 	 0x130b0
				MX6SX_PAD_ENET1_CRS__AUDMUX_AUD4_TXD     0x130b0
				MX6SX_PAD_ENET1_RX_CLK__AUDMUX_AUD4_TXFS 0x130b0
				MX6SX_PAD_ENET1_TX_CLK__AUDMUX_AUD4_RXD  0x130b0
			>;
		};
	};

	ecspi4 {
		pinctrl_ecspi4_cs_1: ecspi4_cs_grp-1 {
			fsl,pins = <
				MX6SX_PAD_SD3_DATA2__GPIO7_IO_4  0x80000000
			>;
		};

		pinctrl_ecspi4_1: ecspi4grp-1 {
			fsl,pins = <
				MX6SX_PAD_SD3_DATA3__ECSPI4_MISO 0x100b1
				MX6SX_PAD_SD3_CMD__ECSPI4_MOSI   0x100b1
				MX6SX_PAD_SD3_CLK__ECSPI4_SCLK   0x100b1
			>;
		};
	};

	canfd1 {
		pinctrl_canfd1_1: canfd1grp-1 {
			fsl,pins = <
				MX6SX_PAD_QSPI1B_DQS__CANFD_TX1		0x1b0b0
				MX6SX_PAD_QSPI1A_SS1_B__CANFD_RX1	0x1b0b0
			>;
		};
	};

	canfd2 {
		pinctrl_canfd2_1: canfd2grp-1 {
			fsl,pins = <
				MX6SX_PAD_QSPI1B_SS1_B__CANFD_RX2	0x1b0b0
				MX6SX_PAD_QSPI1A_DQS__CANFD_TX2		0x1b0b0
			>;
		};
	};

	csi {
		pinctrl_csi_0: csigrp-0 {
			fsl,pins = <
				MX6SX_PAD_LCD1_DATA07__CSI1_MCLK	0x110b0
				MX6SX_PAD_LCD1_DATA06__CSI1_PIXCLK	0x110b0
				MX6SX_PAD_LCD1_DATA04__CSI1_VSYNC	0x110b0
				MX6SX_PAD_LCD1_DATA05__CSI1_HSYNC	0x110b0
				MX6SX_PAD_LCD1_DATA17__CSI1_DATA_0	0x110b0
				MX6SX_PAD_LCD1_DATA16__CSI1_DATA_1	0x110b0
				MX6SX_PAD_LCD1_DATA15__CSI1_DATA_2	0x110b0
				MX6SX_PAD_LCD1_DATA14__CSI1_DATA_3	0x110b0
				MX6SX_PAD_LCD1_DATA13__CSI1_DATA_4	0x110b0
				MX6SX_PAD_LCD1_DATA12__CSI1_DATA_5	0x110b0
				MX6SX_PAD_LCD1_DATA11__CSI1_DATA_6	0x110b0
				MX6SX_PAD_LCD1_DATA10__CSI1_DATA_7	0x110b0
				MX6SX_PAD_LCD1_DATA09__CSI1_DATA_8	0x110b0
				MX6SX_PAD_LCD1_DATA08__CSI1_DATA_9	0x110b0
				MX6SX_PAD_LCD1_RESET__GPIO3_IO_27	0x80000000
				MX6SX_PAD_LCD1_VSYNC__GPIO3_IO_28	0x80000000
			>;
		};

		pinctrl_csi_1: csigrp-1 {
			fsl,pins = <
				MX6SX_PAD_CSI_MCLK__CSI1_MCLK		0x110b0
				MX6SX_PAD_CSI_PIXCLK__CSI1_PIXCLK	0x110b0
				MX6SX_PAD_CSI_VSYNC__CSI1_VSYNC		0x110b0
				MX6SX_PAD_CSI_HSYNC__CSI1_HSYNC		0x110b0
				MX6SX_PAD_CSI_DATA00__CSI1_DATA_2	0x110b0
				MX6SX_PAD_CSI_DATA01__CSI1_DATA_3	0x110b0
				MX6SX_PAD_CSI_DATA02__CSI1_DATA_4	0x110b0
				MX6SX_PAD_CSI_DATA03__CSI1_DATA_5	0x110b0
				MX6SX_PAD_CSI_DATA04__CSI1_DATA_6	0x110b0
				MX6SX_PAD_CSI_DATA05__CSI1_DATA_7	0x110b0
				MX6SX_PAD_CSI_DATA06__CSI1_DATA_8	0x110b0
				MX6SX_PAD_CSI_DATA07__CSI1_DATA_9	0x110b0

				MX6SX_PAD_LCD1_ENABLE__GPIO3_IO_25	0x80000000
				MX6SX_PAD_LCD1_HSYNC__GPIO3_IO_26	0x80000000
			>;
		};
	};

	enet1 {
		pinctrl_enet1_1: enet1grp-1 {
			fsl,pins = <
				MX6SX_PAD_ENET1_MDIO__ENET1_MDIO        0xa0b1
				MX6SX_PAD_ENET1_MDC__ENET1_MDC          0xa0b1
				MX6SX_PAD_RGMII1_TXC__ENET1_RGMII_TXC   0xa0b1
				MX6SX_PAD_RGMII1_TD0__ENET1_TX_DATA_0   0xa0b1
				MX6SX_PAD_RGMII1_TD1__ENET1_TX_DATA_1   0xa0b1
				MX6SX_PAD_RGMII1_TD2__ENET1_TX_DATA_2   0xa0b1
				MX6SX_PAD_RGMII1_TD3__ENET1_TX_DATA_3   0xa0b1
				MX6SX_PAD_RGMII1_TX_CTL__ENET1_TX_EN    0xa0b1
				MX6SX_PAD_RGMII1_RXC__ENET1_RX_CLK      0x3081
				MX6SX_PAD_RGMII1_RD0__ENET1_RX_DATA_0   0x3081
				MX6SX_PAD_RGMII1_RD1__ENET1_RX_DATA_1   0x3081
				MX6SX_PAD_RGMII1_RD2__ENET1_RX_DATA_2   0x3081
				MX6SX_PAD_RGMII1_RD3__ENET1_RX_DATA_3   0x3081
				MX6SX_PAD_RGMII1_RX_CTL__ENET1_RX_EN    0x3081
			>;
		};

		pinctrl_enet1_clkout_1: enet1_clkoutgrp-1 {
			fsl,pins = <
				MX6SX_PAD_ENET2_RX_CLK__ENET2_REF_CLK_25M	0x91
			>;
		};
	};

	enet2 {
		pinctrl_enet2_1: enet2grp-1 {
			fsl,pins = <
				MX6SX_PAD_RGMII2_TXC__ENET2_RGMII_TXC   0xa0b1
				MX6SX_PAD_RGMII2_TD0__ENET2_TX_DATA_0   0xa0b1
				MX6SX_PAD_RGMII2_TD1__ENET2_TX_DATA_1   0xa0b0
				MX6SX_PAD_RGMII2_TD2__ENET2_TX_DATA_2   0xa0b0
				MX6SX_PAD_RGMII2_TD3__ENET2_TX_DATA_3   0xa0b0
				MX6SX_PAD_RGMII2_TX_CTL__ENET2_TX_EN    0xa0b0
				MX6SX_PAD_RGMII2_RXC__ENET2_RX_CLK      0x3081
				MX6SX_PAD_RGMII2_RD0__ENET2_RX_DATA_0   0x3081
				MX6SX_PAD_RGMII2_RD1__ENET2_RX_DATA_1   0x3081
				MX6SX_PAD_RGMII2_RD2__ENET2_RX_DATA_2   0x3081
				MX6SX_PAD_RGMII2_RD3__ENET2_RX_DATA_3   0x3081
				MX6SX_PAD_RGMII2_RX_CTL__ENET2_RX_EN    0x3081
			>;
		};
	};

	esai {
		pinctrl_esai_1: esaigrp-1 {
			fsl,pins = <
				MX6SX_PAD_CSI_MCLK__ESAI_TX_HF_CLK  0x1b030
				MX6SX_PAD_CSI_DATA00__ESAI_TX_CLK   0x1b030
				MX6SX_PAD_CSI_DATA01__ESAI_TX_FS    0x1b030
				MX6SX_PAD_CSI_HSYNC__ESAI_TX0       0x1b030
				MX6SX_PAD_CSI_DATA04__ESAI_TX1      0x1b030
				MX6SX_PAD_CSI_DATA06__ESAI_TX2_RX3  0x1b030
				MX6SX_PAD_CSI_DATA07__ESAI_TX3_RX2  0x1b030
				MX6SX_PAD_CSI_DATA02__ESAI_RX_CLK   0x1b030
				MX6SX_PAD_CSI_DATA03__ESAI_RX_FS    0x1b030
				MX6SX_PAD_CSI_VSYNC__ESAI_TX5_RX0   0x1b030
				MX6SX_PAD_CSI_DATA05__ESAI_TX4_RX1  0x1b030
			>;
		};
	};

	flexcan1 {
		pinctrl_flexcan1_1: flexcan1grp-1 {
			fsl,pins = <
				MX6SX_PAD_QSPI1B_DQS__CAN1_TX	0x1b0b0
				MX6SX_PAD_QSPI1A_SS1_B__CAN1_RX	0x1b0b0
			>;
		};
	};

	flexcan2 {
		pinctrl_flexcan2_1: flexcan2grp-1 {
			fsl,pins = <
				MX6SX_PAD_QSPI1B_SS1_B__CAN2_RX 0x1b0b0
				MX6SX_PAD_QSPI1A_DQS__CAN2_TX	0x1b0b0
			>;
		};
	};

	gpmi-nand {
		pinctrl_gpmi_nand_1: gpmi-nand-1 {
			fsl,pins = <
				MX6SX_PAD_NAND_CLE__RAWNAND_CLE         0xb0b1
				MX6SX_PAD_NAND_ALE__RAWNAND_ALE         0xb0b1
				MX6SX_PAD_NAND_WP_B__RAWNAND_WP_B       0xb0b1
				MX6SX_PAD_NAND_READY_B__RAWNAND_READY_B 0xb000
				MX6SX_PAD_NAND_CE0_B__RAWNAND_CE0_B     0xb0b1
				MX6SX_PAD_NAND_CE1_B__RAWNAND_CE1_B     0xb0b1
				MX6SX_PAD_NAND_RE_B__RAWNAND_RE_B       0xb0b1
				MX6SX_PAD_NAND_WE_B__RAWNAND_WE_B       0xb0b1
				MX6SX_PAD_NAND_DATA00__RAWNAND_DATA00   0xb0b1
				MX6SX_PAD_NAND_DATA01__RAWNAND_DATA01   0xb0b1
				MX6SX_PAD_NAND_DATA02__RAWNAND_DATA02   0xb0b1
				MX6SX_PAD_NAND_DATA03__RAWNAND_DATA03   0xb0b1
				MX6SX_PAD_NAND_DATA04__RAWNAND_DATA04   0xb0b1
				MX6SX_PAD_NAND_DATA05__RAWNAND_DATA05   0xb0b1
				MX6SX_PAD_NAND_DATA06__RAWNAND_DATA06   0xb0b1
				MX6SX_PAD_NAND_DATA07__RAWNAND_DATA07   0xb0b1
			>;
		};
	};

	i2c1 {
		pinctrl_i2c1_1: i2c1grp-1 {
			fsl,pins = <
				MX6SX_PAD_GPIO1_IO01__I2C1_SDA          0x4001b8b1
				MX6SX_PAD_GPIO1_IO00__I2C1_SCL          0x4001b8b1
			>;
		};

		pinctrl_i2c1_2: i2c1grp-2 {
			fsl,pins = <
				MX6SX_PAD_CSI_DATA01__I2C1_SDA          0x4001b8b1
				MX6SX_PAD_CSI_DATA00__I2C1_SCL          0x4001b8b1
			>;
		};
	};

	i2c2 {
		pinctrl_i2c2_1: i2c2grp-1 {
			fsl,pins = <
				MX6SX_PAD_GPIO1_IO03__I2C2_SDA          0x4001b8b1
				MX6SX_PAD_GPIO1_IO02__I2C2_SCL          0x4001b8b1
			>;
		};
	};

	i2c3 {
		pinctrl_i2c3_1: i2c3grp-1 {
			fsl,pins = <
				MX6SX_PAD_ENET2_TX_CLK__I2C3_SDA        0x4001b8b1
				MX6SX_PAD_KEY_COL4__I2C3_SCL            0x4001b8b1
			>;
		};

		pinctrl_i2c3_2: i2c3grp-2 {
			fsl,pins = <
				MX6SX_PAD_KEY_ROW4__I2C3_SDA            0x4001b8b1
				MX6SX_PAD_KEY_COL4__I2C3_SCL            0x4001b8b1
			>;
		};
	};

	i2c4 {
		pinctrl_i2c4_1: i2c4grp-1 {
			fsl,pins = <
				MX6SX_PAD_CSI_DATA07__I2C4_SDA          0x4001b8b1
				MX6SX_PAD_CSI_DATA06__I2C4_SCL          0x4001b8b1
			>;
		};
		pinctrl_i2c4_2: i2c4grp-2 {
			fsl,pins = <
				MX6SX_PAD_SD3_DATA1__I2C4_SDA           0x4001b8b1
				MX6SX_PAD_SD3_DATA0__I2C4_SCL           0x4001b8b1
			>;
		};
	};

	lcdif1 {
		pinctrl_lcdif_dat_0: lcdifdatgrp-0 {
			fsl,pins = <
				MX6SX_PAD_LCD1_DATA00__LCDIF1_DATA_0 0x1b0b0
				MX6SX_PAD_LCD1_DATA01__LCDIF1_DATA_1 0x1b0b0
				MX6SX_PAD_LCD1_DATA02__LCDIF1_DATA_2 0x1b0b0
				MX6SX_PAD_LCD1_DATA03__LCDIF1_DATA_3 0x1b0b0
				MX6SX_PAD_LCD1_DATA04__LCDIF1_DATA_4 0x1b0b0
				MX6SX_PAD_LCD1_DATA05__LCDIF1_DATA_5 0x1b0b0
				MX6SX_PAD_LCD1_DATA06__LCDIF1_DATA_6 0x1b0b0
				MX6SX_PAD_LCD1_DATA07__LCDIF1_DATA_7 0x1b0b0
				MX6SX_PAD_LCD1_DATA08__LCDIF1_DATA_8 0x1b0b0
				MX6SX_PAD_LCD1_DATA09__LCDIF1_DATA_9 0x1b0b0
				MX6SX_PAD_LCD1_DATA10__LCDIF1_DATA_10 0x1b0b0
				MX6SX_PAD_LCD1_DATA11__LCDIF1_DATA_11 0x1b0b0
				MX6SX_PAD_LCD1_DATA12__LCDIF1_DATA_12 0x1b0b0
				MX6SX_PAD_LCD1_DATA13__LCDIF1_DATA_13 0x1b0b0
				MX6SX_PAD_LCD1_DATA14__LCDIF1_DATA_14 0x1b0b0
				MX6SX_PAD_LCD1_DATA15__LCDIF1_DATA_15 0x1b0b0
				MX6SX_PAD_LCD1_DATA16__LCDIF1_DATA_16 0x1b0b0
				MX6SX_PAD_LCD1_DATA17__LCDIF1_DATA_17 0x1b0b0
				MX6SX_PAD_LCD1_DATA18__LCDIF1_DATA_18 0x1b0b0
				MX6SX_PAD_LCD1_DATA19__LCDIF1_DATA_19 0x1b0b0
				MX6SX_PAD_LCD1_DATA20__LCDIF1_DATA_20 0x1b0b0
				MX6SX_PAD_LCD1_DATA21__LCDIF1_DATA_21 0x1b0b0
				MX6SX_PAD_LCD1_DATA22__LCDIF1_DATA_22 0x1b0b0
				MX6SX_PAD_LCD1_DATA23__LCDIF1_DATA_23 0x1b0b0
			>;
		};

		pinctrl_lcdif_ctrl_0: lcdifctrlgrp-0 {
			fsl,pins = <
				MX6SX_PAD_LCD1_CLK__LCDIF1_CLK	0x1b0b0
				MX6SX_PAD_LCD1_ENABLE__LCDIF1_ENABLE 0x1b0b0
				MX6SX_PAD_LCD1_VSYNC__LCDIF1_VSYNC 0x1b0b0
				MX6SX_PAD_LCD1_HSYNC__LCDIF1_HSYNC 0x1b0b0
				MX6SX_PAD_LCD1_RESET__GPIO3_IO_27 0x1b0b0
			>;
		};
	};

	mlb {
		pinctrl_mlb_1: mlbgrp-1 {
			fsl,pins = <
				MX6SX_PAD_SD2_DATA3__MLB_DATA	0x31
				MX6SX_PAD_SD2_CLK__MLB_SIG	0x31
				MX6SX_PAD_SD2_CMD__MLB_CLK	0x31
			>;
		};
	};

	pwm3 {
		pinctrl_pwm3_0: pwm3grp-0 {
			fsl,pins = <
				MX6SX_PAD_GPIO1_IO12__PWM3_OUT 0x110b0
			>;
		};

		pinctrl_pwm3_1: pwm3grp-1 {
			fsl,pins = <
				MX6SX_PAD_SD1_DATA2__PWM3_OUT 0x110b0
			>;
		};
	};

	pwm4 {
		pinctrl_pwm4_0: pwm4grp-0 {
			fsl,pins = <
				MX6SX_PAD_SD1_DATA1__PWM4_OUT 0x110b0
			>;
		};
	};

	qspi2 {
		pinctrl_qspi2_1: qspi2grp_1 {
			fsl,pins = <
				MX6SX_PAD_NAND_WP_B__QSPI2_A_DATA_0     0x70f1
				MX6SX_PAD_NAND_READY_B__QSPI2_A_DATA_1  0x70f1
				MX6SX_PAD_NAND_CE0_B__QSPI2_A_DATA_2    0x70f1
				MX6SX_PAD_NAND_CE1_B__QSPI2_A_DATA_3    0x70f1
				MX6SX_PAD_NAND_CLE__QSPI2_A_SCLK        0x70f1
				MX6SX_PAD_NAND_ALE__QSPI2_A_SS0_B       0x70f1
				MX6SX_PAD_NAND_DATA01__QSPI2_B_DATA_0   0x70f1
				MX6SX_PAD_NAND_DATA00__QSPI2_B_DATA_1   0x70f1
				MX6SX_PAD_NAND_WE_B__QSPI2_B_DATA_2     0x70f1
				MX6SX_PAD_NAND_RE_B__QSPI2_B_DATA_3     0x70f1
				MX6SX_PAD_NAND_DATA02__QSPI2_B_SCLK     0x70f1
				MX6SX_PAD_NAND_DATA03__QSPI2_B_SS0_B    0x70f1
			>;
		};
	};

	sai1 {
		pinctrl_sai1_1: sai1grp_1 {
			fsl,pins = <
				MX6SX_PAD_CSI_DATA00__SAI1_TX_BCLK     0x1b030
				MX6SX_PAD_CSI_DATA01__SAI1_TX_SYNC     0x1b030
				MX6SX_PAD_CSI_DATA02__SAI1_RX_BCLK     0x1b030
				MX6SX_PAD_CSI_DATA03__SAI1_RX_SYNC     0x1b030
				MX6SX_PAD_CSI_HSYNC__SAI1_TX_DATA_0    0x1b030
				MX6SX_PAD_CSI_VSYNC__SAI1_RX_DATA_0    0x1b030
			>;
		};

		pinctrl_sai1_2: sai1grp_2 {
			fsl,pins = <
				MX6SX_PAD_CSI_DATA00__SAI1_TX_BCLK     0x130B0
				MX6SX_PAD_CSI_DATA01__SAI1_TX_SYNC     0x130B0
				MX6SX_PAD_CSI_HSYNC__SAI1_TX_DATA_0    0x120B0
				MX6SX_PAD_CSI_VSYNC__SAI1_RX_DATA_0    0x130B0
				MX6SX_PAD_CSI_PIXCLK__AUDMUX_MCLK      0x130B0
			>;
		};
	};

	sai2 {
		pinctrl_sai2_1: sai2grp_1 {
			fsl,pins = <
				MX6SX_PAD_KEY_COL0__SAI2_TX_BCLK       0x1b030
				MX6SX_PAD_KEY_COL1__SAI2_TX_SYNC       0x1b030
				MX6SX_PAD_KEY_ROW0__SAI2_TX_DATA_0     0x1b030
				MX6SX_PAD_KEY_ROW1__SAI2_RX_DATA_0     0x1b030
			>;
		};
	};


	spdif {
		pinctrl_spdif_1: spdifgrp-1 {
			fsl,pins = <
				MX6SX_PAD_ENET1_RX_CLK__SPDIF_OUT	0x1b0b0
				MX6SX_PAD_ENET2_COL__SPDIF_IN		0x1b0b0
			>;
		};
	};

	uart1 {
		pinctrl_uart1_1: uart1grp-1 {
			fsl,pins = <
				MX6SX_PAD_GPIO1_IO04__UART1_TX 0x1b0b1
				MX6SX_PAD_GPIO1_IO05__UART1_RX 0x1b0b1
			>;
		};

		pinctrl_uart1_2: uart1grp-2 {
			fsl,pins = <
				MX6SX_PAD_ENET2_COL__UART1_RX 0x1b0b1
				MX6SX_PAD_ENET2_CRS__UART1_TX 0x1b0b1
			>;
		};
	};

	uart2 {
		pinctrl_uart2_1: uart2grp-1 {
			fsl,pins = <
				MX6SX_PAD_GPIO1_IO07__UART2_RX 0x1b0b1
				MX6SX_PAD_GPIO1_IO06__UART2_TX 0x1b0b1
			>;
		};

		pinctrl_uart2_2: uart2grp-2 {
			fsl,pins = <
				MX6SX_PAD_SD1_DATA0__UART2_RX 0x1b0b1
				MX6SX_PAD_SD1_DATA1__UART2_TX 0x1b0b1
			>;
		};
	};

	uart5 {
		pinctrl_uart5_1: uart5grp-1 {
			fsl,pins = <
				MX6SX_PAD_KEY_ROW3__UART5_RX    0x1b0b1
				MX6SX_PAD_KEY_COL3__UART5_TX    0x1b0b1
				MX6SX_PAD_KEY_ROW2__UART5_CTS_B 0x1b0b1
				MX6SX_PAD_KEY_COL2__UART5_RTS_B 0x1b0b1
			>;
		};
	};

	usbh {
		pinctrl_usbh_1: usbhgrp-1 {
			fsl,pins = <
				MX6SX_PAD_USB_H_STROBE__USB_H_STROBE	0x40013030
				MX6SX_PAD_USB_H_DATA__USB_H_DATA 0x40013030
			>;
		};

		pinctrl_usbh_2: usbhgrp-2 {
			fsl,pins = <
				MX6SX_PAD_USB_H_STROBE__USB_H_STROBE	0x40017030
			>;
		};
	};

	usbotg1 {
		pinctrl_usbotg1_1: usbotg1grp-1 {
			fsl,pins = <
				MX6SX_PAD_GPIO1_IO10__ANATOP_OTG1_ID 0x17059
			>;
		};

		pinctrl_usbotg1_2: usbotg1grp-2 {
			fsl,pins = <
				MX6SX_PAD_ENET2_COL__ANATOP_OTG1_ID 0x17059
			>;
		};

		pinctrl_usbotg1_3: usbotg1grp-3 {
			fsl,pins = <
				MX6SX_PAD_QSPI1A_DATA1__ANATOP_OTG1_ID 0x17059
			>;
		};
	};

	usbotg2 {
		pinctrl_usbotg2_1: usbotg2grp-1 {
			fsl,pins = <
				MX6SX_PAD_GPIO1_IO13__ANATOP_OTG2_ID 0x17059
			>;
		};

		pinctrl_usbotg2_2: usbotg2grp-2 {
			fsl,pins = <
				MX6SX_PAD_ENET2_CRS__ANATOP_OTG2_ID 0x17059
			>;
		};

		pinctrl_usbotg2_3: usbotg2grp-3 {
			fsl,pins = <
				MX6SX_PAD_QSPI1A_SCLK__ANATOP_OTG2_ID 0x17059
			>;
		};
	};

	usdhc1 {
		pinctrl_usdhc1_1: usdhc1grp-1 {
			fsl,pins = <
				MX6SX_PAD_SD1_CMD__USDHC1_CMD     0x17059
				MX6SX_PAD_SD1_CLK__USDHC1_CLK     0x10059
				MX6SX_PAD_SD1_DATA0__USDHC1_DATA0 0x17059
				MX6SX_PAD_SD1_DATA1__USDHC1_DATA1 0x17059
				MX6SX_PAD_SD1_DATA2__USDHC1_DATA2 0x17059
				MX6SX_PAD_SD1_DATA3__USDHC1_DATA3 0x17059
			>;
		};
	};

	usdhc2 {
		pinctrl_usdhc2_1: usdhc2grp-1 {
			fsl,pins = <
				MX6SX_PAD_SD2_CMD__USDHC2_CMD     0x17059
				MX6SX_PAD_SD2_CLK__USDHC2_CLK     0x10059
				MX6SX_PAD_SD2_DATA0__USDHC2_DATA0 0x17059
				MX6SX_PAD_SD2_DATA1__USDHC2_DATA1 0x17059
				MX6SX_PAD_SD2_DATA2__USDHC2_DATA2 0x17059
				MX6SX_PAD_SD2_DATA3__USDHC2_DATA3 0x17059
			>;
		};
	};

	usdhc3 {
		pinctrl_usdhc3_1: usdhc3grp-1 {
			fsl,pins = <
				MX6SX_PAD_SD3_CMD__USDHC3_CMD	  0x17059
				MX6SX_PAD_SD3_CLK__USDHC3_CLK	  0x10059
				MX6SX_PAD_SD3_DATA0__USDHC3_DATA0 0x17059
				MX6SX_PAD_SD3_DATA1__USDHC3_DATA1 0x17059
				MX6SX_PAD_SD3_DATA2__USDHC3_DATA2 0x17059
				MX6SX_PAD_SD3_DATA3__USDHC3_DATA3 0x17059
				MX6SX_PAD_SD3_DATA4__USDHC3_DATA4 0x17059
				MX6SX_PAD_SD3_DATA5__USDHC3_DATA5 0x17059
				MX6SX_PAD_SD3_DATA6__USDHC3_DATA6 0x17059
				MX6SX_PAD_SD3_DATA7__USDHC3_DATA7 0x17059
			>;
		};

		pinctrl_usdhc3_1_100mhz: usdhc3grp-1-100mhz {
			fsl,pins = <
				MX6SX_PAD_SD3_CMD__USDHC3_CMD	  0x170b9
				MX6SX_PAD_SD3_CLK__USDHC3_CLK	  0x100b9
				MX6SX_PAD_SD3_DATA0__USDHC3_DATA0 0x170b9
				MX6SX_PAD_SD3_DATA1__USDHC3_DATA1 0x170b9
				MX6SX_PAD_SD3_DATA2__USDHC3_DATA2 0x170b9
				MX6SX_PAD_SD3_DATA3__USDHC3_DATA3 0x170b9
				MX6SX_PAD_SD3_DATA4__USDHC3_DATA4 0x170b9
				MX6SX_PAD_SD3_DATA5__USDHC3_DATA5 0x170b9
				MX6SX_PAD_SD3_DATA6__USDHC3_DATA6 0x170b9
				MX6SX_PAD_SD3_DATA7__USDHC3_DATA7 0x170b9
			>;
		};

		pinctrl_usdhc3_1_200mhz: usdhc3grp-1-200mhz {
			fsl,pins = <
				MX6SX_PAD_SD3_CMD__USDHC3_CMD	  0x170f9
				MX6SX_PAD_SD3_CLK__USDHC3_CLK	  0x100f9
				MX6SX_PAD_SD3_DATA0__USDHC3_DATA0 0x170f9
				MX6SX_PAD_SD3_DATA1__USDHC3_DATA1 0x170f9
				MX6SX_PAD_SD3_DATA2__USDHC3_DATA2 0x170f9
				MX6SX_PAD_SD3_DATA3__USDHC3_DATA3 0x170f9
				MX6SX_PAD_SD3_DATA4__USDHC3_DATA4 0x170f9
				MX6SX_PAD_SD3_DATA5__USDHC3_DATA5 0x170f9
				MX6SX_PAD_SD3_DATA6__USDHC3_DATA6 0x170f9
				MX6SX_PAD_SD3_DATA7__USDHC3_DATA7 0x170f9
			>;
		};

	};

	usdhc4 {
			pinctrl_usdhc4_1: usdhc4grp-1 {
				fsl,pins = <
					MX6SX_PAD_SD4_CMD__USDHC4_CMD     0x17059
					MX6SX_PAD_SD4_CLK__USDHC4_CLK     0x10059
					MX6SX_PAD_SD4_DATA0__USDHC4_DATA0 0x17059
					MX6SX_PAD_SD4_DATA1__USDHC4_DATA1 0x17059
					MX6SX_PAD_SD4_DATA2__USDHC4_DATA2 0x17059
					MX6SX_PAD_SD4_DATA3__USDHC4_DATA3 0x17059
					MX6SX_PAD_SD4_DATA4__USDHC4_DATA4 0x17059
					MX6SX_PAD_SD4_DATA5__USDHC4_DATA5 0x17059
					MX6SX_PAD_SD4_DATA6__USDHC4_DATA6 0x17059
					MX6SX_PAD_SD4_DATA7__USDHC4_DATA7 0x17059
				>;
			};

			pinctrl_usdhc4_1_100mhz: usdhc4grp-1-100mhz {
				fsl,pins = <
					MX6SX_PAD_SD4_CMD__USDHC4_CMD     0x170b9
					MX6SX_PAD_SD4_CLK__USDHC4_CLK     0x100b9
					MX6SX_PAD_SD4_DATA0__USDHC4_DATA0 0x170b9
					MX6SX_PAD_SD4_DATA1__USDHC4_DATA1 0x170b9
					MX6SX_PAD_SD4_DATA2__USDHC4_DATA2 0x170b9
					MX6SX_PAD_SD4_DATA3__USDHC4_DATA3 0x170b9
					MX6SX_PAD_SD4_DATA4__USDHC4_DATA4 0x170b9
					MX6SX_PAD_SD4_DATA5__USDHC4_DATA5 0x170b9
					MX6SX_PAD_SD4_DATA6__USDHC4_DATA6 0x170b9
					MX6SX_PAD_SD4_DATA7__USDHC4_DATA7 0x170b9
				>;
			};

			pinctrl_usdhc4_1_200mhz: usdhc4grp-1-200mhz {
				fsl,pins = <
					MX6SX_PAD_SD4_CMD__USDHC4_CMD     0x170f9
					MX6SX_PAD_SD4_CLK__USDHC4_CLK     0x100f9
					MX6SX_PAD_SD4_DATA0__USDHC4_DATA0 0x170f9
					MX6SX_PAD_SD4_DATA1__USDHC4_DATA1 0x170f9
					MX6SX_PAD_SD4_DATA2__USDHC4_DATA2 0x170f9
					MX6SX_PAD_SD4_DATA3__USDHC4_DATA3 0x170f9
					MX6SX_PAD_SD4_DATA4__USDHC4_DATA4 0x170f9
					MX6SX_PAD_SD4_DATA5__USDHC4_DATA5 0x170f9
					MX6SX_PAD_SD4_DATA6__USDHC4_DATA6 0x170f9
					MX6SX_PAD_SD4_DATA7__USDHC4_DATA7 0x170f9
				>;
			};

			pinctrl_usdhc4_2: usdhc4grp-2 {
				fsl,pins = <
					MX6SX_PAD_SD4_CMD__USDHC4_CMD     0x17059
					MX6SX_PAD_SD4_CLK__USDHC4_CLK     0x10059
					MX6SX_PAD_SD4_DATA0__USDHC4_DATA0 0x17059
					MX6SX_PAD_SD4_DATA1__USDHC4_DATA1 0x17059
					MX6SX_PAD_SD4_DATA2__USDHC4_DATA2 0x17059
					MX6SX_PAD_SD4_DATA3__USDHC4_DATA3 0x17059
				>;
			};

	};

	weim {
		pinctrl_weim_cs0_1: weim_cs0grp-1 {
			fsl,pins = <
				MX6SX_PAD_NAND_ALE__WEIM_CS0_B       0xb0b1
			>;
		};

		pinctrl_weim_nor_1: weim_norgrp-1 {
			fsl,pins = <
				MX6SX_PAD_NAND_CE1_B__WEIM_OE        0xb0b1
				MX6SX_PAD_NAND_RE_B__WEIM_RW         0xb0b1
				MX6SX_PAD_NAND_WE_B__WEIM_WAIT       0xb060
				/* data */
				MX6SX_PAD_QSPI1A_SCLK__WEIM_DATA_0   0x1b0b0
				MX6SX_PAD_QSPI1A_SS0_B__WEIM_DATA_1  0x1b0b0
				MX6SX_PAD_QSPI1A_SS1_B__WEIM_DATA_2  0x1b0b0
				MX6SX_PAD_QSPI1A_DATA3__WEIM_DATA_3  0x1b0b0
				MX6SX_PAD_QSPI1A_DATA2__WEIM_DATA_4  0x1b0b0
				MX6SX_PAD_QSPI1A_DATA1__WEIM_DATA_5  0x1b0b0
				MX6SX_PAD_QSPI1A_DATA0__WEIM_DATA_6  0x1b0b0
				MX6SX_PAD_QSPI1A_DQS__WEIM_DATA_7    0x1b0b0
				MX6SX_PAD_QSPI1B_SCLK__WEIM_DATA_8   0x1b0b0
				MX6SX_PAD_QSPI1B_SS0_B__WEIM_DATA_9  0x1b0b0
				MX6SX_PAD_QSPI1B_SS1_B__WEIM_DATA_10 0x1b0b0
				MX6SX_PAD_QSPI1B_DATA3__WEIM_DATA_11 0x1b0b0
				MX6SX_PAD_QSPI1B_DATA2__WEIM_DATA_12 0x1b0b0
				MX6SX_PAD_QSPI1B_DATA1__WEIM_DATA_13 0x1b0b0
				MX6SX_PAD_QSPI1B_DATA0__WEIM_DATA_14 0x1b0b0
				MX6SX_PAD_QSPI1B_DQS__WEIM_DATA_15   0x1b0b0
				/* address */
				MX6SX_PAD_NAND_DATA00__WEIM_AD_0     0xb0b1
				MX6SX_PAD_NAND_DATA01__WEIM_AD_1     0xb0b1
				MX6SX_PAD_NAND_DATA02__WEIM_AD_2     0xb0b1
				MX6SX_PAD_NAND_DATA03__WEIM_AD_3     0xb0b1
				MX6SX_PAD_NAND_DATA04__WEIM_AD_4     0xb0b1
				MX6SX_PAD_NAND_DATA05__WEIM_AD_5     0xb0b1
				MX6SX_PAD_NAND_DATA06__WEIM_AD_6     0xb0b1
				MX6SX_PAD_NAND_DATA07__WEIM_AD_7     0xb0b1
				MX6SX_PAD_LCD1_DATA08__WEIM_AD_8     0xb0b1
				MX6SX_PAD_LCD1_DATA09__WEIM_AD_9     0xb0b1
				MX6SX_PAD_LCD1_DATA10__WEIM_AD_10    0xb0b1
				MX6SX_PAD_LCD1_DATA11__WEIM_AD_11    0xb0b1
				MX6SX_PAD_LCD1_DATA12__WEIM_AD_12    0xb0b1
				MX6SX_PAD_LCD1_DATA13__WEIM_AD_13    0xb0b1
				MX6SX_PAD_LCD1_DATA14__WEIM_AD_14    0xb0b1
				MX6SX_PAD_LCD1_DATA15__WEIM_AD_15    0xb0b1
				MX6SX_PAD_LCD1_DATA16__WEIM_ADDR_16  0xb0b1
				MX6SX_PAD_LCD1_DATA17__WEIM_ADDR_17  0xb0b1
				MX6SX_PAD_LCD1_DATA18__WEIM_ADDR_18  0xb0b1
				MX6SX_PAD_LCD1_DATA19__WEIM_ADDR_19  0xb0b1
				MX6SX_PAD_LCD1_DATA20__WEIM_ADDR_20  0xb0b1
				MX6SX_PAD_LCD1_DATA21__WEIM_ADDR_21  0xb0b1
				MX6SX_PAD_LCD1_DATA22__WEIM_ADDR_22  0xb0b1
				MX6SX_PAD_LCD1_DATA03__WEIM_ADDR_24  0xb0b1
				MX6SX_PAD_LCD1_DATA04__WEIM_ADDR_25  0xb0b1
				MX6SX_PAD_LCD1_DATA05__WEIM_ADDR_26  0xb0b1
			>;
		};
	};
};<|MERGE_RESOLUTION|>--- conflicted
+++ resolved
@@ -45,26 +45,6 @@
 			reg = <0>;
 			next-level-cache = <&L2>;
 			operating-points = <
-<<<<<<< HEAD
-				/* kHz   uV */
-				996000  1275000
-				792000  1175000
-				396000  975000
-			>;
-			fsl,soc-operating-points = <
-				/* ARM kHz      SOC-PU uV */
-				996000            1225000
-				792000            1175000
-				396000            1175000
-			>;
-			clocks = <&clks IMX6SX_CLK_ARM>, <&clks IMX6SX_CLK_PLL2_PFD2>,
-					 <&clks IMX6SX_CLK_STEP>, <&clks IMX6SX_CLK_PLL1_SW>,
-					 <&clks IMX6SX_CLK_PLL1_SYS>;
-			clock-names = "arm", "pll2_pfd2_396m", "step",
-						  "pll1_sw", "pll1_sys";
-			arm-supply = <&reg_arm>;
-			pu-supply = <&reg_pu>;
-=======
 				/* kHz    uV */
 				996000  1250000
 				792000  1175000
@@ -82,7 +62,6 @@
 			clock-names = "arm", "pll2_pfd2_396m", "step",
 				      "pll1_sw", "pll1_sys";
 			arm-supply = <&reg_arm>;
->>>>>>> af51180c
 			soc-supply = <&reg_soc>;
 		};
 	};
@@ -127,23 +106,6 @@
 		compatible = "simple-bus";
 		interrupt-parent = <&intc>;
 		ranges;
-		busfreq { /* BUSFREQ */
-			compatible = "fsl,imx6_busfreq";
-			clocks = <&clks IMX6SX_CLK_PLL2_BUS>, <&clks IMX6SX_CLK_PLL2_PFD2>,
-					<&clks IMX6SX_CLK_PLL2_198M>, <&clks IMX6SX_CLK_ARM>,
-					<&clks IMX6SX_CLK_PLL3_USB_OTG>, <&clks IMX6SX_CLK_PERIPH>,
-					<&clks IMX6SX_CLK_PERIPH_CLK2>, <&clks IMX6SX_CLK_PERIPH_CLK2_SEL>,
-					<&clks IMX6SX_CLK_OSC>, <&clks IMX6SX_CLK_PLL1_SYS>,
-					<&clks IMX6SX_CLK_PERIPH2>,
-					<&clks IMX6SX_CLK_AHB>, <&clks IMX6SX_CLK_OCRAM>,
-					<&clks IMX6SX_CLK_PLL1_SW>,
-					<&clks IMX6SX_CLK_PERIPH2_CLK2_SEL>, <&clks IMX6SX_CLK_PERIPH2_CLK2>,
-					<&clks IMX6SX_CLK_STEP>;
-			clock-names = "pll2_bus", "pll2_pfd2_396m", "pll2_198m", "arm", "pll3_usb_otg", "periph",
-						  "periph_clk2", "periph_clk2_sel", "osc", "pll1_sys", "periph2", "ahb", "ocram", "pll1_sw",
-						  "periph2_clk2_sel", "periph2_clk2", "step";
-			fsl,max_ddr_freq = <400000000>;
-		};
 
 		busfreq {
 			compatible = "fsl,imx6_busfreq";
@@ -513,21 +475,6 @@
 					anatop-max-voltage = <1450000>;
 				};
 
-				reg_pu: regulator-vddpu@140 {
-					compatible = "fsl,anatop-regulator";
-					regulator-name = "vddpu";
-					regulator-min-microvolt = <725000>;
-					regulator-max-microvolt = <1450000>;
-					anatop-reg-offset = <0x140>;
-					anatop-vol-bit-shift = <9>;
-					anatop-vol-bit-width = <5>;
-					anatop-delay-reg-offset = <0x170>;
-					anatop-delay-bit-shift = <26>;
-					anatop-delay-bit-width = <2>;
-					anatop-min-bit-val = <1>;
-					anatop-min-voltage = <725000>;
-					anatop-max-voltage = <1450000>;
-				};
 				reg_soc: regulator-vddsoc@140 {
 					compatible = "fsl,anatop-regulator";
 					regulator-name = "vddsoc";
@@ -726,25 +673,7 @@
 				};
 			};
 
-			canfd1: canfd@020e8000 {
-				compatible = "bosch,m_can";
-				reg = <0x020e8000 0x4000>, <0x02298000 0x4000>;
-				reg-names = "canfd", "message_ram";
-				interrupts = <0 114 0x04>;
-				clocks = <&clks IMX6SX_CLK_CANFD>;
-				mram-cfg = <0x0 0 0 32 32 32 0 1>;
-				status = "disabled";
-			};
-
-			canfd2: canfd@020f0000 {
-				compatible = "bosch,m_can";
-				reg = <0x020f0000 0x4000>, <0x02298000 0x4000>;
-				reg-names = "canfd", "message_ram";
-				interrupts = <0 115 0x04>;
-				clocks = <&clks IMX6SX_CLK_CANFD>;
-				mram-cfg = <0x2000 0 0 32 32 32 0 1>;
-				status = "disabled";
-			};
+
 
 			pwm1: pwm@02080000 {
 				#pwm-cells = <2>;
@@ -1296,24 +1225,8 @@
 				MX6SX_PAD_SD3_DATA3__ECSPI4_MISO 0x100b1
 				MX6SX_PAD_SD3_CMD__ECSPI4_MOSI   0x100b1
 				MX6SX_PAD_SD3_CLK__ECSPI4_SCLK   0x100b1
-			>;
-		};
-	};
-
-	canfd1 {
-		pinctrl_canfd1_1: canfd1grp-1 {
-			fsl,pins = <
-				MX6SX_PAD_QSPI1B_DQS__CANFD_TX1		0x1b0b0
-				MX6SX_PAD_QSPI1A_SS1_B__CANFD_RX1	0x1b0b0
-			>;
-		};
-	};
-
-	canfd2 {
-		pinctrl_canfd2_1: canfd2grp-1 {
-			fsl,pins = <
-				MX6SX_PAD_QSPI1B_SS1_B__CANFD_RX2	0x1b0b0
-				MX6SX_PAD_QSPI1A_DQS__CANFD_TX2		0x1b0b0
+
+
 			>;
 		};
 	};
