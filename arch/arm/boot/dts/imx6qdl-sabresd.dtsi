/*
 * Copyright 2012 Freescale Semiconductor, Inc.
 * Copyright 2011 Linaro Ltd.
 *
 * The code contained herein is licensed under the GNU General Public
 * License. You may obtain a copy of the GNU General Public License
 * Version 2 or later at the following locations:
 *
 * http://www.opensource.org/licenses/gpl-license.html
 * http://www.gnu.org/copyleft/gpl.html
 */

/ {
	aliases {
		mmc0 = &usdhc4;
		mmc1 = &usdhc3;
		mxcfb0 = &mxcfb1;
		mxcfb1 = &mxcfb2;
		mxcfb2 = &mxcfb3;
		mxcfb3 = &mxcfb4;
	};

	memory {
		reg = <0x10000000 0x40000000>;
	};

	battery: max8903@0 {
		compatible = "fsl,max8903-charger";
		pinctrl-names = "default";
		dok_input = <&gpio2 24 1>;
		uok_input = <&gpio1 27 1>;
		chg_input = <&gpio3 23 1>;
		flt_input = <&gpio5 2 1>;
		fsl,dcm_always_high;
		fsl,dc_valid;
		fsl,usb_valid;
		status = "okay";
	};

	hannstar_cabc {
		compatible = "hannstar,cabc";

		lvds0 {
			gpios = <&gpio6 15 GPIO_ACTIVE_HIGH>;
		};

		lvds1 {
			gpios = <&gpio6 16 GPIO_ACTIVE_HIGH>;
		};
	};

/*	leds {
		compatible = "gpio-leds";
		charger-led {
			gpios = <&gpio1 2 0>;
			linux,default-trigger = "max8903-charger-charging";
			retain-state-suspended;
		};
	};
*/
	regulators {
		compatible = "simple-bus";

		reg_usb_otg_vbus: usb_otg_vbus {
			compatible = "regulator-fixed";
			regulator-name = "usb_otg_vbus";
			regulator-min-microvolt = <5000000>;
			regulator-max-microvolt = <5000000>;
			gpio = <&gpio3 22 0>;
			enable-active-high;
		};

		reg_usb_h1_vbus: usb_h1_vbus {
			compatible = "regulator-fixed";
			regulator-name = "usb_h1_vbus";
			regulator-min-microvolt = <5000000>;
			regulator-max-microvolt = <5000000>;
			gpio = <&gpio1 29 0>;
			enable-active-high;
		};

		reg_audio: wm8962_supply {
			compatible = "regulator-fixed";
			regulator-name = "wm8962-supply";
			gpio = <&gpio4 10 0>;
			enable-active-high;
		};

		reg_mipi_dsi_pwr_on: mipi_dsi_pwr_on {
			compatible = "regulator-fixed";
			regulator-name = "mipi_dsi_pwr_on";
			gpio = <&gpio6 14 0>;
			enable-active-high;
		};

		reg_sensor: sensor_supply {
			compatible = "regulator-fixed";
			regulator-name = "sensor-supply";
			regulator-min-microvolt = <3300000>;
			regulator-max-microvolt = <3300000>;
			gpio = <&gpio2 31 0>;
			startup-delay-us = <500>;
			enable-active-high;
		};
	};

	gpio-keys {
		compatible = "gpio-keys";
		power {
			label = "Power Button";
			gpios = <&gpio3 29 1>;
			linux,code = <116>; /* KEY_POWER */
			gpio-key,wakeup;
			debounce-interval = <1>;
		};

		volume-up {
			label = "Volume Up";
			gpios = <&gpio1 4 1>;
			linux,code = <115>; /* KEY_VOLUMEUP */
			debounce-interval = <1>;
		};

		volume-down {
			label = "Volume Down";
			gpios = <&gpio1 5 1>;
			linux,code = <114>; /* KEY_VOLUMEDOWN */
			debounce-interval = <1>;
		};
	};

	sound {
		compatible = "fsl,imx6q-sabresd-wm8962",
			   "fsl,imx-audio-wm8962";
		model = "wm8962-audio";
		cpu-dai = <&ssi2>;
		audio-codec = <&codec>;
		audio-routing =
			"Headphone Jack", "HPOUTL",
			"Headphone Jack", "HPOUTR",
			"Ext Spk", "SPKOUTL",
			"Ext Spk", "SPKOUTR",
			"MICBIAS", "AMIC",
			"IN3R", "MICBIAS",
			"DMIC", "MICBIAS",
			"DMICDAT", "DMIC";
		mux-int-port = <2>;
		mux-ext-port = <3>;
		hp-det-gpios = <&gpio7 8 1>;
		mic-det-gpios = <&gpio1 9 1>;
	};

	sound-hdmi {
		compatible = "fsl,imx6q-audio-hdmi",
			     "fsl,imx-audio-hdmi";
		model = "imx-audio-hdmi";
		hdmi-controller = <&hdmi_audio>;
	};

	mxcfb1: fb@0 {
		compatible = "fsl,mxc_sdc_fb";
		disp_dev = "ldb";
		interface_pix_fmt = "RGB666";
		default_bpp = <16>;
		int_clk = <0>;
		late_init = <0>;
		status = "disabled";
	};

	mxcfb2: fb@1 {
		compatible = "fsl,mxc_sdc_fb";
		disp_dev = "hdmi";
		interface_pix_fmt = "RGB24";
		mode_str ="1920x1080M@60";
		default_bpp = <24>;
		int_clk = <0>;
		late_init = <0>;
		status = "disabled";
	};

	mxcfb3: fb@2 {
		compatible = "fsl,mxc_sdc_fb";
		disp_dev = "lcd";
		interface_pix_fmt = "RGB565";
		mode_str ="CLAA-WVGA";
		default_bpp = <16>;
		int_clk = <0>;
		late_init = <0>;
		status = "disabled";
	};

	mxcfb4: fb@3 {
		compatible = "fsl,mxc_sdc_fb";
		disp_dev = "ldb";
		interface_pix_fmt = "RGB666";
		default_bpp = <16>;
		int_clk = <0>;
		late_init = <0>;
		status = "disabled";
	};

	lcd@0 {
		compatible = "fsl,lcd";
		ipu_id = <0>;
		disp_id = <0>;
		default_ifmt = "RGB565";
		pinctrl-names = "default";
		pinctrl-0 = <&pinctrl_ipu1_1>;
		status = "okay";
	};

	pwm-backlight {
		compatible = "pwm-backlight";
		pwms = <&pwm1 0 5000000>;
		brightness-levels = <0 4 8 16 32 64 128 255>;
		default-brightness-level = <7>;
	};

	v4l2_cap_0 {
		compatible = "fsl,imx6q-v4l2-capture";
		ipu_id = <0>;
		csi_id = <0>;
		mclk_source = <0>;
		status = "okay";
	};

	v4l2_cap_1 {
		compatible = "fsl,imx6q-v4l2-capture";
		ipu_id = <0>;
		csi_id = <1>;
		mclk_source = <0>;
		status = "okay";
	};

	v4l2_out {
		compatible = "fsl,mxc_v4l2_output";
		status = "okay";
	};

	mipi_dsi_reset: mipi-dsi-reset {
		compatible = "gpio-reset";
		reset-gpios = <&gpio6 11 GPIO_ACTIVE_LOW>;
		reset-delay-us = <50>;
		#reset-cells = <0>;
	};

	minipcie_ctrl {
		power-on-gpio = <&gpio3 19 0>;
	};

	bt_rfkill {
		compatible = "fsl,mxc_bt_rfkill";
		bt-power-gpios = <&gpio1 2 0>;
		status = "okay";
	};

	gps_ctrl {
		aux-3v15-on-gpio = <&gpio6 9 0>;
		power-on-gpio = <&gpio3 0 0>;
	};
};

&audmux {
	pinctrl-names = "default";
	pinctrl-0 = <&pinctrl_audmux_2>;
	status = "okay";
};

&cpu0 {
	arm-supply = <&sw1a_reg>;
	soc-supply = <&sw1c_reg>;
	pu-supply = <&pu_dummy>; /* use pu_dummy if VDDSOC share with VDDPU */
};

&ecspi1 {
	fsl,spi-num-chipselects = <1>;
	cs-gpios = <&gpio4 9 0>;
	pinctrl-names = "default";
	pinctrl-0 = <&pinctrl_ecspi1_2>;
	status = "okay";

	flash: m25p80@0 {
		#address-cells = <1>;
		#size-cells = <1>;
		compatible = "st,m25p32";
		spi-max-frequency = <20000000>;
		reg = <0>;
	};
};

&fec {
	pinctrl-names = "default";
	pinctrl-0 = <&pinctrl_enet_1>;
	phy-mode = "rgmii";
	status = "okay";
};

&gpc {
	fsl,cpu_pupscr_sw2iso = <0xf>;
	fsl,cpu_pupscr_sw = <0xf>;
	fsl,cpu_pdnscr_iso2sw = <0x1>;
	fsl,cpu_pdnscr_iso = <0x1>;
	fsl,ldo-bypass = <1>; /* use ldo-bypass, u-boot will check it and configure */
	fsl,wdog-reset = <2>; /* watchdog select of reset source */
	pu-supply = <&pu_dummy>; /* ldo-bypass:use pu_dummy if VDDSOC share with VDDPU */
};

&gpu {
	pu-supply = <&pu_dummy>; /* ldo-bypass:use pu_dummy if VDDSOC share with VDDPU */
};

&hdmi_audio {
	status = "okay";
};

&hdmi_cec {
	pinctrl-names = "default";
	pinctrl-0 = <&pinctrl_hdmi_cec_2>;
	status = "okay";
};

&hdmi_core {
	ipu_id = <0>;
	disp_id = <0>;
	status = "okay";
};

&hdmi_video {
	fsl,phy_reg_vlev = <0x0294>;
	fsl,phy_reg_cksymtx = <0x800d>;
	status = "okay";
};

&i2c1 {
	clock-frequency = <100000>;
	pinctrl-names = "default";
	pinctrl-0 = <&pinctrl_i2c1_2>;
	status = "okay";

	codec: wm8962@1a {
		compatible = "wlf,wm8962";
		reg = <0x1a>;
		clocks = <&clks 201>;
		DCVDD-supply = <&reg_audio>;
		DBVDD-supply = <&reg_audio>;
		AVDD-supply = <&reg_audio>;
		CPVDD-supply = <&reg_audio>;
		MICVDD-supply = <&reg_audio>;
		PLLVDD-supply = <&reg_audio>;
		SPKVDD1-supply = <&reg_audio>;
		SPKVDD2-supply = <&reg_audio>;
		amic-mono;
		gpio-cfg = <
			0x0000 /* 0:Default */
			0x0000 /* 1:Default */
			0x0013 /* 2:FN_DMICCLK */
			0x0000 /* 3:Default */
			0x8014 /* 4:FN_DMICCDAT */
			0x0000 /* 5:Default */
		>;
       };

	ov564x: ov564x@3c {
		compatible = "ovti,ov564x";
		reg = <0x3c>;
		pinctrl-names = "default";
		pinctrl-0 = <&pinctrl_ipu1_2>;
		clocks = <&clks 201>;
		clock-names = "csi_mclk";
		DOVDD-supply = <&vgen4_reg>; /* 1.8v */
		AVDD-supply = <&vgen3_reg>;  /* 2.8v, on rev C board is VGEN3,
						on rev B board is VGEN5 */
		DVDD-supply = <&vgen2_reg>;  /* 1.5v*/
		pwn-gpios = <&gpio1 16 1>;   /* active low: SD1_DAT0 */
		rst-gpios = <&gpio1 17 0>;   /* active high: SD1_DAT1 */
		csi_id = <0>;
		mclk = <24000000>;
		mclk_source = <0>;
	};

	mma8x5x@1c {
		compatible = "fsl,mma8x5x";
		reg = <0x1c>;
		position = <0>;
		vdd-supply = <&reg_sensor>;
		vddio-supply = <&reg_sensor>;
		interrupt-parent = <&gpio1>;
<<<<<<< HEAD
		interrupts = <18 1>;
=======
		interrupts = <18 8>;
		interrupt-route = <1>;
>>>>>>> 58ad8150
	};
};

&i2c2 {
	clock-frequency = <100000>;
	pinctrl-names = "default";
	pinctrl-0 = <&pinctrl_i2c2_2>;
	status = "okay";

	hdmi: edid@50 {
		compatible = "fsl,imx6-hdmi-i2c";
		reg = <0x50>;
	};

	max11801@48 {
		compatible = "maxim,max11801";
		reg = <0x48>;
		interrupt-parent = <&gpio3>;
		interrupts = <26 2>;
		work-mode = <1>;/*DCM mode*/
	};

	ov5640_mipi: ov5640_mipi@3c { /* i2c2 driver */
		compatible = "ovti,ov5640_mipi";
		reg = <0x3c>;
		clocks = <&clks 201>;
		clock-names = "csi_mclk";
		DOVDD-supply = <&vgen4_reg>; /* 1.8v */
		AVDD-supply = <&vgen3_reg>;  /* 2.8v, rev C board is VGEN3
						rev B board is VGEN5 */
		DVDD-supply = <&vgen2_reg>;  /* 1.5v*/
		pwn-gpios = <&gpio1 19 1>;   /* active low: SD1_CLK */
		rst-gpios = <&gpio1 20 0>;   /* active high: SD1_DAT2 */
		csi_id = <1>;
		mclk = <24000000>;
		mclk_source = <0>;
	};

        egalax_ts@04 {
                compatible = "eeti,egalax_ts";
                reg = <0x04>;
                interrupt-parent = <&gpio6>;
                interrupts = <8 2>;
                wakeup-gpios = <&gpio6 8 0>;
        };
};

&i2c3 {
        clock-frequency = <100000>;
        pinctrl-names = "default";
        pinctrl-0 = <&pinctrl_i2c3_2>;
        status = "okay";

        egalax_ts@04 {
                compatible = "eeti,egalax_ts";
                reg = <0x04>;
                interrupt-parent = <&gpio6>;
                interrupts = <7 2>;
                wakeup-gpios = <&gpio6 7 0>;
        };

	mag3110@0e {
		compatible = "fsl,mag3110";
		reg = <0x0e>;
		position = <1>;
		vdd-supply = <&reg_sensor>;
		vddio-supply = <&reg_sensor>;
		interrupt-parent = <&gpio3>;
		interrupts = <16 1>;
	};

	elan@10 {
		compatible = "elan,elan-touch";
		reg = <0x10>;
		interrupt-parent = <&gpio3>;
		interrupts = <28 3>;
		gpio_elan_cs = <&gpio2 18 0>;
		gpio_elan_rst = <&gpio3 8 0>;
		gpio_intr = <&gpio3 28 0>;
		status = "okay";
	};

	isl29023@44 {
		compatible = "fsl,isl29023";
		reg = <0x44>;
		rext = <499>;
		vdd-supply = <&reg_sensor>;
		interrupt-parent = <&gpio3>;
		interrupts = <9 2>;
	};
};

&iomuxc {
	pinctrl-names = "default";
	pinctrl-0 = <&pinctrl_hog_1>;

	hog {
		pinctrl_hog_1: hoggrp-1 {
			fsl,pins = <
				MX6QDL_PAD_GPIO_4__GPIO1_IO04   0x80000000
				MX6QDL_PAD_GPIO_5__GPIO1_IO05   0x80000000
				MX6QDL_PAD_NANDF_D0__GPIO2_IO00 0x80000000
				MX6QDL_PAD_NANDF_D1__GPIO2_IO01 0x80000000
				MX6QDL_PAD_NANDF_D2__GPIO2_IO02 0x80000000
				MX6QDL_PAD_NANDF_D3__GPIO2_IO03 0x80000000
				MX6QDL_PAD_NANDF_ALE__GPIO6_IO08 0x80000000
				MX6QDL_PAD_NANDF_CLE__GPIO6_IO07 0x80000000
				MX6QDL_PAD_GPIO_0__CCM_CLKO1    0x130b0
				MX6QDL_PAD_NANDF_CS2__GPIO6_IO15 0x80000000
				MX6QDL_PAD_NANDF_CS3__GPIO6_IO16 0x80000000
				MX6QDL_PAD_EIM_D26__GPIO3_IO26 0x80000000
				MX6QDL_PAD_EIM_CS1__GPIO2_IO24 0x80000000
				MX6QDL_PAD_ENET_RXD0__GPIO1_IO27 0x80000000
				MX6QDL_PAD_EIM_A25__GPIO5_IO02 0x80000000
				MX6QDL_PAD_EIM_D23__GPIO3_IO23 0x80000000
				MX6QDL_PAD_ENET_TXD1__GPIO1_IO29 0x80000000
				MX6QDL_PAD_EIM_D22__GPIO3_IO22  0x80000000
				MX6QDL_PAD_NANDF_CS0__GPIO6_IO11 0x80000000
				MX6QDL_PAD_NANDF_CS1__GPIO6_IO14 0x80000000
				MX6QDL_PAD_EIM_DA0__GPIO3_IO00 0x80000000
				MX6QDL_PAD_EIM_EB3__GPIO2_IO31 0x80000000
				MX6QDL_PAD_EIM_D16__GPIO3_IO16 0x80000000
				MX6QDL_PAD_EIM_EB0__GPIO2_IO28 0x80000000
				MX6QDL_PAD_EIM_DA9__GPIO3_IO09 0x80000000
				MX6QDL_PAD_GPIO_4__GPIO1_IO04 0x80000000
				MX6QDL_PAD_GPIO_5__GPIO1_IO05 0x80000000
				MX6QDL_PAD_EIM_D29__GPIO3_IO29 0x80000000
				MX6QDL_PAD_SD3_RST__GPIO7_IO08 0x80000000
				MX6QDL_PAD_GPIO_9__GPIO1_IO09 0x80000000
				MX6QDL_PAD_GPIO_1__WDOG2_B 0x80000000
<<<<<<< HEAD
				MX6QDL_PAD_GPIO_2__GPIO1_IO02 0x1b0b0
=======
				MX6QDL_PAD_GPIO_2__GPIO1_IO02 0x80000000
>>>>>>> 58ad8150
				MX6QDL_PAD_SD1_CMD__GPIO1_IO18 0x80000000
			>;
		};
	};
};

&ldb {
	status = "okay";

	lvds-channel@0 {
		fsl,data-mapping = "spwg";
		fsl,data-width = <18>;
		status = "okay";

		display-timings {
			native-mode = <&timing0>;
			timing0: hsd100pxn1 {
				clock-frequency = <65000000>;
				hactive = <1024>;
				vactive = <768>;
				hback-porch = <220>;
				hfront-porch = <40>;
				vback-porch = <21>;
				vfront-porch = <7>;
				hsync-len = <60>;
				vsync-len = <10>;
			};
		};
	};

	lvds-channel@1 {
		fsl,data-mapping = "spwg";
		fsl,data-width = <18>;
		primary;
		status = "okay";

		display-timings {
			native-mode = <&timing1>;
			timing1: hsd100pxn1 {
				clock-frequency = <65000000>;
				hactive = <1024>;
				vactive = <768>;
				hback-porch = <220>;
				hfront-porch = <40>;
				vback-porch = <21>;
				vfront-porch = <7>;
				hsync-len = <60>;
				vsync-len = <10>;
			};
		};
	};
};

&mipi_csi {
	status = "okay";
	ipu_id = <0>;
	csi_id = <1>;
	v_channel = <0>;
	lanes = <2>;
};

&mipi_dsi {
	dev_id = <0>;
	disp_id = <1>;
	lcd_panel = "TRULY-WVGA";
	disp-power-on-supply = <&reg_mipi_dsi_pwr_on>;
	resets = <&mipi_dsi_reset>;
	status = "okay";
};

&pcie {
	power-on-gpio = <&gpio3 19 0>;
	reset-gpio = <&gpio7 12 0>;
	status = "okay";
};


&pwm1 {
	pinctrl-names = "default";
	pinctrl-0 = <&pinctrl_pwm1_1>;
	status = "okay";
};

&ssi2 {
	fsl,mode = "i2s-slave";
	status = "okay";
};

&uart1 {
	pinctrl-names = "default";
	pinctrl-0 = <&pinctrl_uart1_1>;
	status = "okay";
};

&uart3 {
	pinctrl-names = "default";
	pinctrl-0 = <&pinctrl_uart3_1>;
	status = "okay";
};

&uart5 {
	pinctrl-names = "default";
	pinctrl-0 = <&pinctrl_uart5_1>;
	fsl,uart-has-rtscts;
	status = "okay";
};

&usbh1 {
	vbus-supply = <&reg_usb_h1_vbus>;
	status = "okay";
};

&usbotg {
	vbus-supply = <&reg_usb_otg_vbus>;
	pinctrl-names = "default";
	pinctrl-0 = <&pinctrl_usbotg_2>;
	disable-over-current;
	status = "okay";
};

&usdhc2 {
	pinctrl-names = "default";
	pinctrl-0 = <&pinctrl_usdhc2_1>;
	cd-gpios = <&gpio2 2 0>;
	wp-gpios = <&gpio2 3 0>;
	no-1-8-v;
	keep-power-in-suspend;
	enable-sdio-wakeup;
	status = "okay";
};

&usdhc3 {
	pinctrl-names = "default";
	pinctrl-0 = <&pinctrl_usdhc3_1>;
	cd-gpios = <&gpio2 0 0>;
	wp-gpios = <&gpio2 1 0>;
	no-1-8-v;
	keep-power-in-suspend;
	enable-sdio-wakeup;
	status = "okay";
};

&usdhc4 {
        pinctrl-names = "default";
        pinctrl-0 = <&pinctrl_usdhc4_1>;
        bus-width = <8>;
        non-removable;
        no-1-8-v;
	keep-power-in-suspend;
        status = "okay";
};

&vpu {
	pu-supply = <&pu_dummy>; /* ldo-bypass:use pu_dummy if VDDSOC share with VDDPU */
};

&caam_sm  {
	status = "disable";
};

&irq_sec_vio  {
	status = "disable";
};

&caam_snvs  {
	status = "disable";
};

&crypto {
	status = "disable";
};<|MERGE_RESOLUTION|>--- conflicted
+++ resolved
@@ -12,8 +12,6 @@
 
 / {
 	aliases {
-		mmc0 = &usdhc4;
-		mmc1 = &usdhc3;
 		mxcfb0 = &mxcfb1;
 		mxcfb1 = &mxcfb2;
 		mxcfb2 = &mxcfb3;
@@ -378,19 +376,15 @@
 		mclk_source = <0>;
 	};
 
-	mma8x5x@1c {
-		compatible = "fsl,mma8x5x";
+	mma8451@1c {
+		compatible = "fsl,mma8451";
 		reg = <0x1c>;
 		position = <0>;
 		vdd-supply = <&reg_sensor>;
 		vddio-supply = <&reg_sensor>;
 		interrupt-parent = <&gpio1>;
-<<<<<<< HEAD
-		interrupts = <18 1>;
-=======
 		interrupts = <18 8>;
 		interrupt-route = <1>;
->>>>>>> 58ad8150
 	};
 };
 
@@ -521,11 +515,7 @@
 				MX6QDL_PAD_SD3_RST__GPIO7_IO08 0x80000000
 				MX6QDL_PAD_GPIO_9__GPIO1_IO09 0x80000000
 				MX6QDL_PAD_GPIO_1__WDOG2_B 0x80000000
-<<<<<<< HEAD
 				MX6QDL_PAD_GPIO_2__GPIO1_IO02 0x1b0b0
-=======
-				MX6QDL_PAD_GPIO_2__GPIO1_IO02 0x80000000
->>>>>>> 58ad8150
 				MX6QDL_PAD_SD1_CMD__GPIO1_IO18 0x80000000
 			>;
 		};
@@ -683,17 +673,17 @@
 };
 
 &caam_sm  {
-	status = "disable";
+	status = "disabled";
 };
 
 &irq_sec_vio  {
-	status = "disable";
+	status = "disabled";
 };
 
 &caam_snvs  {
-	status = "disable";
+	status = "disabled";
 };
 
 &crypto {
-	status = "disable";
+	status = "disabled";
 };