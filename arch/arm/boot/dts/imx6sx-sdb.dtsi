/*
 * Copyright (C) 2014 Freescale Semiconductor, Inc.
 *
 * This program is free software; you can redistribute it and/or modify
 * it under the terms of the GNU General Public License version 2 as
 * published by the Free Software Foundation.
 */

/dts-v1/;

#include <dt-bindings/gpio/gpio.h>
#include <dt-bindings/input/input.h>
#include "imx6sx.dtsi"

/ {
	model = "Freescale i.MX6 SoloX SDB Board";
	compatible = "fsl,imx6sx-sdb", "fsl,imx6sx";

	chosen {
		stdout-path = &uart1;
	};

	memory {
		reg = <0x80000000 0x40000000>;
	};

<<<<<<< HEAD
	pwm-backlight {
=======
	backlight1 {
>>>>>>> 709e44c5
		compatible = "pwm-backlight";
		pwms = <&pwm4 0 50000>;
		brightness-levels = <
			0  /*1  2  3  4  5  6*/  7  8  9
			10 11 12 13 14 15 16 17 18 19
			20 21 22 23 24 25 26 27 28 29
			30 31 32 33 34 35 36 37 38 39
			40 41 42 43 44 45 46 47 48 49
			50 51 52 53 54 55 56 57 58 59
			60 61 62 63 64 65 66 67 68 69
			70 71 72 73 74 75 76 77 78 79
			80 81 82 83 84 85 86 87 88 89
			90 91 92 93 94 95 96 97 98 99
			100
			>;
		default-brightness-level = <94>;
		fb-names = "mxs-lcdif0";
	};
	backlight2 {
		compatible = "pwm-backlight";
		pwms = <&pwm4 0 5000000>;
		brightness-levels = <0 4 8 16 32 64 128 255>;
		default-brightness-level = <6>;
<<<<<<< HEAD
=======
		fb-names = "mxs-lcdif0";
	};
	backlight2 {
		compatible = "pwm-backlight";
		pwms = <&pwm4 0 5000000>;
		brightness-levels = <0 4 8 16 32 64 128 255>;
		default-brightness-level = <6>;
>>>>>>> 709e44c5
		fb-names = "mxs-lcdif1";
	};

	gpio-keys {
		compatible = "gpio-keys";
		pinctrl-names = "default";
		pinctrl-0 = <&pinctrl_gpio_keys>;

		volume-up {
			label = "Volume Up";
			gpios = <&gpio1 18 GPIO_ACTIVE_LOW>;
			linux,code = <KEY_VOLUMEUP>;
		};

		volume-down {
			label = "Volume Down";
			gpios = <&gpio1 19 GPIO_ACTIVE_LOW>;
			linux,code = <KEY_VOLUMEDOWN>;
		};
	};

	hannstar_cabc {
		compatible = "hannstar,cabc";
		lvds0 {
<<<<<<< HEAD
			gpios = <&gpio4 18 GPIO_ACTIVE_HIGH>;
=======
			gpios = <&gpio4 26 GPIO_ACTIVE_HIGH>;
>>>>>>> 709e44c5
		};
	};

        pxp_v4l2_out {
                compatible = "fsl,imx6sx-pxp-v4l2", "fsl,imx6sl-pxp-v4l2";
                status = "okay";
        };

	regulators {
		compatible = "simple-bus";
		#address-cells = <1>;
		#size-cells = <0>;

		vcc_sd3: regulator@0 {
			compatible = "regulator-fixed";
			reg = <0>;
			pinctrl-names = "default";
			pinctrl-0 = <&pinctrl_vcc_sd3>;
			regulator-name = "VCC_SD3";
			regulator-min-microvolt = <3000000>;
			regulator-max-microvolt = <3000000>;
			gpio = <&gpio2 11 GPIO_ACTIVE_HIGH>;
			enable-active-high;
		};

		reg_usb_otg1_vbus: regulator@1 {
			compatible = "regulator-fixed";
			reg = <1>;
			pinctrl-names = "default";
			pinctrl-0 = <&pinctrl_usb_otg1>;
			regulator-name = "usb_otg1_vbus";
			regulator-min-microvolt = <5000000>;
			regulator-max-microvolt = <5000000>;
			gpio = <&gpio1 9 GPIO_ACTIVE_HIGH>;
			enable-active-high;
		};

		reg_usb_otg2_vbus: regulator@2 {
			compatible = "regulator-fixed";
			reg = <2>;
			pinctrl-names = "default";
			pinctrl-0 = <&pinctrl_usb_otg2>;
			regulator-name = "usb_otg2_vbus";
			regulator-min-microvolt = <5000000>;
			regulator-max-microvolt = <5000000>;
			gpio = <&gpio1 12 GPIO_ACTIVE_HIGH>;
			enable-active-high;
		};

		reg_psu_5v: regulator@3 {
			compatible = "regulator-fixed";
			reg = <3>;
			regulator-name = "PSU-5V0";
			regulator-min-microvolt = <5000000>;
			regulator-max-microvolt = <5000000>;
		};

		reg_lcd_3v3: regulator@4 {
			compatible = "regulator-fixed";
			reg = <4>;
			regulator-name = "lcd-3v3";
			gpio = <&gpio3 27 0>;
			enable-active-high;
			status = "disabled";
		};

		reg_peri_3v3: regulator@5 {
			compatible = "regulator-fixed";
			reg = <5>;
			pinctrl-names = "default";
			pinctrl-0 = <&pinctrl_peri_3v3>;
			regulator-name = "peri_3v3";
			regulator-min-microvolt = <3300000>;
			regulator-max-microvolt = <3300000>;
			gpios = <&gpio4 16 GPIO_ACTIVE_HIGH>;
			enable-active-high;
			regulator-always-on;
		};

		reg_enet_3v3: regulator@6 {
			compatible = "regulator-fixed";
			reg = <6>;
			pinctrl-names = "default";
			pinctrl-0 = <&pinctrl_enet_3v3>;
			regulator-name = "enet_3v3";
			regulator-min-microvolt = <3300000>;
			regulator-max-microvolt = <3300000>;
			gpios = <&gpio2 6 GPIO_ACTIVE_LOW>;
		};

		reg_vref_3v3: regulator@7 {
			compatible = "regulator-fixed";
			reg = <7>;
			regulator-name = "vref-3v3";
			regulator-min-microvolt = <3300000>;
			regulator-max-microvolt = <3300000>;
		};

		reg_pcie: regulator@8 {
			compatible = "regulator-fixed";
			reg = <8>;
			pinctrl-names = "default";
			pinctrl-0 = <&pinctrl_pcie_reg>;
			regulator-name = "MPCIE_3V3";
			regulator-min-microvolt = <3300000>;
			regulator-max-microvolt = <3300000>;
			gpio = <&gpio2 1 0>;
			regulator-always-on;
			enable-active-high;
		};

		reg_can_en: regulator@9 {
			compatible = "regulator-fixed";
			reg = <9>;
			regulator-name = "can-en";
			regulator-min-microvolt = <3300000>;
			regulator-max-microvolt = <3300000>;
		};

		reg_can_stby: regulator@10 {
			compatible = "regulator-fixed";
			reg = <10>;
			regulator-name = "can-stby";
			regulator-min-microvolt = <3300000>;
			regulator-max-microvolt = <3300000>;
		};
	};

	sound {
		compatible = "fsl,imx6sx-sdb-wm8962", "fsl,imx-audio-wm8962";
		model = "wm8962-audio";
		cpu-dai = <&ssi2>;
		audio-codec = <&codec>;
		audio-routing =
			"Headphone Jack", "HPOUTL",
			"Headphone Jack", "HPOUTR",
			"Ext Spk", "SPKOUTL",
			"Ext Spk", "SPKOUTR",
			"AMIC", "MICBIAS",
			"IN3R", "AMIC";
		mux-int-port = <2>;
		mux-ext-port = <6>;
		hp-det-gpios = <&gpio1 17 1>;
	};

	sound-spdif {
		compatible = "fsl,imx-audio-spdif",
			   "fsl,imx6sx-sdb-spdif";
		model = "imx-spdif";
		spdif-controller = <&spdif>;
		spdif-out;
	};

	sii902x_reset: sii902x-reset {
		compatible = "gpio-reset";
		reset-gpios = <&gpio3 27 1>;
		reset-delay-us = <100000>;
		#reset-cells = <0>;
		status = "disabled";
	};
};

&adc1 {
	vref-supply = <&reg_vref_3v3>;
	status = "okay";
};

&adc2 {
	vref-supply = <&reg_vref_3v3>;
	status = "okay";
};

&audmux {
	pinctrl-names = "default";
	pinctrl-0 = <&pinctrl_audmux>;
	status = "okay";
};


&gpc {
	fsl,ldo-bypass = <1>;
};

&fec1 {
	pinctrl-names = "default";
	pinctrl-0 = <&pinctrl_enet1>;
	phy-supply = <&reg_enet_3v3>;
	phy-mode = "rgmii";
	phy-handle = <&ethphy1>;
	status = "okay";

	mdio {
		#address-cells = <1>;
		#size-cells = <0>;

		ethphy1: ethernet-phy@1 {
			reg = <1>;
		};

		ethphy2: ethernet-phy@2 {
			reg = <2>;
		};
	};
};

&csi1 {
	status = "okay";

	port {
		csi1_ep: endpoint {
			remote-endpoint = <&ov5640_ep>;
		};
	};
};

&csi2 {
	status = "okay";
	port {
		csi2_ep: endpoint {
			remote-endpoint = <&vadc_ep>;
		};
	};
};

&dcic1 {
	dcic_id = <0>;
	dcic_mux = "dcic-lcdif1";
	status = "okay";
};

&dcic2 {
	dcic_id = <1>;
	dcic_mux = "dcic-lvds";
	status = "okay";
};

&fec2 {
	pinctrl-names = "default";
	pinctrl-0 = <&pinctrl_enet2>;
	phy-mode = "rgmii";
	phy-handle = <&ethphy2>;
	status = "okay";
};

&flexcan1 {
	pinctrl-names = "default";
	pinctrl-0 = <&pinctrl_flexcan1>;
	xceiver-supply = <&reg_can_stby>;
	status = "okay";
};

&flexcan2 {
	pinctrl-names = "default";
	pinctrl-0 = <&pinctrl_flexcan2>;
	xceiver-supply = <&reg_can_stby>;
	status = "okay";
};

&i2c1 {
	clock-frequency = <100000>;
	pinctrl-names = "default";
	pinctrl-0 = <&pinctrl_i2c1>;
	status = "okay";

	pmic: pfuze100@08 {
		compatible = "fsl,pfuze200";
		reg = <0x08>;

		regulators {
			sw1a_reg: sw1ab {
				regulator-min-microvolt = <300000>;
				regulator-max-microvolt = <1875000>;
				regulator-boot-on;
				regulator-always-on;
				regulator-ramp-delay = <6250>;
			};

			sw2_reg: sw2 {
				regulator-min-microvolt = <800000>;
				regulator-max-microvolt = <3300000>;
				regulator-boot-on;
				regulator-always-on;
			};

			sw3a_reg: sw3a {
				regulator-min-microvolt = <400000>;
				regulator-max-microvolt = <1975000>;
				regulator-boot-on;
				regulator-always-on;
			};

			sw3b_reg: sw3b {
				regulator-min-microvolt = <400000>;
				regulator-max-microvolt = <1975000>;
				regulator-boot-on;
				regulator-always-on;
			};

			swbst_reg: swbst {
				regulator-min-microvolt = <5000000>;
				regulator-max-microvolt = <5150000>;
			};

			snvs_reg: vsnvs {
				regulator-min-microvolt = <1000000>;
				regulator-max-microvolt = <3000000>;
				regulator-boot-on;
				regulator-always-on;
			};

			vref_reg: vrefddr {
				regulator-boot-on;
				regulator-always-on;
			};

			vgen1_reg: vgen1 {
				regulator-min-microvolt = <800000>;
				regulator-max-microvolt = <1550000>;
				regulator-always-on;
			};

			vgen2_reg: vgen2 {
				regulator-min-microvolt = <800000>;
				regulator-max-microvolt = <1550000>;
			};

			vgen3_reg: vgen3 {
				regulator-min-microvolt = <1800000>;
				regulator-max-microvolt = <3300000>;
				regulator-always-on;
			};

			vgen4_reg: vgen4 {
				regulator-min-microvolt = <1800000>;
				regulator-max-microvolt = <3300000>;
				regulator-always-on;
			};

			vgen5_reg: vgen5 {
				regulator-min-microvolt = <1800000>;
				regulator-max-microvolt = <3300000>;
				regulator-always-on;
			};

			vgen6_reg: vgen6 {
				regulator-min-microvolt = <1800000>;
				regulator-max-microvolt = <3300000>;
				regulator-always-on;
			};
		};
	};

	ov5640: ov5640@3c {
		compatible = "ovti,ov5640";
		reg = <0x3c>;
		pinctrl-names = "default";
		pinctrl-0 = <&pinctrl_csi_0>;
		clocks = <&clks IMX6SX_CLK_CSI>;
		clock-names = "csi_mclk";
		AVDD-supply = <&vgen3_reg>;  /* 2.8v */
		DVDD-supply = <&vgen2_reg>;  /* 1.5v*/
		pwn-gpios = <&gpio3 28 1>;
		rst-gpios = <&gpio3 27 0>;
		csi_id = <0>;
		mclk = <24000000>;
		mclk_source = <0>;
		port {
			ov5640_ep: endpoint {
				remote-endpoint = <&csi1_ep>;
			};
		};
	};

	sii902x@39 {
		compatible = "SiI,sii902x";
		interrupt-parent = <&gpio4>;
		interrupts = <21 2>;
		mode_str ="1280x720M@60";
		bits-per-pixel = <16>;
		resets = <&sii902x_reset>;
		reg = <0x39>;
		status = "disabled";
	};
};

&i2c2 {
	clock-frequency = <100000>;
	pinctrl-names = "default";
	pinctrl-0 = <&pinctrl_i2c2>;
	status = "okay";

	egalax_ts@04 {
		compatible = "eeti,egalax_ts";
		reg = <0x04>;
		pinctrl-names = "default";
		pinctrl-0 = <&pinctrl_egalax_int>;
		interrupt-parent = <&gpio4>;
		interrupts = <19 2>;
		wakeup-gpios = <&gpio4 19 GPIO_ACTIVE_HIGH>;
	};
};

&i2c3 {
	clock-frequency = <100000>;
	pinctrl-names = "default";
	pinctrl-0 = <&pinctrl_i2c3>;
	status = "okay";

	isl29023@44 {
		compatible = "fsl,isl29023";
		reg = <0x44>;
		rext = <499>;
		interrupt-parent = <&gpio6>;
		interrupts = <5 1>;
		shared-interrupt;
	};

	mag3110@0e {
		compatible = "fsl,mag3110";
		reg = <0x0e>;
		position = <2>;
		interrupt-parent = <&gpio6>;
		interrupts = <5 1>;
		shared-interrupt;
	};

	mma8451@1c {
		compatible = "fsl,mma8451";
		reg = <0x1c>;
		position = <1>;
		interrupt-parent = <&gpio6>;
		interrupts = <2 8>;
		interrupt-route = <2>;
	};
};

&i2c4 {
        clock-frequency = <100000>;
        pinctrl-names = "default";
        pinctrl-0 = <&pinctrl_i2c4>;
        status = "okay";

	codec: wm8962@1a {
		compatible = "wlf,wm8962";
		reg = <0x1a>;
		clocks = <&clks IMX6SX_CLK_AUDIO>;
		DCVDD-supply = <&vgen4_reg>;
		DBVDD-supply = <&vgen4_reg>;
		AVDD-supply = <&vgen4_reg>;
		CPVDD-supply = <&vgen4_reg>;
		MICVDD-supply = <&vgen3_reg>;
		PLLVDD-supply = <&vgen4_reg>;
		SPKVDD1-supply = <&reg_psu_5v>;
		SPKVDD2-supply = <&reg_psu_5v>;
		amic-mono;
	};
};

&lcdif1 {
	pinctrl-names = "default";
	pinctrl-0 = <&pinctrl_lcd>;
	lcd-supply = <&reg_lcd_3v3>;
	display = <&display0>;
	status = "disabled";

	display0: display {
		bits-per-pixel = <16>;
		bus-width = <24>;

		display-timings {
			native-mode = <&timing0>;
			timing0: timing0 {
				clock-frequency = <33500000>;
				hactive = <800>;
				vactive = <480>;
				hback-porch = <89>;
				hfront-porch = <164>;
				vback-porch = <23>;
				vfront-porch = <10>;
				hsync-len = <10>;
				vsync-len = <10>;
				hsync-active = <0>;
				vsync-active = <0>;
				de-active = <1>;
				pixelclk-active = <0>;
			};
		};
	};
};

&pcie {
	pinctrl-names = "default";
	pinctrl-0 = <&pinctrl_pcie>;
	reset-gpio = <&gpio2 0 0>;
	status = "okay";
};

&lcdif2 {
	display = <&display1>;
	disp-dev = "ldb";
	status = "okay";
	display1: display {
		bits-per-pixel = <16>;
		bus-width = <18>;
	};
};
&ldb {
	status = "okay";
	lvds-channel@0 {
		fsl,data-mapping = "spwg";
		fsl,data-width = <18>;
		crtc = "lcdif2";
		status = "okay";
		display-timings {
			native-mode = <&timing1>;
			timing1: hsd100pxn1 {
				clock-frequency = <65000000>;
				hactive = <1024>;
				vactive = <768>;
				hback-porch = <220>;
				hfront-porch = <40>;
				vback-porch = <21>;
				vfront-porch = <7>;
				hsync-len = <60>;
				vsync-len = <10>;
			};
		};
	};
};

&pwm3 {
	pinctrl-names = "default";
	pinctrl-0 = <&pinctrl_pwm3>;
	status = "okay";
};

&pxp {
        status = "okay";
};

&snvs_poweroff {
	status = "okay";
};

&spdif {
	pinctrl-names = "default";
	pinctrl-0 = <&pinctrl_spdif>;
	status = "okay";
};

&ssi2 {
	status = "okay";
};

&uart1 {
	pinctrl-names = "default";
	pinctrl-0 = <&pinctrl_uart1>;
	status = "okay";
};

&uart5 { /* for bluetooth */
	pinctrl-names = "default";
	pinctrl-0 = <&pinctrl_uart5>;
	fsl,uart-has-rtscts;
	status = "okay";
	/* for DTE mode, add below change */
	/* fsl,dte-mode;*/
	/* pinctrl-0 = <&pinctrl_uart5dte_1>; */
};

&usbotg1 {
	vbus-supply = <&reg_usb_otg1_vbus>;
	pinctrl-names = "default";
	pinctrl-0 = <&pinctrl_usb_otg1_id>;
	srp-disable;
	hnp-disable;
	adp-disable;
	status = "okay";
};

&usbotg2 {
	vbus-supply = <&reg_usb_otg2_vbus>;
	dr_mode = "host";
	status = "okay";
};

&usdhc2 {
	pinctrl-names = "default";
	pinctrl-0 = <&pinctrl_usdhc2>;
	non-removable;
	no-1-8-v;
	keep-power-in-suspend;
	enable-sdio-wakeup;
	status = "okay";
};

&usdhc3 {
	pinctrl-names = "default", "state_100mhz", "state_200mhz";
	pinctrl-0 = <&pinctrl_usdhc3>;
	pinctrl-1 = <&pinctrl_usdhc3_100mhz>;
	pinctrl-2 = <&pinctrl_usdhc3_200mhz>;
	bus-width = <8>;
	cd-gpios = <&gpio2 10 GPIO_ACTIVE_LOW>;
	wp-gpios = <&gpio2 15 GPIO_ACTIVE_HIGH>;
	keep-power-in-suspend;
	enable-sdio-wakeup;
	vmmc-supply = <&vcc_sd3>;
	status = "okay";
};

&usdhc4 {
	pinctrl-names = "default";
	pinctrl-0 = <&pinctrl_usdhc4>;
	cd-gpios = <&gpio6 21 GPIO_ACTIVE_LOW>;
	wp-gpios = <&gpio6 20 GPIO_ACTIVE_HIGH>;
	status = "okay";
};

&wdog1 {
	pinctrl-names = "default";
	pinctrl-0 = <&pinctrl_wdog>;
	fsl,wdog_b;
};

&iomuxc {
	pinctrl-names = "default";
	pinctrl-0 = <&pinctrl_hog>;

	imx6x-sdb {
		pinctrl_hog: hoggrp {
			fsl,pins = <
				MX6SX_PAD_SD1_DATA0__GPIO6_IO_2 0x17059
				MX6SX_PAD_SD1_DATA3__GPIO6_IO_5 0xb000
				MX6SX_PAD_CSI_DATA03__GPIO1_IO_17 0x17059
			>;
		};

		pinctrl_audmux: audmuxgrp {
			fsl,pins = <
				MX6SX_PAD_CSI_DATA00__AUDMUX_AUD6_TXC	0x130b0
				MX6SX_PAD_CSI_DATA01__AUDMUX_AUD6_TXFS	0x130b0
				MX6SX_PAD_CSI_HSYNC__AUDMUX_AUD6_TXD	0x120b0
				MX6SX_PAD_CSI_VSYNC__AUDMUX_AUD6_RXD	0x130b0
				MX6SX_PAD_CSI_PIXCLK__AUDMUX_MCLK	0x130b0
			>;
		};

		pinctrl_csi_0: csigrp-0 {
			fsl,pins = <
				MX6SX_PAD_LCD1_DATA07__CSI1_MCLK	0x110b0
				MX6SX_PAD_LCD1_DATA06__CSI1_PIXCLK	0x110b0
				MX6SX_PAD_LCD1_DATA04__CSI1_VSYNC	0x110b0
				MX6SX_PAD_LCD1_DATA05__CSI1_HSYNC	0x110b0
				MX6SX_PAD_LCD1_DATA17__CSI1_DATA_0	0x110b0
				MX6SX_PAD_LCD1_DATA16__CSI1_DATA_1	0x110b0
				MX6SX_PAD_LCD1_DATA15__CSI1_DATA_2	0x110b0
				MX6SX_PAD_LCD1_DATA14__CSI1_DATA_3	0x110b0
				MX6SX_PAD_LCD1_DATA13__CSI1_DATA_4	0x110b0
				MX6SX_PAD_LCD1_DATA12__CSI1_DATA_5	0x110b0
				MX6SX_PAD_LCD1_DATA11__CSI1_DATA_6	0x110b0
				MX6SX_PAD_LCD1_DATA10__CSI1_DATA_7	0x110b0
				MX6SX_PAD_LCD1_DATA09__CSI1_DATA_8	0x110b0
				MX6SX_PAD_LCD1_DATA08__CSI1_DATA_9	0x110b0
				MX6SX_PAD_LCD1_RESET__GPIO3_IO_27	0x80000000
				MX6SX_PAD_LCD1_VSYNC__GPIO3_IO_28	0x80000000
			>;
		};

		pinctrl_egalax_int: egalax_intgrp {
			fsl,pins = <
				MX6SX_PAD_QSPI1A_DATA3__GPIO4_IO_19 0x80000000
			>;
		};

		pinctrl_enet1: enet1grp {
			fsl,pins = <
				MX6SX_PAD_ENET1_MDIO__ENET1_MDIO	0xa0b1
				MX6SX_PAD_ENET1_MDC__ENET1_MDC		0xa0b1
				MX6SX_PAD_RGMII1_TXC__ENET1_RGMII_TXC	0xa0b9
				MX6SX_PAD_RGMII1_TD0__ENET1_TX_DATA_0	0xa0b1
				MX6SX_PAD_RGMII1_TD1__ENET1_TX_DATA_1	0xa0b1
				MX6SX_PAD_RGMII1_TD2__ENET1_TX_DATA_2	0xa0b1
				MX6SX_PAD_RGMII1_TD3__ENET1_TX_DATA_3	0xa0b1
				MX6SX_PAD_RGMII1_TX_CTL__ENET1_TX_EN	0xa0b1
				MX6SX_PAD_RGMII1_RXC__ENET1_RX_CLK	0x3081
				MX6SX_PAD_RGMII1_RD0__ENET1_RX_DATA_0	0x3081
				MX6SX_PAD_RGMII1_RD1__ENET1_RX_DATA_1	0x3081
				MX6SX_PAD_RGMII1_RD2__ENET1_RX_DATA_2	0x3081
				MX6SX_PAD_RGMII1_RD3__ENET1_RX_DATA_3	0x3081
				MX6SX_PAD_RGMII1_RX_CTL__ENET1_RX_EN	0x3081
				MX6SX_PAD_ENET2_RX_CLK__ENET2_REF_CLK_25M	0x91
			>;
		};

		pinctrl_enet_3v3: enet3v3grp {
			fsl,pins = <
				MX6SX_PAD_ENET2_COL__GPIO2_IO_6		0x80000000
			>;
		};

		pinctrl_enet2: enet2grp {
			fsl,pins = <
				MX6SX_PAD_RGMII2_TXC__ENET2_RGMII_TXC	0xa0b9
				MX6SX_PAD_RGMII2_TD0__ENET2_TX_DATA_0	0xa0b1
				MX6SX_PAD_RGMII2_TD1__ENET2_TX_DATA_1	0xa0b1
				MX6SX_PAD_RGMII2_TD2__ENET2_TX_DATA_2	0xa0b1
				MX6SX_PAD_RGMII2_TD3__ENET2_TX_DATA_3	0xa0b1
				MX6SX_PAD_RGMII2_TX_CTL__ENET2_TX_EN	0xa0b1
				MX6SX_PAD_RGMII2_RXC__ENET2_RX_CLK	0x3081
				MX6SX_PAD_RGMII2_RD0__ENET2_RX_DATA_0	0x3081
				MX6SX_PAD_RGMII2_RD1__ENET2_RX_DATA_1	0x3081
				MX6SX_PAD_RGMII2_RD2__ENET2_RX_DATA_2	0x3081
				MX6SX_PAD_RGMII2_RD3__ENET2_RX_DATA_3	0x3081
				MX6SX_PAD_RGMII2_RX_CTL__ENET2_RX_EN	0x3081
			>;
		};

		pinctrl_flexcan1: flexcan1grp {
			fsl,pins = <
				MX6SX_PAD_QSPI1B_DQS__CAN1_TX		0x1b020
				MX6SX_PAD_QSPI1A_SS1_B__CAN1_RX		0x1b020
			>;
		};

		pinctrl_flexcan2: flexcan2grp {
			fsl,pins = <
				MX6SX_PAD_QSPI1B_SS1_B__CAN2_RX		0x1b020
				MX6SX_PAD_QSPI1A_DQS__CAN2_TX		0x1b020
			>;
		};

		pinctrl_gpio_keys: gpio_keysgrp {
			fsl,pins = <
				MX6SX_PAD_CSI_DATA04__GPIO1_IO_18 0x17059
				MX6SX_PAD_CSI_DATA05__GPIO1_IO_19 0x17059
			>;
		};

		pinctrl_i2c1: i2c1grp {
			fsl,pins = <
				MX6SX_PAD_GPIO1_IO01__I2C1_SDA		0x4001b8b1
				MX6SX_PAD_GPIO1_IO00__I2C1_SCL		0x4001b8b1
			>;
		};

		pinctrl_i2c2: i2c2grp {
			fsl,pins = <
				MX6SX_PAD_GPIO1_IO03__I2C2_SDA 0x4001b8b1
				MX6SX_PAD_GPIO1_IO02__I2C2_SCL 0x4001b8b1
			>;
		};

		pinctrl_i2c3: i2c3grp {
			fsl,pins = <
				MX6SX_PAD_KEY_ROW4__I2C3_SDA 0x4001b8b1
				MX6SX_PAD_KEY_COL4__I2C3_SCL 0x4001b8b1
			>;
		};

		pinctrl_i2c4: i2c4grp {
			fsl,pins = <
				MX6SX_PAD_CSI_DATA07__I2C4_SDA		0x4001b8b1
				MX6SX_PAD_CSI_DATA06__I2C4_SCL		0x4001b8b1
			>;
		};

		pinctrl_lcd: lcdgrp {
			fsl,pins = <
				MX6SX_PAD_LCD1_DATA00__LCDIF1_DATA_0 0x4001b0b0
				MX6SX_PAD_LCD1_DATA01__LCDIF1_DATA_1 0x4001b0b0
				MX6SX_PAD_LCD1_DATA02__LCDIF1_DATA_2 0x4001b0b0
				MX6SX_PAD_LCD1_DATA03__LCDIF1_DATA_3 0x4001b0b0
				MX6SX_PAD_LCD1_DATA04__LCDIF1_DATA_4 0x4001b0b0
				MX6SX_PAD_LCD1_DATA05__LCDIF1_DATA_5 0x4001b0b0
				MX6SX_PAD_LCD1_DATA06__LCDIF1_DATA_6 0x4001b0b0
				MX6SX_PAD_LCD1_DATA07__LCDIF1_DATA_7 0x4001b0b0
				MX6SX_PAD_LCD1_DATA08__LCDIF1_DATA_8 0x4001b0b0
				MX6SX_PAD_LCD1_DATA09__LCDIF1_DATA_9 0x4001b0b0
				MX6SX_PAD_LCD1_DATA10__LCDIF1_DATA_10 0x4001b0b0
				MX6SX_PAD_LCD1_DATA11__LCDIF1_DATA_11 0x4001b0b0
				MX6SX_PAD_LCD1_DATA12__LCDIF1_DATA_12 0x4001b0b0
				MX6SX_PAD_LCD1_DATA13__LCDIF1_DATA_13 0x4001b0b0
				MX6SX_PAD_LCD1_DATA14__LCDIF1_DATA_14 0x4001b0b0
				MX6SX_PAD_LCD1_DATA15__LCDIF1_DATA_15 0x4001b0b0
				MX6SX_PAD_LCD1_DATA16__LCDIF1_DATA_16 0x4001b0b0
				MX6SX_PAD_LCD1_DATA17__LCDIF1_DATA_17 0x4001b0b0
				MX6SX_PAD_LCD1_DATA18__LCDIF1_DATA_18 0x4001b0b0
				MX6SX_PAD_LCD1_DATA19__LCDIF1_DATA_19 0x4001b0b0
				MX6SX_PAD_LCD1_DATA20__LCDIF1_DATA_20 0x4001b0b0
				MX6SX_PAD_LCD1_DATA21__LCDIF1_DATA_21 0x4001b0b0
				MX6SX_PAD_LCD1_DATA22__LCDIF1_DATA_22 0x4001b0b0
				MX6SX_PAD_LCD1_DATA23__LCDIF1_DATA_23 0x4001b0b0
				MX6SX_PAD_LCD1_CLK__LCDIF1_CLK	0x4001b0b0
				MX6SX_PAD_LCD1_ENABLE__LCDIF1_ENABLE 0x4001b0b0
				MX6SX_PAD_LCD1_VSYNC__LCDIF1_VSYNC 0x4001b0b0
				MX6SX_PAD_LCD1_HSYNC__LCDIF1_HSYNC 0x4001b0b0
				MX6SX_PAD_LCD1_RESET__GPIO3_IO_27 0x4001b0b0
			>;
		};

		pinctrl_mqs: mqsgrp {
			fsl,pins = <
				MX6SX_PAD_SD2_CLK__MQS_RIGHT 0x120b0
				MX6SX_PAD_SD2_CMD__MQS_LEFT  0x120b0
			>;
		};

		pinctrl_pcie: pciegrp {
			fsl,pins = <
				MX6SX_PAD_ENET1_COL__GPIO2_IO_0 0x10b0
			>;
		};

		pinctrl_pcie_reg: pciereggrp {
			fsl,pins = <
				MX6SX_PAD_ENET1_CRS__GPIO2_IO_1	0x10b0
			>;
		};

		pinctrl_peri_3v3: peri3v3grp {
			fsl,pins = <
				MX6SX_PAD_QSPI1A_DATA0__GPIO4_IO_16	0x80000000
			>;
		};

		pinctrl_pwm3: pwm3grp-1 {
			fsl,pins = <
				MX6SX_PAD_SD1_DATA2__PWM3_OUT 0x110b0
			>;
		};

		pinctrl_qspi2: qspi2grp {
			fsl,pins = <
				MX6SX_PAD_NAND_WP_B__QSPI2_A_DATA_0     0x70f1
				MX6SX_PAD_NAND_READY_B__QSPI2_A_DATA_1  0x70f1
				MX6SX_PAD_NAND_CE0_B__QSPI2_A_DATA_2    0x70f1
				MX6SX_PAD_NAND_CE1_B__QSPI2_A_DATA_3    0x70f1
				MX6SX_PAD_NAND_CLE__QSPI2_A_SCLK        0x70f1
				MX6SX_PAD_NAND_ALE__QSPI2_A_SS0_B       0x70f1
				MX6SX_PAD_NAND_DATA01__QSPI2_B_DATA_0   0x70f1
				MX6SX_PAD_NAND_DATA00__QSPI2_B_DATA_1   0x70f1
				MX6SX_PAD_NAND_WE_B__QSPI2_B_DATA_2     0x70f1
				MX6SX_PAD_NAND_RE_B__QSPI2_B_DATA_3     0x70f1
				MX6SX_PAD_NAND_DATA02__QSPI2_B_SCLK     0x70f1
				MX6SX_PAD_NAND_DATA03__QSPI2_B_SS0_B    0x70f1
			>;
		};

		pinctrl_sai1: sai1grp {
                        fsl,pins = <
                                MX6SX_PAD_CSI_DATA00__SAI1_TX_BCLK     0x130b0
                                MX6SX_PAD_CSI_DATA01__SAI1_TX_SYNC     0x130b0
                                MX6SX_PAD_CSI_HSYNC__SAI1_TX_DATA_0    0x120b0
                                MX6SX_PAD_CSI_VSYNC__SAI1_RX_DATA_0    0x130b0
                                MX6SX_PAD_CSI_PIXCLK__AUDMUX_MCLK      0x130b0
                        >;
                };

		pinctrl_spdif: spdifgrp {
			fsl,pins = <
				MX6SX_PAD_SD4_DATA4__SPDIF_OUT          0x1b0b0
			>;
		};

		pinctrl_vcc_sd3: vccsd3grp {
			fsl,pins = <
				MX6SX_PAD_KEY_COL1__GPIO2_IO_11		0x17059
			>;
		};

		pinctrl_uart1: uart1grp {
			fsl,pins = <
				MX6SX_PAD_GPIO1_IO04__UART1_TX		0x1b0b1
				MX6SX_PAD_GPIO1_IO05__UART1_RX		0x1b0b1
			>;
		};

		pinctrl_uart5: uart5grp {
			fsl,pins = <
				MX6SX_PAD_KEY_ROW3__UART5_RX		0x1b0b1
				MX6SX_PAD_KEY_COL3__UART5_TX		0x1b0b1
				MX6SX_PAD_KEY_ROW2__UART5_CTS_B		0x1b0b1
				MX6SX_PAD_KEY_COL2__UART5_RTS_B		0x1b0b1
			>;
		};

		pinctrl_uart5dte_1: uart5dtegrp-1 {
			fsl,pins = <
				MX6SX_PAD_KEY_ROW3__UART5_TX		0x1b0b1
				MX6SX_PAD_KEY_COL3__UART5_RX		0x1b0b1
				MX6SX_PAD_KEY_ROW2__UART5_RTS_B		0x1b0b1
				MX6SX_PAD_KEY_COL2__UART5_CTS_B		0x1b0b1
			>;
		};

		pinctrl_usb_otg1: usbotg1grp {
			fsl,pins = <
				MX6SX_PAD_GPIO1_IO09__GPIO1_IO_9	0x10b0
			>;
		};

		pinctrl_usb_otg1_id: usbotg1idgrp {
			fsl,pins = <
				MX6SX_PAD_GPIO1_IO10__ANATOP_OTG1_ID	0x17059
			>;
		};

		pinctrl_usb_otg2: usbot2ggrp {
			fsl,pins = <
				MX6SX_PAD_GPIO1_IO12__GPIO1_IO_12	0x10b0
			>;
		};

		pinctrl_usdhc2: usdhc2grp {
			fsl,pins = <
				MX6SX_PAD_SD2_CMD__USDHC2_CMD		0x17059
				MX6SX_PAD_SD2_CLK__USDHC2_CLK		0x10059
				MX6SX_PAD_SD2_DATA0__USDHC2_DATA0	0x17059
				MX6SX_PAD_SD2_DATA1__USDHC2_DATA1	0x17059
				MX6SX_PAD_SD2_DATA2__USDHC2_DATA2	0x17059
				MX6SX_PAD_SD2_DATA3__USDHC2_DATA3	0x17059
			>;
		};

		pinctrl_usdhc3: usdhc3grp {
			fsl,pins = <
				MX6SX_PAD_SD3_CMD__USDHC3_CMD		0x17059
				MX6SX_PAD_SD3_CLK__USDHC3_CLK		0x10059
				MX6SX_PAD_SD3_DATA0__USDHC3_DATA0	0x17059
				MX6SX_PAD_SD3_DATA1__USDHC3_DATA1	0x17059
				MX6SX_PAD_SD3_DATA2__USDHC3_DATA2	0x17059
				MX6SX_PAD_SD3_DATA3__USDHC3_DATA3	0x17059
				MX6SX_PAD_SD3_DATA4__USDHC3_DATA4	0x17059
				MX6SX_PAD_SD3_DATA5__USDHC3_DATA5	0x17059
				MX6SX_PAD_SD3_DATA6__USDHC3_DATA6	0x17059
				MX6SX_PAD_SD3_DATA7__USDHC3_DATA7	0x17059
				MX6SX_PAD_KEY_COL0__GPIO2_IO_10		0x17059 /* CD */
				MX6SX_PAD_KEY_ROW0__GPIO2_IO_15		0x17059 /* WP */
			>;
		};

		pinctrl_usdhc3_100mhz: usdhc3grp-100mhz {
			fsl,pins = <
				MX6SX_PAD_SD3_CMD__USDHC3_CMD		0x170b9
				MX6SX_PAD_SD3_CLK__USDHC3_CLK		0x100b9
				MX6SX_PAD_SD3_DATA0__USDHC3_DATA0	0x170b9
				MX6SX_PAD_SD3_DATA1__USDHC3_DATA1	0x170b9
				MX6SX_PAD_SD3_DATA2__USDHC3_DATA2	0x170b9
				MX6SX_PAD_SD3_DATA3__USDHC3_DATA3	0x170b9
				MX6SX_PAD_SD3_DATA4__USDHC3_DATA4	0x170b9
				MX6SX_PAD_SD3_DATA5__USDHC3_DATA5	0x170b9
				MX6SX_PAD_SD3_DATA6__USDHC3_DATA6	0x170b9
				MX6SX_PAD_SD3_DATA7__USDHC3_DATA7	0x170b9
			>;
		};

		pinctrl_usdhc3_200mhz: usdhc3grp-200mhz {
			fsl,pins = <
				MX6SX_PAD_SD3_CMD__USDHC3_CMD		0x170f9
				MX6SX_PAD_SD3_CLK__USDHC3_CLK		0x100f9
				MX6SX_PAD_SD3_DATA0__USDHC3_DATA0	0x170f9
				MX6SX_PAD_SD3_DATA1__USDHC3_DATA1	0x170f9
				MX6SX_PAD_SD3_DATA2__USDHC3_DATA2	0x170f9
				MX6SX_PAD_SD3_DATA3__USDHC3_DATA3	0x170f9
				MX6SX_PAD_SD3_DATA4__USDHC3_DATA4	0x170f9
				MX6SX_PAD_SD3_DATA5__USDHC3_DATA5	0x170f9
				MX6SX_PAD_SD3_DATA6__USDHC3_DATA6	0x170f9
				MX6SX_PAD_SD3_DATA7__USDHC3_DATA7	0x170f9
			>;
		};

		pinctrl_usdhc4: usdhc4grp {
			fsl,pins = <
				MX6SX_PAD_SD4_CMD__USDHC4_CMD		0x17059
				MX6SX_PAD_SD4_CLK__USDHC4_CLK		0x10059
				MX6SX_PAD_SD4_DATA0__USDHC4_DATA0	0x17059
				MX6SX_PAD_SD4_DATA1__USDHC4_DATA1	0x17059
				MX6SX_PAD_SD4_DATA2__USDHC4_DATA2	0x17059
				MX6SX_PAD_SD4_DATA3__USDHC4_DATA3	0x17059
				MX6SX_PAD_SD4_DATA7__GPIO6_IO_21	0x17059 /* CD */
				MX6SX_PAD_SD4_DATA6__GPIO6_IO_20	0x17059 /* WP */
			>;
		};

		pinctrl_usdhc4_1: usdhc4grp-1 {
			fsl,pins = <
				MX6SX_PAD_SD4_CMD__USDHC4_CMD		0x17059
				MX6SX_PAD_SD4_CLK__USDHC4_CLK		0x10059
				MX6SX_PAD_SD4_DATA0__USDHC4_DATA0	0x17059
				MX6SX_PAD_SD4_DATA1__USDHC4_DATA1	0x17059
				MX6SX_PAD_SD4_DATA2__USDHC4_DATA2	0x17059
				MX6SX_PAD_SD4_DATA3__USDHC4_DATA3	0x17059
				MX6SX_PAD_SD4_DATA4__USDHC4_DATA4	0x17059
				MX6SX_PAD_SD4_DATA5__USDHC4_DATA5	0x17059
				MX6SX_PAD_SD4_DATA6__USDHC4_DATA6	0x17059
				MX6SX_PAD_SD4_DATA7__USDHC4_DATA7	0x17059
			>;
		};

		pinctrl_usdhc4_1_100mhz: usdhc4grp-1-100mhz {
			fsl,pins = <
				MX6SX_PAD_SD4_CMD__USDHC4_CMD		0x170b9
				MX6SX_PAD_SD4_CLK__USDHC4_CLK		0x100b9
				MX6SX_PAD_SD4_DATA0__USDHC4_DATA0	0x170b9
				MX6SX_PAD_SD4_DATA1__USDHC4_DATA1	0x170b9
				MX6SX_PAD_SD4_DATA2__USDHC4_DATA2	0x170b9
				MX6SX_PAD_SD4_DATA3__USDHC4_DATA3	0x170b9
				MX6SX_PAD_SD4_DATA4__USDHC4_DATA4	0x170b9
				MX6SX_PAD_SD4_DATA5__USDHC4_DATA5	0x170b9
				MX6SX_PAD_SD4_DATA6__USDHC4_DATA6	0x170b9
				MX6SX_PAD_SD4_DATA7__USDHC4_DATA7	0x170b9
			>;
		};

		pinctrl_usdhc4_1_200mhz: usdhc4grp-1-200mhz {
			fsl,pins = <
				MX6SX_PAD_SD4_CMD__USDHC4_CMD		0x170f9
				MX6SX_PAD_SD4_CLK__USDHC4_CLK		0x100f9
				MX6SX_PAD_SD4_DATA0__USDHC4_DATA0	0x170f9
				MX6SX_PAD_SD4_DATA1__USDHC4_DATA1	0x170f9
				MX6SX_PAD_SD4_DATA2__USDHC4_DATA2	0x170f9
				MX6SX_PAD_SD4_DATA3__USDHC4_DATA3	0x170f9
				MX6SX_PAD_SD4_DATA4__USDHC4_DATA4	0x170f9
				MX6SX_PAD_SD4_DATA5__USDHC4_DATA5	0x170f9
				MX6SX_PAD_SD4_DATA6__USDHC4_DATA6	0x170f9
				MX6SX_PAD_SD4_DATA7__USDHC4_DATA7	0x170f9
			>;
		};

		pinctrl_wdog: wdoggrp {
			fsl,pins = <
				MX6SX_PAD_GPIO1_IO13__WDOG1_WDOG_ANY 0x30b0
			>;
		};
	};
};

&vadc {
	vadc_in = <0>;
	csi_id = <1>;
	status = "okay";
	port {
		vadc_ep: endpoint {
			remote-endpoint = <&csi2_ep>;
		};
	};
};<|MERGE_RESOLUTION|>--- conflicted
+++ resolved
@@ -24,11 +24,7 @@
 		reg = <0x80000000 0x40000000>;
 	};
 
-<<<<<<< HEAD
 	pwm-backlight {
-=======
-	backlight1 {
->>>>>>> 709e44c5
 		compatible = "pwm-backlight";
 		pwms = <&pwm4 0 50000>;
 		brightness-levels = <
@@ -47,21 +43,12 @@
 		default-brightness-level = <94>;
 		fb-names = "mxs-lcdif0";
 	};
+
 	backlight2 {
 		compatible = "pwm-backlight";
 		pwms = <&pwm4 0 5000000>;
 		brightness-levels = <0 4 8 16 32 64 128 255>;
 		default-brightness-level = <6>;
-<<<<<<< HEAD
-=======
-		fb-names = "mxs-lcdif0";
-	};
-	backlight2 {
-		compatible = "pwm-backlight";
-		pwms = <&pwm4 0 5000000>;
-		brightness-levels = <0 4 8 16 32 64 128 255>;
-		default-brightness-level = <6>;
->>>>>>> 709e44c5
 		fb-names = "mxs-lcdif1";
 	};
 
@@ -86,11 +73,7 @@
 	hannstar_cabc {
 		compatible = "hannstar,cabc";
 		lvds0 {
-<<<<<<< HEAD
-			gpios = <&gpio4 18 GPIO_ACTIVE_HIGH>;
-=======
 			gpios = <&gpio4 26 GPIO_ACTIVE_HIGH>;
->>>>>>> 709e44c5
 		};
 	};
 
