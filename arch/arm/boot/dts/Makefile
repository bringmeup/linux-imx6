ifeq ($(CONFIG_OF),y)

# Keep at91 dtb files sorted alphabetically for each SoC
# rm9200
dtb-$(CONFIG_ARCH_AT91) += at91rm9200ek.dtb
dtb-$(CONFIG_ARCH_AT91) += mpa1600.dtb
# sam9260
dtb-$(CONFIG_ARCH_AT91) += animeo_ip.dtb
dtb-$(CONFIG_ARCH_AT91) += at91-qil_a9260.dtb
dtb-$(CONFIG_ARCH_AT91) += aks-cdu.dtb
dtb-$(CONFIG_ARCH_AT91) += ethernut5.dtb
dtb-$(CONFIG_ARCH_AT91) += evk-pro3.dtb
dtb-$(CONFIG_ARCH_AT91) += tny_a9260.dtb
dtb-$(CONFIG_ARCH_AT91) += usb_a9260.dtb
# sam9263
dtb-$(CONFIG_ARCH_AT91) += at91sam9263ek.dtb
dtb-$(CONFIG_ARCH_AT91) += tny_a9263.dtb
dtb-$(CONFIG_ARCH_AT91) += usb_a9263.dtb
# sam9g20
dtb-$(CONFIG_ARCH_AT91) += at91-foxg20.dtb
dtb-$(CONFIG_ARCH_AT91) += at91sam9g20ek.dtb
dtb-$(CONFIG_ARCH_AT91) += at91sam9g20ek_2mmc.dtb
dtb-$(CONFIG_ARCH_AT91) += kizbox.dtb
dtb-$(CONFIG_ARCH_AT91) += tny_a9g20.dtb
dtb-$(CONFIG_ARCH_AT91) += usb_a9g20.dtb
dtb-$(CONFIG_ARCH_AT91) += usb_a9g20_lpw.dtb
# sam9g45
dtb-$(CONFIG_ARCH_AT91) += at91sam9m10g45ek.dtb
dtb-$(CONFIG_ARCH_AT91) += pm9g45.dtb
# sam9n12
dtb-$(CONFIG_ARCH_AT91) += at91sam9n12ek.dtb
# sam9x5
dtb-$(CONFIG_ARCH_AT91) += at91-ariag25.dtb
dtb-$(CONFIG_ARCH_AT91) += at91-cosino_mega2560.dtb
dtb-$(CONFIG_ARCH_AT91) += at91sam9g15ek.dtb
dtb-$(CONFIG_ARCH_AT91) += at91sam9g25ek.dtb
dtb-$(CONFIG_ARCH_AT91) += at91sam9g35ek.dtb
dtb-$(CONFIG_ARCH_AT91) += at91sam9x25ek.dtb
dtb-$(CONFIG_ARCH_AT91) += at91sam9x35ek.dtb
# sama5d3
dtb-$(CONFIG_ARCH_AT91)	+= sama5d31ek.dtb
dtb-$(CONFIG_ARCH_AT91)	+= sama5d33ek.dtb
dtb-$(CONFIG_ARCH_AT91)	+= sama5d34ek.dtb
dtb-$(CONFIG_ARCH_AT91)	+= sama5d35ek.dtb
dtb-$(CONFIG_ARCH_AT91)	+= sama5d36ek.dtb

dtb-$(CONFIG_ARCH_ATLAS6) += atlas6-evb.dtb
dtb-$(CONFIG_ARCH_BCM2835) += bcm2835-rpi-b.dtb
dtb-$(CONFIG_ARCH_BCM_MOBILE) += bcm11351-brt.dtb \
	bcm28155-ap.dtb
dtb-$(CONFIG_ARCH_BCM2835) += bcm2835-rpi-b.dtb
dtb-$(CONFIG_ARCH_BERLIN) += \
	berlin2-sony-nsz-gs7.dtb	\
	berlin2cd-google-chromecast.dtb
dtb-$(CONFIG_ARCH_DAVINCI) += da850-enbw-cmc.dtb \
	da850-evm.dtb
dtb-$(CONFIG_ARCH_DOVE) += dove-cm-a510.dtb \
	dove-cubox.dtb \
	dove-d2plug.dtb \
	dove-d3plug.dtb \
	dove-dove-db.dtb
dtb-$(CONFIG_ARCH_EFM32) += efm32gg-dk3750.dtb
dtb-$(CONFIG_ARCH_EXYNOS) += exynos4210-origen.dtb \
	exynos4210-smdkv310.dtb \
	exynos4210-trats.dtb \
	exynos4210-universal_c210.dtb \
	exynos4412-odroidx.dtb \
	exynos4412-origen.dtb \
	exynos4412-smdk4412.dtb \
	exynos4412-tiny4412.dtb \
	exynos4412-trats2.dtb \
	exynos5250-arndale.dtb \
	exynos5250-smdk5250.dtb \
	exynos5250-snow.dtb \
	exynos5420-arndale-octa.dtb \
	exynos5420-smdk5420.dtb \
	exynos5440-sd5v1.dtb \
	exynos5440-ssdk5440.dtb
dtb-$(CONFIG_ARCH_HI3xxx) += hi3620-hi4511.dtb
dtb-$(CONFIG_ARCH_HIGHBANK) += highbank.dtb \
	ecx-2000.dtb
dtb-$(CONFIG_ARCH_INTEGRATOR) += integratorap.dtb \
	integratorcp.dtb
dtb-$(CONFIG_ARCH_LPC32XX) += ea3250.dtb phy3250.dtb
dtb-$(CONFIG_ARCH_KIRKWOOD) += kirkwood-b3.dtb \
	kirkwood-cloudbox.dtb \
	kirkwood-db-88f6281.dtb \
	kirkwood-db-88f6282.dtb \
	kirkwood-dns320.dtb \
	kirkwood-dns325.dtb \
	kirkwood-dockstar.dtb \
	kirkwood-dreamplug.dtb \
	kirkwood-goflexnet.dtb \
	kirkwood-guruplug-server-plus.dtb \
	kirkwood-ib62x0.dtb \
	kirkwood-iconnect.dtb \
	kirkwood-iomega_ix2_200.dtb \
	kirkwood-is2.dtb \
	kirkwood-km_kirkwood.dtb \
	kirkwood-laplug.dtb \
	kirkwood-lschlv2.dtb \
	kirkwood-lsxhl.dtb \
	kirkwood-mplcec4.dtb \
	kirkwood-mv88f6281gtw-ge.dtb \
	kirkwood-netgear_readynas_duo_v2.dtb \
	kirkwood-netgear_readynas_nv+_v2.dtb \
	kirkwood-ns2.dtb \
	kirkwood-ns2lite.dtb \
	kirkwood-ns2max.dtb \
	kirkwood-ns2mini.dtb \
	kirkwood-nsa310.dtb \
	kirkwood-nsa310a.dtb \
	kirkwood-openblocks_a6.dtb \
	kirkwood-openblocks_a7.dtb \
	kirkwood-sheevaplug.dtb \
	kirkwood-sheevaplug-esata.dtb \
	kirkwood-topkick.dtb \
	kirkwood-ts219-6281.dtb \
	kirkwood-ts219-6282.dtb \
	kirkwood-ts419-6281.dtb \
	kirkwood-ts419-6282.dtb
dtb-$(CONFIG_ARCH_MARCO) += marco-evb.dtb
dtb-$(CONFIG_ARCH_MOXART) += moxart-uc7112lx.dtb
dtb-$(CONFIG_ARCH_MSM) += qcom-msm8660-surf.dtb \
	qcom-msm8960-cdp.dtb \
	qcom-apq8074-dragonboard.dtb
dtb-$(CONFIG_ARCH_MVEBU) += armada-370-db.dtb \
	armada-370-mirabox.dtb \
	armada-370-netgear-rn102.dtb \
	armada-370-netgear-rn104.dtb \
	armada-370-rd.dtb \
	armada-xp-axpwifiap.dtb \
	armada-xp-db.dtb \
	armada-xp-gp.dtb \
	armada-xp-netgear-rn2120.dtb \
	armada-xp-matrix.dtb \
	armada-xp-openblocks-ax3-4.dtb
dtb-$(CONFIG_ARCH_MXC) += \
	imx25-eukrea-mbimxsd25-baseboard.dtb \
	imx25-karo-tx25.dtb \
	imx25-pdk.dtb \
	imx27-apf27.dtb \
	imx27-apf27dev.dtb \
	imx27-pdk.dtb \
	imx27-phytec-phycore-rdk.dtb \
	imx27-phytec-phycard-s-som.dtb \
	imx27-phytec-phycard-s-rdk.dtb \
	imx31-bug.dtb \
	imx35-eukrea-mbimxsd35-baseboard.dtb \
	imx50-evk.dtb \
	imx51-apf51.dtb \
	imx51-apf51dev.dtb \
	imx51-babbage.dtb \
	imx51-eukrea-mbimxsd51-baseboard.dtb \
	imx53-ard.dtb \
	imx53-m53evk.dtb \
	imx53-mba53.dtb \
	imx53-qsb.dtb \
	imx53-qsrb.dtb \
	imx53-smd.dtb \
<<<<<<< HEAD
	imx6dl-cubox-i.dtb \
	imx6dl-hummingboard.dtb \
=======
	imx53-tx53-x03x.dtb \
	imx53-tx53-x13x.dtb \
	imx53-voipac-bsb.dtb \
	imx6dl-dfi-fs700-m60.dtb \
	imx6dl-gw51xx.dtb \
	imx6dl-gw52xx.dtb \
	imx6dl-gw53xx.dtb \
	imx6dl-gw54xx.dtb \
	imx6dl-hummingboard.dtb \
	imx6dl-nitrogen6x.dtb \
>>>>>>> 21102809
	imx6dl-sabreauto.dtb \
	imx6dl-sabrelite.dtb \
	imx6dl-sabresd.dtb \
	imx6dl-wandboard.dtb \
	imx6q-arm2.dtb \
<<<<<<< HEAD
	imx6q-cubox-i.dtb \
=======
	imx6q-cm-fx6.dtb \
	imx6q-dfi-fs700-m60.dtb \
	imx6q-dmo-edmqmx6.dtb \
	imx6q-gk802.dtb \
	imx6q-gw51xx.dtb \
	imx6q-gw52xx.dtb \
	imx6q-gw53xx.dtb \
	imx6q-gw5400-a.dtb \
	imx6q-gw54xx.dtb \
	imx6q-nitrogen6x.dtb \
>>>>>>> 21102809
	imx6q-phytec-pbab01.dtb \
	imx6q-sabreauto.dtb \
	imx6q-sabrelite.dtb \
	imx6q-sabresd.dtb \
	imx6q-sbc6x.dtb \
	imx6q-udoo.dtb \
	imx6q-wandboard.dtb \
	imx6sl-evk.dtb \
	vf610-cosmic.dtb \
	vf610-twr.dtb
dtb-$(CONFIG_ARCH_MXS) += imx23-evk.dtb \
	imx23-olinuxino.dtb \
	imx23-stmp378x_devb.dtb \
	imx28-apf28.dtb \
	imx28-apf28dev.dtb \
	imx28-apx4devkit.dtb \
	imx28-cfa10036.dtb \
	imx28-cfa10037.dtb \
	imx28-cfa10049.dtb \
	imx28-cfa10055.dtb \
	imx28-cfa10056.dtb \
	imx28-cfa10057.dtb \
	imx28-cfa10058.dtb \
	imx28-duckbill.dtb \
	imx28-eukrea-mbmx283lc.dtb \
	imx28-eukrea-mbmx287lc.dtb \
	imx28-evk.dtb \
	imx28-m28cu3.dtb \
	imx28-m28evk.dtb \
	imx28-sps1.dtb \
	imx28-tx28.dtb
dtb-$(CONFIG_ARCH_NOMADIK) += ste-nomadik-s8815.dtb
dtb-$(CONFIG_ARCH_NSPIRE) += nspire-cx.dtb \
	nspire-tp.dtb \
	nspire-clp.dtb
dtb-$(CONFIG_ARCH_OMAP2PLUS) += omap2420-h4.dtb \
	omap2430-sdp.dtb \
	omap2420-n800.dtb \
	omap2420-n810.dtb \
	omap2420-n810-wimax.dtb \
	omap3430-sdp.dtb \
	omap3-beagle.dtb \
	omap3-cm-t3730.dtb \
	omap3-sbc-t3730.dtb \
	omap3-devkit8000.dtb \
	omap3-beagle-xm.dtb \
	omap3-evm.dtb \
	omap3-evm-37xx.dtb \
	omap3-ldp.dtb \
	omap3-n900.dtb \
	omap3-n9.dtb \
	omap3-n950.dtb \
	omap3-tobi.dtb \
	omap3-gta04.dtb \
	omap3-igep0020.dtb \
	omap3-igep0030.dtb \
	omap3-zoom3.dtb \
	omap4-panda.dtb \
	omap4-panda-a4.dtb \
	omap4-panda-es.dtb \
	omap4-var-som.dtb \
	omap4-sdp.dtb \
	omap4-sdp-es23plus.dtb \
	omap5-uevm.dtb \
	am335x-evm.dtb \
	am335x-evmsk.dtb \
	am335x-bone.dtb \
	am335x-boneblack.dtb \
	am335x-nano.dtb \
	am335x-base0033.dtb \
	am3517-evm.dtb \
	am3517_mt_ventoux.dtb \
	am43x-epos-evm.dtb \
	dra7-evm.dtb
dtb-$(CONFIG_ARCH_ORION5X) += orion5x-lacie-ethernet-disk-mini-v2.dtb
dtb-$(CONFIG_ARCH_PRIMA2) += prima2-evb.dtb
dtb-$(CONFIG_ARCH_U8500) += ste-snowball.dtb \
	ste-hrefprev60-stuib.dtb \
	ste-hrefprev60-tvk.dtb \
	ste-hrefv60plus-stuib.dtb \
	ste-hrefv60plus-tvk.dtb \
	ste-ccu8540.dtb \
	ste-ccu9540.dtb
dtb-$(CONFIG_ARCH_S3C24XX) += s3c2416-smdk2416.dtb
dtb-$(CONFIG_ARCH_S3C64XX) += s3c6410-mini6410.dtb \
	s3c6410-smdk6410.dtb
dtb-$(CONFIG_ARCH_SHMOBILE_LEGACY) += emev2-kzm9d.dtb \
	r7s72100-genmai.dtb \
	r7s72100-genmai-reference.dtb \
	r8a7740-armadillo800eva.dtb \
	r8a7778-bockw.dtb \
	r8a7778-bockw-reference.dtb \
	r8a7740-armadillo800eva-reference.dtb \
	r8a7779-marzen.dtb \
	r8a7779-marzen-reference.dtb \
	r8a7791-koelsch.dtb \
	r8a7790-lager.dtb \
	sh73a0-kzm9g.dtb \
	sh73a0-kzm9g-reference.dtb \
	r8a73a4-ape6evm.dtb \
	r8a73a4-ape6evm-reference.dtb \
	sh7372-mackerel.dtb
dtb-$(CONFIG_ARCH_SHMOBILE_MULTI) += emev2-kzm9d.dtb \
	r7s72100-genmai-reference.dtb \
	r8a7791-koelsch.dtb \
	r8a7790-lager.dtb
dtb-$(CONFIG_ARCH_SOCFPGA) += socfpga_arria5_socdk.dtb \
	socfpga_cyclone5_socdk.dtb \
	socfpga_cyclone5_sockit.dtb \
	socfpga_vt.dtb
dtb-$(CONFIG_ARCH_SPEAR13XX) += spear1310-evb.dtb \
	spear1340-evb.dtb
dtb-$(CONFIG_ARCH_SPEAR3XX)+= spear300-evb.dtb \
	spear310-evb.dtb \
	spear320-evb.dtb \
	spear320-hmi.dtb
dtb-$(CONFIG_ARCH_SPEAR6XX)+= spear600-evb.dtb
dtb-$(CONFIG_ARCH_STI)+= stih415-b2000.dtb \
	stih416-b2000.dtb \
	stih415-b2020.dtb \
	stih416-b2020.dtb
dtb-$(CONFIG_ARCH_SUNXI) += \
	sun4i-a10-a1000.dtb \
	sun4i-a10-cubieboard.dtb \
	sun4i-a10-mini-xplus.dtb \
	sun4i-a10-hackberry.dtb \
	sun5i-a10s-olinuxino-micro.dtb \
	sun5i-a13-olinuxino.dtb \
	sun5i-a13-olinuxino-micro.dtb \
	sun6i-a31-colombus.dtb \
	sun7i-a20-cubieboard2.dtb \
	sun7i-a20-cubietruck.dtb \
	sun7i-a20-olinuxino-micro.dtb
dtb-$(CONFIG_ARCH_TEGRA) += tegra20-harmony.dtb \
	tegra20-iris-512.dtb \
	tegra20-medcom-wide.dtb \
	tegra20-paz00.dtb \
	tegra20-plutux.dtb \
	tegra20-seaboard.dtb \
	tegra20-tec.dtb \
	tegra20-trimslice.dtb \
	tegra20-ventana.dtb \
	tegra20-whistler.dtb \
	tegra30-beaver.dtb \
	tegra30-cardhu-a02.dtb \
	tegra30-cardhu-a04.dtb \
	tegra114-dalmore.dtb \
	tegra124-venice2.dtb
dtb-$(CONFIG_ARCH_VERSATILE) += versatile-ab.dtb \
	versatile-pb.dtb
dtb-$(CONFIG_ARCH_U300) += ste-u300.dtb
dtb-$(CONFIG_ARCH_VEXPRESS) += vexpress-v2p-ca5s.dtb \
	vexpress-v2p-ca9.dtb \
	vexpress-v2p-ca15-tc1.dtb \
	vexpress-v2p-ca15_a7.dtb
dtb-$(CONFIG_ARCH_VIRT) += xenvm-4.2.dtb
dtb-$(CONFIG_ARCH_VT8500) += vt8500-bv07.dtb \
	wm8505-ref.dtb \
	wm8650-mid.dtb \
	wm8750-apc8750.dtb \
	wm8850-w70v2.dtb
dtb-$(CONFIG_ARCH_ZYNQ) += zynq-zc702.dtb \
	zynq-zc706.dtb \
	zynq-zed.dtb

targets += dtbs
targets += $(dtb-y)
endif

# *.dtb used to be generated in the directory above. Clean out the
# old build results so people don't accidentally use them.
dtbs: $(addprefix $(obj)/, $(dtb-y))
	$(Q)rm -f $(obj)/../*.dtb

clean-files := *.dtb<|MERGE_RESOLUTION|>--- conflicted
+++ resolved
@@ -158,10 +158,6 @@
 	imx53-qsb.dtb \
 	imx53-qsrb.dtb \
 	imx53-smd.dtb \
-<<<<<<< HEAD
-	imx6dl-cubox-i.dtb \
-	imx6dl-hummingboard.dtb \
-=======
 	imx53-tx53-x03x.dtb \
 	imx53-tx53-x13x.dtb \
 	imx53-voipac-bsb.dtb \
@@ -170,17 +166,12 @@
 	imx6dl-gw52xx.dtb \
 	imx6dl-gw53xx.dtb \
 	imx6dl-gw54xx.dtb \
-	imx6dl-hummingboard.dtb \
 	imx6dl-nitrogen6x.dtb \
->>>>>>> 21102809
 	imx6dl-sabreauto.dtb \
 	imx6dl-sabrelite.dtb \
 	imx6dl-sabresd.dtb \
 	imx6dl-wandboard.dtb \
 	imx6q-arm2.dtb \
-<<<<<<< HEAD
-	imx6q-cubox-i.dtb \
-=======
 	imx6q-cm-fx6.dtb \
 	imx6q-dfi-fs700-m60.dtb \
 	imx6q-dmo-edmqmx6.dtb \
@@ -191,7 +182,6 @@
 	imx6q-gw5400-a.dtb \
 	imx6q-gw54xx.dtb \
 	imx6q-nitrogen6x.dtb \
->>>>>>> 21102809
 	imx6q-phytec-pbab01.dtb \
 	imx6q-sabreauto.dtb \
 	imx6q-sabrelite.dtb \
