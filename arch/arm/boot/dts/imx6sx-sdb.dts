--- conflicted
+++ resolved
@@ -20,14 +20,9 @@
 		compatible = "pwm-backlight";
 		pwms = <&pwm4 0 5000000>;
 		brightness-levels = <0 4 8 16 32 64 128 255>;
-<<<<<<< HEAD
-		default-brightness-level = <7>;
-		fb-names = "mxs-lcdif1";
-=======
 		default-brightness-level = <6>;
 		fb-names = "mxs-lcdif0";
 		status = "disabled";
->>>>>>> cd8e926f
 	};
 
 	backlight1 {
