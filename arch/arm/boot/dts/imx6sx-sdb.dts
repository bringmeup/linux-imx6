--- conflicted
+++ resolved
@@ -197,7 +197,6 @@
 		status = "okay";
 	};
 
-<<<<<<< HEAD
 	bt_rfkill {
 		compatible = "fsl,mxc_bt_rfkill";
 		bt-power-gpios = <&gpio4 10 0>;
@@ -211,14 +210,14 @@
 		ftrace_size= <262144>;  /*256K*/
 		dump_oops = <1>;
 		status = "okay";
-=======
+	};
+
 	sii902x_reset: sii902x-reset {
 		compatible = "gpio-reset";
 		reset-gpios = <&gpio3 27 1>;
 		reset-delay-us = <100000>;
 		#reset-cells = <0>;
 		status = "disabled";
->>>>>>> e4c03919
 	};
 };
 
