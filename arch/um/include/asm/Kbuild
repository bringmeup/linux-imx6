generic-y += bug.h cputime.h device.h emergency-restart.h futex.h hardirq.h
generic-y += hw_irq.h irq_regs.h kdebug.h percpu.h sections.h topology.h xor.h
generic-y += ftrace.h pci.h io.h param.h delay.h mutex.h current.h exec.h
generic-y += switch_to.h clkdev.h
generic-y += trace_clock.h
generic-y += preempt.h
<<<<<<< HEAD
generic-y += barrier.h
=======
generic-y += hash.h
>>>>>>> 374d1125
<|MERGE_RESOLUTION|>--- conflicted
+++ resolved
@@ -1,11 +1,8 @@
+generic-y += barrier.h
 generic-y += bug.h cputime.h device.h emergency-restart.h futex.h hardirq.h
+generic-y += hash.h
 generic-y += hw_irq.h irq_regs.h kdebug.h percpu.h sections.h topology.h xor.h
 generic-y += ftrace.h pci.h io.h param.h delay.h mutex.h current.h exec.h
+generic-y += preempt.h
 generic-y += switch_to.h clkdev.h
-generic-y += trace_clock.h
-generic-y += preempt.h
-<<<<<<< HEAD
-generic-y += barrier.h
-=======
-generic-y += hash.h
->>>>>>> 374d1125
+generic-y += trace_clock.h